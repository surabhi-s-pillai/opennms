<?xml version="1.0" encoding="UTF-8"?>
<chapter id="whats-new">
	<title>What's New?</title>

	<subtitle>Changes in This OpenNMS</subtitle>

	<!-- Start 1.11 -->

	<section id="opennms-1.11.0">
		<title>Changes in OpenNMS 1.11.0</title>

		<section id="opennms-1.11.0-bug">
			<title>Bug</title>

			<itemizedlist>
				<listitem><para>threshd,log shows wrong nodeId in certain circumstances (Issue <ulink url='http://issues.opennms.org/browse/NMS-1121'>NMS-1121</ulink>)</para></listitem>
				<listitem><para>Collectd collects for deleted node (Issue <ulink url='http://issues.opennms.org/browse/NMS-1996'>NMS-1996</ulink>)</para></listitem>
				<listitem><para>More reduction keys for APC events (Issue <ulink url='http://issues.opennms.org/browse/NMS-2907'>NMS-2907</ulink>)</para></listitem>
				<listitem><para>Link with parentifindex -1 are not displayed in jsp pages (Issue <ulink url='http://issues.opennms.org/browse/NMS-3722'>NMS-3722</ulink>)</para></listitem>
				<listitem><para>translated events are displayed like the original event (Issue <ulink url='http://issues.opennms.org/browse/NMS-4038'>NMS-4038</ulink>)</para></listitem>
				<listitem><para>Support relativetime in graph URL (Issue <ulink url='http://issues.opennms.org/browse/NMS-4114'>NMS-4114</ulink>)</para></listitem>
				<listitem><para>threshd process wrong counter-type SNMP data after SNMP data collection failed or restored (Issue <ulink url='http://issues.opennms.org/browse/NMS-4244'>NMS-4244</ulink>)</para></listitem>
				<listitem><para>Policy Rule using ipAddress with Match Snmp Policy does not work (Issue <ulink url='http://issues.opennms.org/browse/NMS-4568'>NMS-4568</ulink>)</para></listitem>
				<listitem><para>ipinterface.jsp and snmpinterface.jsp does not show snmp poller data (Issue <ulink url='http://issues.opennms.org/browse/NMS-4569'>NMS-4569</ulink>)</para></listitem>
				<listitem><para>link.jsp does not show interface details for some entries (Issue <ulink url='http://issues.opennms.org/browse/NMS-4570'>NMS-4570</ulink>)</para></listitem>
				<listitem><para>race condition in Provisiond IPv6 scanning (Issue <ulink url='http://issues.opennms.org/browse/NMS-4717'>NMS-4717</ulink>)</para></listitem>
				<listitem><para>When using the GoogleMaps remote poller interface, unchecked markers are visible on initialization (Issue <ulink url='http://issues.opennms.org/browse/NMS-4734'>NMS-4734</ulink>)</para></listitem>
				<listitem><para>Event Analysis report is missing in default configuration (Issue <ulink url='http://issues.opennms.org/browse/NMS-4753'>NMS-4753</ulink>)</para></listitem>
				<listitem><para>nodeList page fails to pass the foreignSource when &quot;show interfaces&quot; is selected (Issue <ulink url='http://issues.opennms.org/browse/NMS-4777'>NMS-4777</ulink>)</para></listitem>
				<listitem><para>Test Failure using Italian IT_it language (Issue <ulink url='http://issues.opennms.org/browse/NMS-4810'>NMS-4810</ulink>)</para></listitem>
				<listitem><para>Null (\0) characters in logmsg field of events causes org.postgresql.util.PSQLException: ERROR: invalid byte sequence for encoding &quot;UTF8&quot;: 0x00 (Issue <ulink url='http://issues.opennms.org/browse/NMS-4817'>NMS-4817</ulink>)</para></listitem>
				<listitem><para>MSExchangeDetectorClient is too verbose on exceptions (Issue <ulink url='http://issues.opennms.org/browse/NMS-4856'>NMS-4856</ulink>)</para></listitem>
				<listitem><para>Upgrade bug when Linkd tables contain data (Issue <ulink url='http://issues.opennms.org/browse/NMS-4873'>NMS-4873</ulink>)</para></listitem>
				<listitem><para>Resource graphs picker widget disappears when clicked in the wrong place (Issue <ulink url='http://issues.opennms.org/browse/NMS-4915'>NMS-4915</ulink>)</para></listitem>
				<listitem><para>update ksc page (Issue <ulink url='http://issues.opennms.org/browse/NMS-4917'>NMS-4917</ulink>)</para></listitem>
				<listitem><para>Errors in master pom.xml (Issue <ulink url='http://issues.opennms.org/browse/NMS-4950'>NMS-4950</ulink>)</para></listitem>
				<listitem><para>JmxConfigTool fails to generate Jmx configuration file (Issue <ulink url='http://issues.opennms.org/browse/NMS-5260'>NMS-5260</ulink>)</para></listitem>
			</itemizedlist>
		</section>
		<section id="opennms-1.11.0-enhancement">
			<title>Enhancement</title>

			<itemizedlist>
				<listitem><para>small patch to add regex filtering of eventparms (Issue <ulink url='http://issues.opennms.org/browse/NMS-2052'>NMS-2052</ulink>)</para></listitem>
				<listitem><para>Enhancement - Assets with clean date input (Issue <ulink url='http://issues.opennms.org/browse/NMS-2834'>NMS-2834</ulink>)</para></listitem>
				<listitem><para>Review The SnmpPoller (Issue <ulink url='http://issues.opennms.org/browse/NMS-4646'>NMS-4646</ulink>)</para></listitem>
				<listitem><para>Better provisiond debugging (Issue <ulink url='http://issues.opennms.org/browse/NMS-4694'>NMS-4694</ulink>)</para></listitem>
				<listitem><para>DbHelper class should use dao&#39;s (Issue <ulink url='http://issues.opennms.org/browse/NMS-4721'>NMS-4721</ulink>)</para></listitem>
				<listitem><para>Add new opennms mib events definition  (Issue <ulink url='http://issues.opennms.org/browse/NMS-4722'>NMS-4722</ulink>)</para></listitem>
				<listitem><para>Event Analysis Report should be usable on postgres older than 8.4 (Issue <ulink url='http://issues.opennms.org/browse/NMS-4752'>NMS-4752</ulink>)</para></listitem>
				<listitem><para>Add support for matching syslog messages by process name, severity, facility in ueiMatch (Issue <ulink url='http://issues.opennms.org/browse/NMS-4772'>NMS-4772</ulink>)</para></listitem>
				<listitem><para>Convert Linkd to use Hibernate (Issue <ulink url='http://issues.opennms.org/browse/NMS-4850'>NMS-4850</ulink>)</para></listitem>
				<listitem><para>Add PostgreSQL 9.1 support (Issue <ulink url='http://issues.opennms.org/browse/NMS-4923'>NMS-4923</ulink>)</para></listitem>
				<listitem><para>Make sure we add -XX:+HeapDumpOnOutOfMemoryError to default runtime arguments (Issue <ulink url='http://issues.opennms.org/browse/NMS-4953'>NMS-4953</ulink>)</para></listitem>
				<listitem><para>Asset-page shows rancid password readable. Change to password fields. (Issue <ulink url='http://issues.opennms.org/browse/NMS-4961'>NMS-4961</ulink>)</para></listitem>
				<listitem><para>Asset-page categorie fields validation. (Issue <ulink url='http://issues.opennms.org/browse/NMS-4963'>NMS-4963</ulink>)</para></listitem>
				<listitem><para>ICMP Monitor packet-size parameter to set the packet size (Issue <ulink url='http://issues.opennms.org/browse/NMS-5121'>NMS-5121</ulink>)</para></listitem>
				<listitem><para>Events file for websense appliance (Issue <ulink url='http://issues.opennms.org/browse/NMS-5314'>NMS-5314</ulink>)</para></listitem>
			</itemizedlist>
		</section>
		<section id="opennms-1.11.0-task">
			<title>Task</title>

			<itemizedlist>
				<listitem><para>Standardize the time zone format reports (Issue <ulink url='http://issues.opennms.org/browse/NMS-4785'>NMS-4785</ulink>)</para></listitem>
			</itemizedlist>
		</section>
		<section id="opennms-1.11.0-sub-task">
			<title>Sub-task</title>

<<<<<<< HEAD
			<itemizedlist>
				<listitem><para>The Snmp Poller send oper Down event the first time it runs if admin status is up (Issue <ulink url='http://issues.opennms.org/browse/NMS-4781'>NMS-4781</ulink>)</para></listitem>
				<listitem><para>Let the provisiong system set if an interface should be polled via policy rules (Issue <ulink url='http://issues.opennms.org/browse/NMS-4782'>NMS-4782</ulink>)</para></listitem>
				<listitem><para>AvailabilitySummary (Issue <ulink url='http://issues.opennms.org/browse/NMS-4786'>NMS-4786</ulink>)</para></listitem>
				<listitem><para>AvailabilitySummary_LastMonth (Issue <ulink url='http://issues.opennms.org/browse/NMS-4787'>NMS-4787</ulink>)</para></listitem>
				<listitem><para>AvailabilitySummary_ThisMonth (Issue <ulink url='http://issues.opennms.org/browse/NMS-4788'>NMS-4788</ulink>)</para></listitem>
				<listitem><para>AvailabilitySummary_LastYear (Issue <ulink url='http://issues.opennms.org/browse/NMS-4789'>NMS-4789</ulink>)</para></listitem>
				<listitem><para>NodeAvailabilityReport_ThisMonth (Issue <ulink url='http://issues.opennms.org/browse/NMS-4791'>NMS-4791</ulink>)</para></listitem>
				<listitem><para>NodeAvailabilityReport_ThisYear (Issue <ulink url='http://issues.opennms.org/browse/NMS-4792'>NMS-4792</ulink>)</para></listitem>
				<listitem><para>SnmpInterfaceUtilizationSummary (Issue <ulink url='http://issues.opennms.org/browse/NMS-4793'>NMS-4793</ulink>)</para></listitem>
				<listitem><para>ResponseTimeSummary_Availability_Offenders_subreport (Issue <ulink url='http://issues.opennms.org/browse/NMS-4794'>NMS-4794</ulink>)</para></listitem>
				<listitem><para>ResponseTimeSummary_Availability_subreport (Issue <ulink url='http://issues.opennms.org/browse/NMS-4795'>NMS-4795</ulink>)</para></listitem>
				<listitem><para>Top25PercentDown_subreport (Issue <ulink url='http://issues.opennms.org/browse/NMS-4796'>NMS-4796</ulink>)</para></listitem>
			</itemizedlist>
		</section>
	</section>

	<!-- Start 1.10 -->
=======
	<section id="opennms-1.10.3">
		<title>Changes in OpenNMS 1.10.3</title>

		<section id="opennms-1.10.3-bug">
			<title>Bug</title>

			<itemizedlist>
				<listitem><para>Path-Outage: parent-foreign-id is not recognized when defined in another requisition (Issue <ulink url='http://issues.opennms.org/browse/NMS-4109'>NMS-4109</ulink>)</para></listitem>
				<listitem><para>JRobinRrdStrategy: JRobin: Unrecognized graph argument: (Issue <ulink url='http://issues.opennms.org/browse/NMS-4757'>NMS-4757</ulink>)</para></listitem>
				<listitem><para>Provisiond leaks file handles, eventually causing &quot;Too many open files&quot; crashes (Issue <ulink url='http://issues.opennms.org/browse/NMS-4846'>NMS-4846</ulink>)</para></listitem>
				<listitem><para>Scheduled outages applied on latency thresholds are ignored by Pollerd. (Issue <ulink url='http://issues.opennms.org/browse/NMS-5357'>NMS-5357</ulink>)</para></listitem>
				<listitem><para>Unable to create reports after upgrade from 1.10.1 to 1.10.2 (Issue <ulink url='http://issues.opennms.org/browse/NMS-5359'>NMS-5359</ulink>)</para></listitem>
			</itemizedlist>
		</section>
	</section>
>>>>>>> 025d057e

	<section id="opennms-1.10.2">
		<title>Changes in OpenNMS 1.10.2</title>

		<section id="opennms-1.10.2-bug">
			<title>Bug</title>

			<itemizedlist>
				<listitem><para>Path-Outage: parent-foreign-id is not recognized when defined in another requisition (Issue <ulink url='http://issues.opennms.org/browse/NMS-4109'>NMS-4109</ulink>)</para></listitem>
				<listitem><para>nodeAdded event create when POSTing to REST api does not include nodeLabel (Issue <ulink url='http://issues.opennms.org/browse/NMS-4891'>NMS-4891</ulink>)</para></listitem>
				<listitem><para>POST for node/&lt;nodeId&gt;/ipinterface creates interface does not returns its data  (Issue <ulink url='http://issues.opennms.org/browse/NMS-4892'>NMS-4892</ulink>)</para></listitem>
				<listitem><para>Unable to add custom poller with capsd disabled. (Issue <ulink url='http://issues.opennms.org/browse/NMS-4924'>NMS-4924</ulink>)</para></listitem>
				<listitem><para>Deletion of surveillance categories via WebUI is broken (Issue <ulink url='http://issues.opennms.org/browse/NMS-4927'>NMS-4927</ulink>)</para></listitem>
				<listitem><para>handle bad SNMP ranges gracefully (Issue <ulink url='http://issues.opennms.org/browse/NMS-4947'>NMS-4947</ulink>)</para></listitem>
				<listitem><para>collectd does not unschedule deleted nodes (Issue <ulink url='http://issues.opennms.org/browse/NMS-5105'>NMS-5105</ulink>)</para></listitem>
				<listitem><para>Graphing Fails on Windows (Issue <ulink url='http://issues.opennms.org/browse/NMS-5139'>NMS-5139</ulink>)</para></listitem>
				<listitem><para>DO_NOT_PERSIST fails on explicitly defined interface when matching any IP address (Issue <ulink url='http://issues.opennms.org/browse/NMS-5154'>NMS-5154</ulink>)</para></listitem>
				<listitem><para>Some XSDs are missing after installing opennms-core (Issue <ulink url='http://issues.opennms.org/browse/NMS-5220'>NMS-5220</ulink>)</para></listitem>
				<listitem><para>Show interfaces at search for nodes causes crash (Issue <ulink url='http://issues.opennms.org/browse/NMS-5230'>NMS-5230</ulink>)</para></listitem>
				<listitem><para>Correlator lacks its own log appender (Issue <ulink url='http://issues.opennms.org/browse/NMS-5250'>NMS-5250</ulink>)</para></listitem>
				<listitem><para>OpenNMS can&#39;t load JICMP and/or JICMP6 (Issue <ulink url='http://issues.opennms.org/browse/NMS-5253'>NMS-5253</ulink>)</para></listitem>
				<listitem><para>OpenNMS-remote-poller debian package requires sun-java6-jre (Issue <ulink url='http://issues.opennms.org/browse/NMS-5295'>NMS-5295</ulink>)</para></listitem>
				<listitem><para>You cannot start OpenNMS with a configured Selenium-Monitor (Issue <ulink url='http://issues.opennms.org/browse/NMS-5299'>NMS-5299</ulink>)</para></listitem>
				<listitem><para>[Main] C3P0ConnectionFactory: C3P0 has no equivalent to setMaxSize.  Ignoring. (Issue <ulink url='http://issues.opennms.org/browse/NMS-5300'>NMS-5300</ulink>)</para></listitem>
				<listitem><para>Copy of jdhcp-1.1.1.jar Not Included in the opennms-plugin-protocol-dhcp Debian Package (Issue <ulink url='http://issues.opennms.org/browse/NMS-5305'>NMS-5305</ulink>)</para></listitem>
				<listitem><para>Exception when installing OpenNMS 1.10.1 on Windows 2008 Server (Issue <ulink url='http://issues.opennms.org/browse/NMS-5306'>NMS-5306</ulink>)</para></listitem>
				<listitem><para>Debian package libopennms-java does not depend on libpostgresql-jdbc-java (Issue <ulink url='http://issues.opennms.org/browse/NMS-5308'>NMS-5308</ulink>)</para></listitem>
				<listitem><para>clicking on Nodelist throws an error  (Issue <ulink url='http://issues.opennms.org/browse/NMS-5316'>NMS-5316</ulink>)</para></listitem>
				<listitem><para>Threshold Groups page &quot;Request a reload threshold packages configuration&quot; button produces 404 error on IE9 (Issue <ulink url='http://issues.opennms.org/browse/NMS-5323'>NMS-5323</ulink>)</para></listitem>
				<listitem><para>log messages show up in wrong log file (Issue <ulink url='http://issues.opennms.org/browse/NMS-5331'>NMS-5331</ulink>)</para></listitem>
				<listitem><para>Automatically created threshold event description missing % at %parm[all]% (Issue <ulink url='http://issues.opennms.org/browse/NMS-5336'>NMS-5336</ulink>)</para></listitem>
			</itemizedlist>
		</section>
		<section id="opennms-1.10.2-enhancement">
			<title>Enhancement</title>

			<itemizedlist>
				<listitem><para>Default netsnmp group memAvailSwap / memTotalSwap threshold raises alerts for devices that have no swap space allocated (Issue <ulink url='http://issues.opennms.org/browse/NMS-5115'>NMS-5115</ulink>)</para></listitem>
				<listitem><para>Events file for websense appliance (Issue <ulink url='http://issues.opennms.org/browse/NMS-5314'>NMS-5314</ulink>)</para></listitem>
				<listitem><para>Add the ability to apply the SiblingColumnStorageStrategy to resource&#39;s instance (Issue <ulink url='http://issues.opennms.org/browse/NMS-5339'>NMS-5339</ulink>)</para></listitem>
			</itemizedlist>
		</section>
	</section>

	<section id="opennms-1.10.1">
		<title>Changes in OpenNMS 1.10.1</title>

		<section id="opennms-1.10.1-bug">
			<title>Bug</title>

			<itemizedlist>
				<listitem><para>ONMS in &quot;fr&quot; and &quot;de&quot; locales: all event times end in hh:mm:00 (no seconds) (Issue <ulink url='http://issues.opennms.org/browse/NMS-3111'>NMS-3111</ulink>)</para></listitem>
				<listitem><para>Model importer can silently fail and report importSuccessful when given badly formed XML (Issue <ulink url='http://issues.opennms.org/browse/NMS-4205'>NMS-4205</ulink>)</para></listitem>
				<listitem><para>Errors in master pom.xml (Issue <ulink url='http://issues.opennms.org/browse/NMS-4950'>NMS-4950</ulink>)</para></listitem>
				<listitem><para>KSC Child Resource List is not in alphabetical order (Issue <ulink url='http://issues.opennms.org/browse/NMS-4957'>NMS-4957</ulink>)</para></listitem>
				<listitem><para>Excluded IP ranges are ignored in discovery (Issue <ulink url='http://issues.opennms.org/browse/NMS-5045'>NMS-5045</ulink>)</para></listitem>
				<listitem><para>Clicking the search button on the Node Interfaces Gizmo causes strange 128 Interface to appear (Issue <ulink url='http://issues.opennms.org/browse/NMS-5054'>NMS-5054</ulink>)</para></listitem>
				<listitem><para>missing interfaces on node page -&gt; physical interface list (Issue <ulink url='http://issues.opennms.org/browse/NMS-5127'>NMS-5127</ulink>)</para></listitem>
				<listitem><para>Asset CSV import will not import new asset fields. (Issue <ulink url='http://issues.opennms.org/browse/NMS-5146'>NMS-5146</ulink>)</para></listitem>
				<listitem><para>Reload KSC Report Configuration - Button fails (Issue <ulink url='http://issues.opennms.org/browse/NMS-5148'>NMS-5148</ulink>)</para></listitem>
				<listitem><para>Linkd generates undefined event (Issue <ulink url='http://issues.opennms.org/browse/NMS-5149'>NMS-5149</ulink>)</para></listitem>
				<listitem><para>Errors inside the Event Analysis Report related with &quot;Top 25 events by node&quot; (Issue <ulink url='http://issues.opennms.org/browse/NMS-5161'>NMS-5161</ulink>)</para></listitem>
				<listitem><para>opennms-core RPM is huge - war files packaged in /opt/opennms/lib (Issue <ulink url='http://issues.opennms.org/browse/NMS-5166'>NMS-5166</ulink>)</para></listitem>
				<listitem><para>Exceptions thrown by one provisioning adapter block further adapters from invocation (Issue <ulink url='http://issues.opennms.org/browse/NMS-5167'>NMS-5167</ulink>)</para></listitem>
				<listitem><para>etc-pristine in opennms-core contains configuration files from optional packages like the XML Collector (Issue <ulink url='http://issues.opennms.org/browse/NMS-5168'>NMS-5168</ulink>)</para></listitem>
				<listitem><para>malformed snmp-config.xml entry could cause config to not be read (Issue <ulink url='http://issues.opennms.org/browse/NMS-5172'>NMS-5172</ulink>)</para></listitem>
				<listitem><para>Only 20 interfaces shown (Issue <ulink url='http://issues.opennms.org/browse/NMS-5176'>NMS-5176</ulink>)</para></listitem>
				<listitem><para>database report input date wrong (Issue <ulink url='http://issues.opennms.org/browse/NMS-5177'>NMS-5177</ulink>)</para></listitem>
				<listitem><para>Unable to manually provision service via GUI without first defining detector (Issue <ulink url='http://issues.opennms.org/browse/NMS-5178'>NMS-5178</ulink>)</para></listitem>
				<listitem><para>Any authenticated user can use the snmpConfig ReST service (Issue <ulink url='http://issues.opennms.org/browse/NMS-5184'>NMS-5184</ulink>)</para></listitem>
				<listitem><para>Default Provisiond config contains a dns://localhost/localhost URL requisition-def  (Issue <ulink url='http://issues.opennms.org/browse/NMS-5188'>NMS-5188</ulink>)</para></listitem>
				<listitem><para>Old asset field &quot;maintContractNumber&quot; in legacy requisitions breaks provisioning after uprading to 1.10 (Issue <ulink url='http://issues.opennms.org/browse/NMS-5191'>NMS-5191</ulink>)</para></listitem>
				<listitem><para>reparenting of snmp interfaces fails (Issue <ulink url='http://issues.opennms.org/browse/NMS-5195'>NMS-5195</ulink>)</para></listitem>
				<listitem><para>Custom initial-delay not preserved in destination path web editor (Issue <ulink url='http://issues.opennms.org/browse/NMS-5197'>NMS-5197</ulink>)</para></listitem>
				<listitem><para>Delete an outage through the REST API is not working (Issue <ulink url='http://issues.opennms.org/browse/NMS-5200'>NMS-5200</ulink>)</para></listitem>
				<listitem><para>The provisioning GUI in the webapp presents the wrong services to add to an interface when creating requisitions (Issue <ulink url='http://issues.opennms.org/browse/NMS-5211'>NMS-5211</ulink>)</para></listitem>
				<listitem><para>Notifications cannot contain non-ASCII characters and will cause NPEs (Issue <ulink url='http://issues.opennms.org/browse/NMS-5216'>NMS-5216</ulink>)</para></listitem>
				<listitem><para>TcpHandler in eventd times out too soon (Issue <ulink url='http://issues.opennms.org/browse/NMS-5224'>NMS-5224</ulink>)</para></listitem>
				<listitem><para>upgrade from 1.8.11 to 1.10.0 breaks provisioning groups and discovery (Issue <ulink url='http://issues.opennms.org/browse/NMS-5229'>NMS-5229</ulink>)</para></listitem>
				<listitem><para>Nodes marked as deleted in the database still appear in the output of REST calls. (Issue <ulink url='http://issues.opennms.org/browse/NMS-5231'>NMS-5231</ulink>)</para></listitem>
				<listitem><para>output.log reports java.net.ConnectException error while starting (Issue <ulink url='http://issues.opennms.org/browse/NMS-5238'>NMS-5238</ulink>)</para></listitem>
				<listitem><para>syslog date parsing fails in non-English locales (Issue <ulink url='http://issues.opennms.org/browse/NMS-5242'>NMS-5242</ulink>)</para></listitem>
				<listitem><para>The Tcp Exporter cannot process a null Rrd value (Issue <ulink url='http://issues.opennms.org/browse/NMS-5248'>NMS-5248</ulink>)</para></listitem>
				<listitem><para>A restart is required after changing the resource filter of a threshold (Issue <ulink url='http://issues.opennms.org/browse/NMS-5258'>NMS-5258</ulink>)</para></listitem>
				<listitem><para>A restart is required after adding a new threshold package. (Issue <ulink url='http://issues.opennms.org/browse/NMS-5259'>NMS-5259</ulink>)</para></listitem>
				<listitem><para>Resource Types are not ordered on Choose Resources Page (Issue <ulink url='http://issues.opennms.org/browse/NMS-5265'>NMS-5265</ulink>)</para></listitem>
				<listitem><para>HostResourceSwRunPlugin is not working (Issue <ulink url='http://issues.opennms.org/browse/NMS-5274'>NMS-5274</ulink>)</para></listitem>
				<listitem><para>Data Export throws an exception when trying to process a &#39;-nan&#39; value. (Issue <ulink url='http://issues.opennms.org/browse/NMS-5275'>NMS-5275</ulink>)</para></listitem>
				<listitem><para>Small cosmetic problem with the feature &quot;Add to KSC Report&quot; (Issue <ulink url='http://issues.opennms.org/browse/NMS-5287'>NMS-5287</ulink>)</para></listitem>
				<listitem><para>Provisioning Groups WebUI error (Issue <ulink url='http://issues.opennms.org/browse/NMS-5290'>NMS-5290</ulink>)</para></listitem>
			</itemizedlist>
		</section>
		<section id="opennms-1.10.1-enhancement">
			<title>Enhancement</title>

			<itemizedlist>
				<listitem><para>Mib2opennms : replace the unreadable html entities by  CDATA sections (Issue <ulink url='http://issues.opennms.org/browse/NMS-5142'>NMS-5142</ulink>)</para></listitem>
				<listitem><para>import update ArsDigita eclipse code formatter xml (Issue <ulink url='http://issues.opennms.org/browse/NMS-5156'>NMS-5156</ulink>)</para></listitem>
				<listitem><para>Increase Group Name Size (Issue <ulink url='http://issues.opennms.org/browse/NMS-5181'>NMS-5181</ulink>)</para></listitem>
				<listitem><para>Handle numbers with units when configuring the XML Collector (Issue <ulink url='http://issues.opennms.org/browse/NMS-5185'>NMS-5185</ulink>)</para></listitem>
				<listitem><para>Use multiples XPath for the resource identifier (resource key). (Issue <ulink url='http://issues.opennms.org/browse/NMS-5186'>NMS-5186</ulink>)</para></listitem>
				<listitem><para>Enhance JMXSecureCollector with RMI protocol support (Issue <ulink url='http://issues.opennms.org/browse/NMS-5205'>NMS-5205</ulink>)</para></listitem>
				<listitem><para>Split jmx-datacollection-config.xml (Issue <ulink url='http://issues.opennms.org/browse/NMS-5213'>NMS-5213</ulink>)</para></listitem>
				<listitem><para>Be able to control the filterOperator attribute from the WebUI (Issue <ulink url='http://issues.opennms.org/browse/NMS-5239'>NMS-5239</ulink>)</para></listitem>
				<listitem><para>Add any resource graph to a KSC report (Issue <ulink url='http://issues.opennms.org/browse/NMS-5268'>NMS-5268</ulink>)</para></listitem>
			</itemizedlist>
		</section>
	</section>

	<section id="opennms-1.10.0">
		<title>Changes in OpenNMS 1.10.0</title>

		<section id="opennms-1.10.0-bug">
			<title>Bug</title>

			<itemizedlist>
				<listitem><para>OpenNMS does not keep track of changes that effect the psk map key (Issue <ulink url='http://issues.opennms.org/browse/NMS-2384'>NMS-2384</ulink>)</para></listitem>
				<listitem><para>VMware traps not recognized (Issue <ulink url='http://issues.opennms.org/browse/NMS-2566'>NMS-2566</ulink>)</para></listitem>
				<listitem><para>Cisco temperature threshold too low (Issue <ulink url='http://issues.opennms.org/browse/NMS-3574'>NMS-3574</ulink>)</para></listitem>
				<listitem><para>Link discovery gets confused by Cisco HSRP Mac Addresses (Issue <ulink url='http://issues.opennms.org/browse/NMS-3626'>NMS-3626</ulink>)</para></listitem>
				<listitem><para>Reasons Missing From nodeLostService events (Issue <ulink url='http://issues.opennms.org/browse/NMS-3848'>NMS-3848</ulink>)</para></listitem>
				<listitem><para>Opennms silently fails to detect SNMP on Dlink Switches (Issue <ulink url='http://issues.opennms.org/browse/NMS-3961'>NMS-3961</ulink>)</para></listitem>
				<listitem><para>Standard OpenNMS Solaris SMF manifest creates an insane multi-user-server dependency (Issue <ulink url='http://issues.opennms.org/browse/NMS-4543'>NMS-4543</ulink>)</para></listitem>
				<listitem><para>Linkd can`t collect QBridgeDot1dTpFdbTable from D-link switches (Issue <ulink url='http://issues.opennms.org/browse/NMS-4930'>NMS-4930</ulink>)</para></listitem>
				<listitem><para>KSC Overall Report Menu Formatted Strangely (Issue <ulink url='http://issues.opennms.org/browse/NMS-4956'>NMS-4956</ulink>)</para></listitem>
				<listitem><para>The opennms startup script doesn&#39;t work in Solaris on a fresh installation (Issue <ulink url='http://issues.opennms.org/browse/NMS-4971'>NMS-4971</ulink>)</para></listitem>
				<listitem><para>Resource graph code is forming bad URLs (Issue <ulink url='http://issues.opennms.org/browse/NMS-4981'>NMS-4981</ulink>)</para></listitem>
				<listitem><para>Invalid characters on MibObj&#39;s alias prevent their usage on thresholds expressions (Issue <ulink url='http://issues.opennms.org/browse/NMS-5019'>NMS-5019</ulink>)</para></listitem>
				<listitem><para>No Reason Code on IPv6 HTTPS outage (Issue <ulink url='http://issues.opennms.org/browse/NMS-5028'>NMS-5028</ulink>)</para></listitem>
				<listitem><para>linkd needs to &quot;upsert&quot; entries in the ipRouteInterface, atinterface, vlan tables (Issue <ulink url='http://issues.opennms.org/browse/NMS-5029'>NMS-5029</ulink>)</para></listitem>
				<listitem><para>Broken support for net-snmp (Issue <ulink url='http://issues.opennms.org/browse/NMS-5036'>NMS-5036</ulink>)</para></listitem>
				<listitem><para>CIDR-notation IP address in linkd causes exception (Issue <ulink url='http://issues.opennms.org/browse/NMS-5050'>NMS-5050</ulink>)</para></listitem>
				<listitem><para>dateParser in Rfc5424SyslogParser (Issue <ulink url='http://issues.opennms.org/browse/NMS-5051'>NMS-5051</ulink>)</para></listitem>
				<listitem><para>Map appears to show duplicate links (Issue <ulink url='http://issues.opennms.org/browse/NMS-5052'>NMS-5052</ulink>)</para></listitem>
				<listitem><para>Terminology around provisioning considered confusing (Issue <ulink url='http://issues.opennms.org/browse/NMS-5056'>NMS-5056</ulink>)</para></listitem>
				<listitem><para>Enabling DEBUG for Collectd, breaks SiblingColumnStorageStrategy (Issue <ulink url='http://issues.opennms.org/browse/NMS-5062'>NMS-5062</ulink>)</para></listitem>
				<listitem><para>The placeholders added to sample configuration files are not replaced when generating RPMs (Issue <ulink url='http://issues.opennms.org/browse/NMS-5070'>NMS-5070</ulink>)</para></listitem>
				<listitem><para>Field reference to script engine appears to cause memory bloat (Issue <ulink url='http://issues.opennms.org/browse/NMS-5076'>NMS-5076</ulink>)</para></listitem>
				<listitem><para>Change in hrStorage jrb directory naming usage breaks snmp graphs (Issue <ulink url='http://issues.opennms.org/browse/NMS-5078'>NMS-5078</ulink>)</para></listitem>
				<listitem><para>Notification names cannot contain an apostrophe it breaks the Java script (Issue <ulink url='http://issues.opennms.org/browse/NMS-5090'>NMS-5090</ulink>)</para></listitem>
				<listitem><para>1.8-compatible CustomSyslogParser is not actually 1.8-compatible  ;) (Issue <ulink url='http://issues.opennms.org/browse/NMS-5091'>NMS-5091</ulink>)</para></listitem>
				<listitem><para>SyslogNG parser can&#39;t handle older Syslog messages (Issue <ulink url='http://issues.opennms.org/browse/NMS-5092'>NMS-5092</ulink>)</para></listitem>
				<listitem><para>Spike hunter throws an exception that prevents to scan all RRAs. (Issue <ulink url='http://issues.opennms.org/browse/NMS-5096'>NMS-5096</ulink>)</para></listitem>
				<listitem><para>If a threshold configuration contains invalid data from evaluators point of view a silent exception is thrown. (Issue <ulink url='http://issues.opennms.org/browse/NMS-5102'>NMS-5102</ulink>)</para></listitem>
				<listitem><para>Security Roles seem to be busted (Issue <ulink url='http://issues.opennms.org/browse/NMS-5108'>NMS-5108</ulink>)</para></listitem>
				<listitem><para>Batch reports under database reports GUI seems to be broken (Issue <ulink url='http://issues.opennms.org/browse/NMS-5111'>NMS-5111</ulink>)</para></listitem>
				<listitem><para>Radius (potentially all) Detector logging incomplete (Issue <ulink url='http://issues.opennms.org/browse/NMS-5122'>NMS-5122</ulink>)</para></listitem>
				<listitem><para>XSS vulnerability in OpenNMS web UI (Issue <ulink url='http://issues.opennms.org/browse/NMS-5128'>NMS-5128</ulink>)</para></listitem>
				<listitem><para>provision.pl not working &quot;set&quot; (Issue <ulink url='http://issues.opennms.org/browse/NMS-5130'>NMS-5130</ulink>)</para></listitem>
				<listitem><para>Outage ReST Interface outputs invalid XML (multiple &lt;ipAddress/&gt; fields) (Issue <ulink url='http://issues.opennms.org/browse/NMS-5138'>NMS-5138</ulink>)</para></listitem>
				<listitem><para>Capsd should exit if org.opennms.provisiond.enableDiscovery is true (Issue <ulink url='http://issues.opennms.org/browse/NMS-5157'>NMS-5157</ulink>)</para></listitem>
			</itemizedlist>
		</section>
		<section id="opennms-1.10.0-enhancement">
			<title>Enhancement</title>

			<itemizedlist>
				<listitem><para>Making logging from linkd more readable (Issue <ulink url='http://issues.opennms.org/browse/NMS-5081'>NMS-5081</ulink>)</para></listitem>
				<listitem><para>Change of log level for certain messages from linkd (Issue <ulink url='http://issues.opennms.org/browse/NMS-5087'>NMS-5087</ulink>)</para></listitem>
				<listitem><para>Convert OPENNMS-MIB to SMIv2 (Issue <ulink url='http://issues.opennms.org/browse/NMS-5099'>NMS-5099</ulink>)</para></listitem>
			</itemizedlist>
		</section>
	</section>

	<!-- Start 1.9 -->

	<section id="opennms-1.9.93">
		<title>Changes in OpenNMS 1.9.93</title>

		<section id="opennms-1.9.93-bug">
			<title>Bug</title>

			<itemizedlist>
				<listitem><para>HttpMonitor marks service down when response-text matches first line of server response (Issue <ulink url='http://issues.opennms.org/browse/NMS-2702'>NMS-2702</ulink>)</para></listitem>
				<listitem><para>linkd not working (Issue <ulink url='http://issues.opennms.org/browse/NMS-4005'>NMS-4005</ulink>)</para></listitem>
				<listitem><para>events written to DB although dest=suppress (Issue <ulink url='http://issues.opennms.org/browse/NMS-4006'>NMS-4006</ulink>)</para></listitem>
				<listitem><para>linkd ignores &lt;specific&gt; in &lt;iproutes&gt; section of config file (Issue <ulink url='http://issues.opennms.org/browse/NMS-4326'>NMS-4326</ulink>)</para></listitem>
				<listitem><para>JDBCCollector Appears to Be Broken - stores last value only (Issue <ulink url='http://issues.opennms.org/browse/NMS-4512'>NMS-4512</ulink>)</para></listitem>
				<listitem><para>Outages crossing report time boundary counted fully in SNMP Interface Availability Report (Issue <ulink url='http://issues.opennms.org/browse/NMS-4699'>NMS-4699</ulink>)</para></listitem>
				<listitem><para>Interface MAC addresses don&#39;t display (and are missing from the DB) on some SNMP-capable nodes (Issue <ulink url='http://issues.opennms.org/browse/NMS-4902'>NMS-4902</ulink>)</para></listitem>
				<listitem><para>Configuring SNMP broken for biggish IPv4 ranges (Issue <ulink url='http://issues.opennms.org/browse/NMS-4972'>NMS-4972</ulink>)</para></listitem>
				<listitem><para>Bubble-up submap status (not severity) (Issue <ulink url='http://issues.opennms.org/browse/NMS-4976'>NMS-4976</ulink>)</para></listitem>
				<listitem><para>rrd.usetcp crashing on startup (Issue <ulink url='http://issues.opennms.org/browse/NMS-4989'>NMS-4989</ulink>)</para></listitem>
				<listitem><para>DHCP plugins changed (Java) package, old configs are no longer compatible (Issue <ulink url='http://issues.opennms.org/browse/NMS-5011'>NMS-5011</ulink>)</para></listitem>
				<listitem><para>ClassCastException when using complex threshold expressions. (Issue <ulink url='http://issues.opennms.org/browse/NMS-5014'>NMS-5014</ulink>)</para></listitem>
				<listitem><para>OnmsAlarm class incorrectly references the alarm_attributes table as alarm_details (Issue <ulink url='http://issues.opennms.org/browse/NMS-5027'>NMS-5027</ulink>)</para></listitem>
				<listitem><para>NPE in linkd with two Linux nodes (Issue <ulink url='http://issues.opennms.org/browse/NMS-5030'>NMS-5030</ulink>)</para></listitem>
				<listitem><para>interfaceOperDown events are sent every time a node with down interfaces is rescanned. (Issue <ulink url='http://issues.opennms.org/browse/NMS-5040'>NMS-5040</ulink>)</para></listitem>
			</itemizedlist>
		</section>
		<section id="opennms-1.9.93-enhancement">
			<title>Enhancement</title>

			<itemizedlist>
				<listitem><para>Event definition for Juniper Chassis Cluster SNMP trap (Issue <ulink url='http://issues.opennms.org/browse/NMS-4986'>NMS-4986</ulink>)</para></listitem>
				<listitem><para>Events definition for Juniper access authentication related SNMP traps (Issue <ulink url='http://issues.opennms.org/browse/NMS-4987'>NMS-4987</ulink>)</para></listitem>
				<listitem><para>Separate out RADIUS implementation (Issue <ulink url='http://issues.opennms.org/browse/NMS-4992'>NMS-4992</ulink>)</para></listitem>
				<listitem><para>Split Syslogd configuration across multiple files, add useful definitions and matching events (Issue <ulink url='http://issues.opennms.org/browse/NMS-5024'>NMS-5024</ulink>)</para></listitem>
				<listitem><para>Missing OID in linkd&#39;s config for VLAN classes (Issue <ulink url='http://issues.opennms.org/browse/NMS-5031'>NMS-5031</ulink>)</para></listitem>
			</itemizedlist>
		</section>
	</section>

	<section id="opennms-1.9.92">
		<title>Changes in OpenNMS 1.9.92</title>

		<section id="opennms-1.9.92-bug">
			<title>Bug</title>

			<itemizedlist>
				<listitem><para>Selected more than 56 things in an add hoc resource graph returns no data (Issue <ulink url='http://issues.opennms.org/browse/NMS-2205'>NMS-2205</ulink>)</para></listitem>
				<listitem><para>Statsd Database Deadlock (Issue <ulink url='http://issues.opennms.org/browse/NMS-2390'>NMS-2390</ulink>)</para></listitem>
				<listitem><para>normalize radius code (Issue <ulink url='http://issues.opennms.org/browse/NMS-2812'>NMS-2812</ulink>)</para></listitem>
				<listitem><para>Deleted node appear in KSC report creation (Issue <ulink url='http://issues.opennms.org/browse/NMS-2977'>NMS-2977</ulink>)</para></listitem>
				<listitem><para>Provisioning issues with Primary Interface (Issue <ulink url='http://issues.opennms.org/browse/NMS-3324'>NMS-3324</ulink>)</para></listitem>
				<listitem><para>Unable provisioned node when SNMP Agent is down (Issue <ulink url='http://issues.opennms.org/browse/NMS-3470'>NMS-3470</ulink>)</para></listitem>
				<listitem><para>provisiond does not create nodelabelchanged event (Issue <ulink url='http://issues.opennms.org/browse/NMS-3594'>NMS-3594</ulink>)</para></listitem>
				<listitem><para>webUI shows 100% availability although service is not monitored (Issue <ulink url='http://issues.opennms.org/browse/NMS-3887'>NMS-3887</ulink>)</para></listitem>
				<listitem><para>WebUI shows &quot;rescan to suspend&quot; for &quot;forced unmanaged&quot; services (Issue <ulink url='http://issues.opennms.org/browse/NMS-3906'>NMS-3906</ulink>)</para></listitem>
				<listitem><para>Thresholding - Absolutechange stored as floating-point value (Issue <ulink url='http://issues.opennms.org/browse/NMS-4028'>NMS-4028</ulink>)</para></listitem>
				<listitem><para>Poll failure reasons pooched in 1.9.1 Snapshot again (Issue <ulink url='http://issues.opennms.org/browse/NMS-4073'>NMS-4073</ulink>)</para></listitem>
				<listitem><para>XMPP Failure on empty XMPP addresses (Issue <ulink url='http://issues.opennms.org/browse/NMS-4123'>NMS-4123</ulink>)</para></listitem>
				<listitem><para>No nodeid found for next hop ip/0.0.0.0 (Issue <ulink url='http://issues.opennms.org/browse/NMS-4185'>NMS-4185</ulink>)</para></listitem>
				<listitem><para>Sending notifications causes exception in javamailer if user is missing smtp adress (Issue <ulink url='http://issues.opennms.org/browse/NMS-4367'>NMS-4367</ulink>)</para></listitem>
				<listitem><para>When an IP is configured on an interface, the interface name is no longer visible in Node Link Detailed Info (Issue <ulink url='http://issues.opennms.org/browse/NMS-4412'>NMS-4412</ulink>)</para></listitem>
				<listitem><para>Provisiond NodeCategorySettingPolicy. Nodes lose categorization in subsequent Synchronizations (Issue <ulink url='http://issues.opennms.org/browse/NMS-4423'>NMS-4423</ulink>)</para></listitem>
				<listitem><para>404 NOT_FOUND after generating a system report using FTP (Issue <ulink url='http://issues.opennms.org/browse/NMS-4674'>NMS-4674</ulink>)</para></listitem>
				<listitem><para>Provisiond allows duplicate nodes (Issue <ulink url='http://issues.opennms.org/browse/NMS-4695'>NMS-4695</ulink>)</para></listitem>
				<listitem><para>Service monitored with 100% availability instead of Not Monitored (Issue <ulink url='http://issues.opennms.org/browse/NMS-4704'>NMS-4704</ulink>)</para></listitem>
				<listitem><para>Requisition REST Service allows duplicate nodes (Issue <ulink url='http://issues.opennms.org/browse/NMS-4749'>NMS-4749</ulink>)</para></listitem>
				<listitem><para>WMI datacollection stops after changes in Schedules Outages (Issue <ulink url='http://issues.opennms.org/browse/NMS-4830'>NMS-4830</ulink>)</para></listitem>
				<listitem><para>Remote Poller state changes from Paused to Running (Issue <ulink url='http://issues.opennms.org/browse/NMS-4834'>NMS-4834</ulink>)</para></listitem>
				<listitem><para>InterfaceFilter does not normalize IP addresses (Issue <ulink url='http://issues.opennms.org/browse/NMS-4881'>NMS-4881</ulink>)</para></listitem>
				<listitem><para>HttpCollector ignores &quot;port&quot; parameter from Collectd config (Issue <ulink url='http://issues.opennms.org/browse/NMS-4886'>NMS-4886</ulink>)</para></listitem>
				<listitem><para>base-url not used when viewing resource graphs (Issue <ulink url='http://issues.opennms.org/browse/NMS-4903'>NMS-4903</ulink>)</para></listitem>
				<listitem><para>Provisiond NodeScan aborted scanning IP address tables (Issue <ulink url='http://issues.opennms.org/browse/NMS-4904'>NMS-4904</ulink>)</para></listitem>
				<listitem><para>wrong implementation of org.opennms.netmgt.correlation.Correlator$EngineAdapter.getName() ? (Issue <ulink url='http://issues.opennms.org/browse/NMS-4914'>NMS-4914</ulink>)</para></listitem>
				<listitem><para>Resource Graphs selector  - doesn&#39;t indicate stale graph data (Issue <ulink url='http://issues.opennms.org/browse/NMS-4918'>NMS-4918</ulink>)</para></listitem>
				<listitem><para>Resource Graphs selector - &quot;Show more&quot; to infinity and beyond! and other quirks (Issue <ulink url='http://issues.opennms.org/browse/NMS-4919'>NMS-4919</ulink>)</para></listitem>
				<listitem><para>KSC Reports search box on home page is case sensitive (Issue <ulink url='http://issues.opennms.org/browse/NMS-4922'>NMS-4922</ulink>)</para></listitem>
				<listitem><para>RadiusAuthenticationProvider.java Tests against wrong variable. (Issue <ulink url='http://issues.opennms.org/browse/NMS-4928'>NMS-4928</ulink>)</para></listitem>
				<listitem><para>Availability Miscalculated in NodeAvailabilityReport.jrxml (and others) (Issue <ulink url='http://issues.opennms.org/browse/NMS-4931'>NMS-4931</ulink>)</para></listitem>
				<listitem><para>KSC Reports fails due to  Missing Parameter: report (Issue <ulink url='http://issues.opennms.org/browse/NMS-4934'>NMS-4934</ulink>)</para></listitem>
				<listitem><para>The Snmp Poller does not follow the maxVarBindPerPDU statement (Issue <ulink url='http://issues.opennms.org/browse/NMS-4935'>NMS-4935</ulink>)</para></listitem>
				<listitem><para>Hung threads causing 100% CPU usage (possibly Jetty + HTTPS/SSL related) (Issue <ulink url='http://issues.opennms.org/browse/NMS-4940'>NMS-4940</ulink>)</para></listitem>
				<listitem><para>All SNMP Interfaces marked as &quot;no collect&quot; by default on any provisioned node (Issue <ulink url='http://issues.opennms.org/browse/NMS-4965'>NMS-4965</ulink>)</para></listitem>
				<listitem><para>ReinitializePrimarySNMPInterface event causes SNMP interfaces manually marked as &quot;Collect&quot; to revert to &quot;No collect&quot; (Issue <ulink url='http://issues.opennms.org/browse/NMS-4967'>NMS-4967</ulink>)</para></listitem>
				<listitem><para>Exception with ldapAuthoritiesPopulator with LDAP and / or Radius integration (Issue <ulink url='http://issues.opennms.org/browse/NMS-4975'>NMS-4975</ulink>)</para></listitem>
				<listitem><para>Notifications Fail with IPv6 Addresses (Issue <ulink url='http://issues.opennms.org/browse/NMS-4977'>NMS-4977</ulink>)</para></listitem>
			</itemizedlist>
		</section>
		<section id="opennms-1.9.92-enhancement">
			<title>Enhancement</title>

			<itemizedlist>
				<listitem><para>DELL DRAC/CMC power stats collection and graphs (Issue <ulink url='http://issues.opennms.org/browse/NMS-3299'>NMS-3299</ulink>)</para></listitem>
				<listitem><para>Default support AKCP SecurityProbe x20 (Issue <ulink url='http://issues.opennms.org/browse/NMS-4156'>NMS-4156</ulink>)</para></listitem>
				<listitem><para>New Cisco OIDs for linkd (Issue <ulink url='http://issues.opennms.org/browse/NMS-4670'>NMS-4670</ulink>)</para></listitem>
				<listitem><para>Report on Windows Servers disk usage (Issue <ulink url='http://issues.opennms.org/browse/NMS-4948'>NMS-4948</ulink>)</para></listitem>
				<listitem><para>Asset-page categorie fields validation. (Issue <ulink url='http://issues.opennms.org/browse/NMS-4963'>NMS-4963</ulink>)</para></listitem>
				<listitem><para>HostResourceSwRunMonitor: define the service-name parameter as a regular expression (Issue <ulink url='http://issues.opennms.org/browse/NMS-4978'>NMS-4978</ulink>)</para></listitem>
			</itemizedlist>
		</section>
		<section id="opennms-1.9.92-task">
			<title>Task</title>

			<itemizedlist>
				<listitem><para>Make sure we add -XX:+HeapDumpOnOutOfMemoryError to default runtime arguments (Issue <ulink url='http://issues.opennms.org/browse/NMS-4953'>NMS-4953</ulink>)</para></listitem>
			</itemizedlist>
		</section>
	</section>

	<section id="opennms-1.9.91">
		<title>Changes in OpenNMS 1.9.91</title>

		<section id="opennms-1.9.91-bug">
			<title>Bug</title>

			<itemizedlist>
				<listitem><para>HTTP monitor nits (Issue <ulink url='http://issues.opennms.org/browse/NMS-1802'>NMS-1802</ulink>)</para></listitem>
				<listitem><para>When running the database checker rethrow any exceptions with details (e.g.: database URL) (Issue <ulink url='http://issues.opennms.org/browse/NMS-2374'>NMS-2374</ulink>)</para></listitem>
				<listitem><para>Make the severity element in event configuration an enumeration and fix our default config files (Issue <ulink url='http://issues.opennms.org/browse/NMS-2375'>NMS-2375</ulink>)</para></listitem>
				<listitem><para>Node when deleted remains in performance report list (Issue <ulink url='http://issues.opennms.org/browse/NMS-2893'>NMS-2893</ulink>)</para></listitem>
				<listitem><para>GUI error if we remove Switches from Surveillance (Issue <ulink url='http://issues.opennms.org/browse/NMS-3143'>NMS-3143</ulink>)</para></listitem>
				<listitem><para>Reporting is truncated by URL length limitation (Issue <ulink url='http://issues.opennms.org/browse/NMS-3194'>NMS-3194</ulink>)</para></listitem>
				<listitem><para>Broken paged grid in Select SNMP Interfaces (Issue <ulink url='http://issues.opennms.org/browse/NMS-3515'>NMS-3515</ulink>)</para></listitem>
				<listitem><para>WMI/WQL Poller - Wrong text in event (Issue <ulink url='http://issues.opennms.org/browse/NMS-3606'>NMS-3606</ulink>)</para></listitem>
				<listitem><para>Create detectors for all protocol plugins (Issue <ulink url='http://issues.opennms.org/browse/NMS-3651'>NMS-3651</ulink>)</para></listitem>
				<listitem><para>reload of Threshold configuration does not work - only after restart OpenNMS new threshold are applied (Issue <ulink url='http://issues.opennms.org/browse/NMS-3905'>NMS-3905</ulink>)</para></listitem>
				<listitem><para>Alarm Description in Dashboard not formatted (Issue <ulink url='http://issues.opennms.org/browse/NMS-3912'>NMS-3912</ulink>)</para></listitem>
				<listitem><para>SNMPPoller is the cause of loss of snmpinterfaces during the re-import / synchronization Provision Groups. (Issue <ulink url='http://issues.opennms.org/browse/NMS-4040'>NMS-4040</ulink>)</para></listitem>
				<listitem><para>Can&#39;t provision a node with one IP address and a policy to avoid all IP address (Issue <ulink url='http://issues.opennms.org/browse/NMS-4049'>NMS-4049</ulink>)</para></listitem>
				<listitem><para>spring/beanfactory issue Java 1.7.0 - pointcut issues (Issue <ulink url='http://issues.opennms.org/browse/NMS-4350'>NMS-4350</ulink>)</para></listitem>
				<listitem><para>Provisiond fails with a Unable to return specified BeanFactory instance exception at startup (Issue <ulink url='http://issues.opennms.org/browse/NMS-4475'>NMS-4475</ulink>)</para></listitem>
				<listitem><para>[patch] Show correct values in net-snmp CPU Usage graph (Issue <ulink url='http://issues.opennms.org/browse/NMS-4502'>NMS-4502</ulink>)</para></listitem>
				<listitem><para>Remote Poller implodes with lack of WMI classes (Issue <ulink url='http://issues.opennms.org/browse/NMS-4526'>NMS-4526</ulink>)</para></listitem>
				<listitem><para>Provisiond HOST-RESOURCES process detector  (Issue <ulink url='http://issues.opennms.org/browse/NMS-4544'>NMS-4544</ulink>)</para></listitem>
				<listitem><para>Report Issue - Surveillance Category Not Correctly Chosen (Issue <ulink url='http://issues.opennms.org/browse/NMS-4593'>NMS-4593</ulink>)</para></listitem>
				<listitem><para>Resource Graph Resources - limited to 55 Resources or less (Issue <ulink url='http://issues.opennms.org/browse/NMS-4675'>NMS-4675</ulink>)</para></listitem>
				<listitem><para>Various linkd issues (Issue <ulink url='http://issues.opennms.org/browse/NMS-4684'>NMS-4684</ulink>)</para></listitem>
				<listitem><para>LDAP authorization fails - group to role mapping does not work (Issue <ulink url='http://issues.opennms.org/browse/NMS-4725'>NMS-4725</ulink>)</para></listitem>
				<listitem><para>Events generated from trapd are not associated with any node (Issue <ulink url='http://issues.opennms.org/browse/NMS-4799'>NMS-4799</ulink>)</para></listitem>
				<listitem><para>Node.jsp - double clicking physical interfaces goes to interface.jsp instead of snmpinterface.jsp (Issue <ulink url='http://issues.opennms.org/browse/NMS-4800'>NMS-4800</ulink>)</para></listitem>
				<listitem><para>Null (\0) characters in logmsg field of events causes org.postgresql.util.PSQLException: ERROR: invalid byte sequence for encoding &quot;UTF8&quot;: 0x00 (Issue <ulink url='http://issues.opennms.org/browse/NMS-4817'>NMS-4817</ulink>)</para></listitem>
				<listitem><para>RrdUtils.createRRD log message is unclear (Issue <ulink url='http://issues.opennms.org/browse/NMS-4845'>NMS-4845</ulink>)</para></listitem>
				<listitem><para>Notification not being sent event if status=&quot;on&quot;, looks like notifd is not using the status in the config file properly (Issue <ulink url='http://issues.opennms.org/browse/NMS-4851'>NMS-4851</ulink>)</para></listitem>
				<listitem><para>unit tests on windows creates directories outside of temp directory (Issue <ulink url='http://issues.opennms.org/browse/NMS-4853'>NMS-4853</ulink>)</para></listitem>
				<listitem><para>StorageStrategy documentation does not match API in code (Issue <ulink url='http://issues.opennms.org/browse/NMS-4857'>NMS-4857</ulink>)</para></listitem>
				<listitem><para>Runaway threads consuming CPU when rendering certain graphs (Issue <ulink url='http://issues.opennms.org/browse/NMS-4861'>NMS-4861</ulink>)</para></listitem>
				<listitem><para>With Jetty + HTTPS, certain Web UI actions prompt browser to &quot;Save As&quot; JSP and HTML files (Issue <ulink url='http://issues.opennms.org/browse/NMS-4871'>NMS-4871</ulink>)</para></listitem>
				<listitem><para>Show all nodes with asset info not working (Issue <ulink url='http://issues.opennms.org/browse/NMS-4872'>NMS-4872</ulink>)</para></listitem>
				<listitem><para>Upgrade bug when Linkd tables contain data (Issue <ulink url='http://issues.opennms.org/browse/NMS-4873'>NMS-4873</ulink>)</para></listitem>
				<listitem><para>Typo in datacollection-config.xml (Issue <ulink url='http://issues.opennms.org/browse/NMS-4877'>NMS-4877</ulink>)</para></listitem>
				<listitem><para>java.lang.ClassCastException when building an event notification with a category filter (Issue <ulink url='http://issues.opennms.org/browse/NMS-4880'>NMS-4880</ulink>)</para></listitem>
				<listitem><para>IP address formatting does not match (Issue <ulink url='http://issues.opennms.org/browse/NMS-4882'>NMS-4882</ulink>)</para></listitem>
				<listitem><para>1.9.90 newer graphics display inconsistency - node.jsp (Issue <ulink url='http://issues.opennms.org/browse/NMS-4895'>NMS-4895</ulink>)</para></listitem>
				<listitem><para>notifd DEBUG message &quot;supress&quot; mispelling (Issue <ulink url='http://issues.opennms.org/browse/NMS-4899'>NMS-4899</ulink>)</para></listitem>
				<listitem><para>Change StorageStrategy to throw an IllegalArgumentException when the arguments (or parameters) are not properly configured on datacollection-config.xml (Issue <ulink url='http://issues.opennms.org/browse/NMS-4913'>NMS-4913</ulink>)</para></listitem>
			</itemizedlist>
		</section>
		<section id="opennms-1.9.91-enhancement">
			<title>Enhancement</title>

			<itemizedlist>
				<listitem><para>Allow HttpCollector and PageSequenceMonitor to accept all SSL certificates (Issue <ulink url='http://issues.opennms.org/browse/NMS-3622'>NMS-3622</ulink>)</para></listitem>
				<listitem><para>Configure scheduling outages via RESTful Web Service (Issue <ulink url='http://issues.opennms.org/browse/NMS-4232'>NMS-4232</ulink>)</para></listitem>
				<listitem><para>Make Jetty headerBufferSize property configurable (Issue <ulink url='http://issues.opennms.org/browse/NMS-4815'>NMS-4815</ulink>)</para></listitem>
				<listitem><para>notifd.log - Info if message was send (Issue <ulink url='http://issues.opennms.org/browse/NMS-4831'>NMS-4831</ulink>)</para></listitem>
				<listitem><para>Poorly used INFO log message (Issue <ulink url='http://issues.opennms.org/browse/NMS-4833'>NMS-4833</ulink>)</para></listitem>
				<listitem><para>jmx collector does direct db lookup of nodeid (Issue <ulink url='http://issues.opennms.org/browse/NMS-4838'>NMS-4838</ulink>)</para></listitem>
				<listitem><para>Check if a node is currently covered by a scheduled outage using Rest (Issue <ulink url='http://issues.opennms.org/browse/NMS-4839'>NMS-4839</ulink>)</para></listitem>
				<listitem><para>Add PostgreSQL 9.1 support (Issue <ulink url='http://issues.opennms.org/browse/NMS-4923'>NMS-4923</ulink>)</para></listitem>
			</itemizedlist>
		</section>
	</section>

	<section id="opennms-1.9.90">
		<title>Changes in OpenNMS 1.9.90</title>

		<section id="opennms-1.9.90-bug">
			<title>Bug</title>

			<itemizedlist>
				<listitem><para>threshd,log shows wrong nodeId in certain circumstances (Issue <ulink url='http://issues.opennms.org/browse/NMS-1121'>NMS-1121</ulink>)</para></listitem>
				<listitem><para>columnName argument to AssetModel.searchAssets allows SQL injection (Issue <ulink url='http://issues.opennms.org/browse/NMS-1769'>NMS-1769</ulink>)</para></listitem>
				<listitem><para>Trapd is not able to process SNMPv3 traps (Issue <ulink url='http://issues.opennms.org/browse/NMS-2995'>NMS-2995</ulink>)</para></listitem>
				<listitem><para>XMPPNotificationStrategy (or JavaMailNotificationStrategy) does not utilise the &quot;Numeric Message&quot; field -nm (Issue <ulink url='http://issues.opennms.org/browse/NMS-3322'>NMS-3322</ulink>)</para></listitem>
				<listitem><para>reportd missing ability to select mailer from javamail-configuration.xml (Issue <ulink url='http://issues.opennms.org/browse/NMS-3771'>NMS-3771</ulink>)</para></listitem>
				<listitem><para>Interface Deleted with SNMP supported and no ipAddrTable (Issue <ulink url='http://issues.opennms.org/browse/NMS-3982'>NMS-3982</ulink>)</para></listitem>
				<listitem><para>SNAPSHOT installer scripts are faulty (Issue <ulink url='http://issues.opennms.org/browse/NMS-4034'>NMS-4034</ulink>)</para></listitem>
				<listitem><para>translated events are displayed like the original event (Issue <ulink url='http://issues.opennms.org/browse/NMS-4038'>NMS-4038</ulink>)</para></listitem>
				<listitem><para>provisioning node with NodeCategorySettingPolicy policy in foreign source does not work if node has no SNMP available (Issue <ulink url='http://issues.opennms.org/browse/NMS-4039'>NMS-4039</ulink>)</para></listitem>
				<listitem><para>Win32ServiceDetector fails to detect services (Issue <ulink url='http://issues.opennms.org/browse/NMS-4047'>NMS-4047</ulink>)</para></listitem>
				<listitem><para>We need a WmiDetector (Issue <ulink url='http://issues.opennms.org/browse/NMS-4106'>NMS-4106</ulink>)</para></listitem>
				<listitem><para>Support relativetime in graph URL (Issue <ulink url='http://issues.opennms.org/browse/NMS-4114'>NMS-4114</ulink>)</para></listitem>
				<listitem><para>Thresholdvalue in scientific notation not displayed/stored correctly (Issue <ulink url='http://issues.opennms.org/browse/NMS-4126'>NMS-4126</ulink>)</para></listitem>
				<listitem><para>threshd process wrong counter-type SNMP data after SNMP data collection failed or restored (Issue <ulink url='http://issues.opennms.org/browse/NMS-4244'>NMS-4244</ulink>)</para></listitem>
				<listitem><para>In-line thresholder ignores scheduled outages (Issue <ulink url='http://issues.opennms.org/browse/NMS-4261'>NMS-4261</ulink>)</para></listitem>
				<listitem><para>Update Copyright Notice to include 2011 (Issue <ulink url='http://issues.opennms.org/browse/NMS-4339'>NMS-4339</ulink>)</para></listitem>
				<listitem><para>jetty allows directory listings (Issue <ulink url='http://issues.opennms.org/browse/NMS-4375'>NMS-4375</ulink>)</para></listitem>
				<listitem><para>Problems adding nodes during discovery (Issue <ulink url='http://issues.opennms.org/browse/NMS-4376'>NMS-4376</ulink>)</para></listitem>
				<listitem><para>Provisiond NodeCategorySettingPolicy. Nodes lose categorization in subsequent Synchronizations (Issue <ulink url='http://issues.opennms.org/browse/NMS-4423'>NMS-4423</ulink>)</para></listitem>
				<listitem><para>SnmpAsset Adapter has dependency on Trapd (Issue <ulink url='http://issues.opennms.org/browse/NMS-4463'>NMS-4463</ulink>)</para></listitem>
				<listitem><para>Services drop down list not alphabatized (Issue <ulink url='http://issues.opennms.org/browse/NMS-4483'>NMS-4483</ulink>)</para></listitem>
				<listitem><para>SiblingIndexStorageStrategy does SNMP Queries and makes collection VERY slow (Issue <ulink url='http://issues.opennms.org/browse/NMS-4494'>NMS-4494</ulink>)</para></listitem>
				<listitem><para>Collectd&#39;s ServiceCollector class was erroneously changed to take Map&lt;String, String&gt; (Issue <ulink url='http://issues.opennms.org/browse/NMS-4500'>NMS-4500</ulink>)</para></listitem>
				<listitem><para>IPAddress class overrides equals but not hashCode (Issue <ulink url='http://issues.opennms.org/browse/NMS-4530'>NMS-4530</ulink>)</para></listitem>
				<listitem><para>Provisiond silently fails to import an invalid model importer file but reports importSuccessful anyway. (Issue <ulink url='http://issues.opennms.org/browse/NMS-4546'>NMS-4546</ulink>)</para></listitem>
				<listitem><para>[patch] hardware asset fields need more space and one more field (Issue <ulink url='http://issues.opennms.org/browse/NMS-4585'>NMS-4585</ulink>)</para></listitem>
				<listitem><para>Node label changes ourside requisition editor on nodes with a foreign-source ID (Issue <ulink url='http://issues.opennms.org/browse/NMS-4590'>NMS-4590</ulink>)</para></listitem>
				<listitem><para>Brocade resource-type and fcTable collection could be nicer (Issue <ulink url='http://issues.opennms.org/browse/NMS-4661'>NMS-4661</ulink>)</para></listitem>
				<listitem><para>Default JDBC data collection config does not work (Issue <ulink url='http://issues.opennms.org/browse/NMS-4662'>NMS-4662</ulink>)</para></listitem>
				<listitem><para>Capsd may reparent duplicate interfaces from requisitioned nodes (Issue <ulink url='http://issues.opennms.org/browse/NMS-4663'>NMS-4663</ulink>)</para></listitem>
				<listitem><para>c-ping fails to configure (Issue <ulink url='http://issues.opennms.org/browse/NMS-4677'>NMS-4677</ulink>)</para></listitem>
				<listitem><para>Permissions on multiple files/directories are poor (allow world-write, have setuid) (Issue <ulink url='http://issues.opennms.org/browse/NMS-4682'>NMS-4682</ulink>)</para></listitem>
				<listitem><para>OpenNMS GoogleMaps geo-enocder no longer functioning and creates a 503 error in UI (Issue <ulink url='http://issues.opennms.org/browse/NMS-4691'>NMS-4691</ulink>)</para></listitem>
				<listitem><para>Email Notifications are not properly encoded when the message contains non us-ascii characters. (Issue <ulink url='http://issues.opennms.org/browse/NMS-4692'>NMS-4692</ulink>)</para></listitem>
				<listitem><para>Provisiond allows duplicate nodes (Issue <ulink url='http://issues.opennms.org/browse/NMS-4695'>NMS-4695</ulink>)</para></listitem>
				<listitem><para>Path not filtered correctly during build, etc/response-graph.properties (Issue <ulink url='http://issues.opennms.org/browse/NMS-4697'>NMS-4697</ulink>)</para></listitem>
				<listitem><para>Surveilance part of WEB GUI crashes after all default categories were removed and custom ones were created (Issue <ulink url='http://issues.opennms.org/browse/NMS-4698'>NMS-4698</ulink>)</para></listitem>
				<listitem><para>snmpStorageFlag=&quot;all&quot; is being ignored by the threshold procesing (Issue <ulink url='http://issues.opennms.org/browse/NMS-4700'>NMS-4700</ulink>)</para></listitem>
				<listitem><para>Unable to add IPv6 address for discovery via web UI (Issue <ulink url='http://issues.opennms.org/browse/NMS-4701'>NMS-4701</ulink>)</para></listitem>
				<listitem><para>Data Collection Broken for some nodes in testing (Issue <ulink url='http://issues.opennms.org/browse/NMS-4703'>NMS-4703</ulink>)</para></listitem>
				<listitem><para>race condition in Provisiond IPv6 scanning (Issue <ulink url='http://issues.opennms.org/browse/NMS-4717'>NMS-4717</ulink>)</para></listitem>
				<listitem><para>When using the GoogleMaps remote poller interface, unchecked markers are visible on initialization (Issue <ulink url='http://issues.opennms.org/browse/NMS-4734'>NMS-4734</ulink>)</para></listitem>
				<listitem><para>Event Analysis report is missing in default configuration (Issue <ulink url='http://issues.opennms.org/browse/NMS-4753'>NMS-4753</ulink>)</para></listitem>
				<listitem><para>nodeList page fails to pass the foreignSource when &quot;show interfaces&quot; is selected (Issue <ulink url='http://issues.opennms.org/browse/NMS-4777'>NMS-4777</ulink>)</para></listitem>
				<listitem><para>DNS provisioning expression matching matches hostname but not record data (Issue <ulink url='http://issues.opennms.org/browse/NMS-4783'>NMS-4783</ulink>)</para></listitem>
				<listitem><para>DNS provisioning needs to allow foreign ID to be a hash of IP address instead of nodeLabel if administrator so chooses (Issue <ulink url='http://issues.opennms.org/browse/NMS-4801'>NMS-4801</ulink>)</para></listitem>
				<listitem><para>Word spelled wrong on log message (Issue <ulink url='http://issues.opennms.org/browse/NMS-4804'>NMS-4804</ulink>)</para></listitem>
				<listitem><para>SELECT tag not closed in asset/modify.jsp (Issue <ulink url='http://issues.opennms.org/browse/NMS-4819'>NMS-4819</ulink>)</para></listitem>
				<listitem><para>Reportd JavaMailDeliveryService always copies address in sendmail-message &quot;to&quot; attribute or root@localhost (Issue <ulink url='http://issues.opennms.org/browse/NMS-4820'>NMS-4820</ulink>)</para></listitem>
				<listitem><para>Trapd node-matching should prefer SNMP primary ifaces (Issue <ulink url='http://issues.opennms.org/browse/NMS-4822'>NMS-4822</ulink>)</para></listitem>
				<listitem><para>AttributeGroup and SiblingColumnStorageStrategy are producing a StackOverflowError (Issue <ulink url='http://issues.opennms.org/browse/NMS-4832'>NMS-4832</ulink>)</para></listitem>
				<listitem><para>Provisiond leaks file handles, eventually causing &quot;Too many open files&quot; crashes (Issue <ulink url='http://issues.opennms.org/browse/NMS-4846'>NMS-4846</ulink>)</para></listitem>
				<listitem><para>MSExchangeDetectorClient is too verbose on exceptions (Issue <ulink url='http://issues.opennms.org/browse/NMS-4856'>NMS-4856</ulink>)</para></listitem>
			</itemizedlist>
		</section>
		<section id="opennms-1.9.90-enhancement">
			<title>Enhancement</title>

			<itemizedlist>
				<listitem><para>Add IPv6 Support to OpenNMS (Issue <ulink url='http://issues.opennms.org/browse/NMS-1094'>NMS-1094</ulink>)</para></listitem>
				<listitem><para>Enhancement - Assets with clean date input (Issue <ulink url='http://issues.opennms.org/browse/NMS-2834'>NMS-2834</ulink>)</para></listitem>
				<listitem><para>Implement PersistenceSelectorStrategy framework (Issue <ulink url='http://issues.opennms.org/browse/NMS-3164'>NMS-3164</ulink>)</para></listitem>
				<listitem><para>allow trapd to bind to specific address (Issue <ulink url='http://issues.opennms.org/browse/NMS-3956'>NMS-3956</ulink>)</para></listitem>
				<listitem><para>Enhance default JVM Monitoring configurations (Issue <ulink url='http://issues.opennms.org/browse/NMS-4363'>NMS-4363</ulink>)</para></listitem>
				<listitem><para>Create a poller monitor to &quot;proxy&quot; pings via the CISCO-PING-MIB (Issue <ulink url='http://issues.opennms.org/browse/NMS-4668'>NMS-4668</ulink>)</para></listitem>
				<listitem><para>Add alarm-data annotation for Powerware upsDischarged trap event (Issue <ulink url='http://issues.opennms.org/browse/NMS-4679'>NMS-4679</ulink>)</para></listitem>
				<listitem><para>Better provisiond debugging (Issue <ulink url='http://issues.opennms.org/browse/NMS-4694'>NMS-4694</ulink>)</para></listitem>
				<listitem><para>Add time it takes to persist the data to the ILR (Issue <ulink url='http://issues.opennms.org/browse/NMS-4705'>NMS-4705</ulink>)</para></listitem>
				<listitem><para>Enable support for filtering the displayed data (Issue <ulink url='http://issues.opennms.org/browse/NMS-4706'>NMS-4706</ulink>)</para></listitem>
				<listitem><para>Add ability for HttpMonitor to use node label as virtual host for HTTP polls (Issue <ulink url='http://issues.opennms.org/browse/NMS-4707'>NMS-4707</ulink>)</para></listitem>
				<listitem><para>MicroBlog doesn&#39;t support -nm (Issue <ulink url='http://issues.opennms.org/browse/NMS-4708'>NMS-4708</ulink>)</para></listitem>
				<listitem><para>Add the possibility to modify eventparms (as text) from Vacuumd (Issue <ulink url='http://issues.opennms.org/browse/NMS-4712'>NMS-4712</ulink>)</para></listitem>
				<listitem><para>DbHelper class should use dao&#39;s (Issue <ulink url='http://issues.opennms.org/browse/NMS-4721'>NMS-4721</ulink>)</para></listitem>
				<listitem><para>Add new opennms mib events definition  (Issue <ulink url='http://issues.opennms.org/browse/NMS-4722'>NMS-4722</ulink>)</para></listitem>
				<listitem><para>Sort by Stat (Issue <ulink url='http://issues.opennms.org/browse/NMS-4728'>NMS-4728</ulink>)</para></listitem>
				<listitem><para>Add Label to thresholds for display on &quot;Edit Group&quot; page (Issue <ulink url='http://issues.opennms.org/browse/NMS-4742'>NMS-4742</ulink>)</para></listitem>
				<listitem><para>Event Analysis Report should be usable on postgres older than 8.4 (Issue <ulink url='http://issues.opennms.org/browse/NMS-4752'>NMS-4752</ulink>)</para></listitem>
				<listitem><para>Add support for matching syslog messages by process name, severity, facility in ueiMatch (Issue <ulink url='http://issues.opennms.org/browse/NMS-4772'>NMS-4772</ulink>)</para></listitem>
				<listitem><para>Alphabetize group names in the Users/Groups list (Issue <ulink url='http://issues.opennms.org/browse/NMS-4776'>NMS-4776</ulink>)</para></listitem>
				<listitem><para>Split syslogd-configuration.xml (Issue <ulink url='http://issues.opennms.org/browse/NMS-4779'>NMS-4779</ulink>)</para></listitem>
				<listitem><para>Standardize the time zone format reports (Issue <ulink url='http://issues.opennms.org/browse/NMS-4785'>NMS-4785</ulink>)</para></listitem>
				<listitem><para>collectd log entries could be enhanced (Issue <ulink url='http://issues.opennms.org/browse/NMS-4809'>NMS-4809</ulink>)</para></listitem>
				<listitem><para>Add a BSF (bean scripting framework) notification strategy (Issue <ulink url='http://issues.opennms.org/browse/NMS-4837'>NMS-4837</ulink>)</para></listitem>
				<listitem><para>Convert Linkd to use Hibernate (Issue <ulink url='http://issues.opennms.org/browse/NMS-4850'>NMS-4850</ulink>)</para></listitem>
				<listitem><para>Add command option to NRPE in provisiond (Issue <ulink url='http://issues.opennms.org/browse/NMS-4862'>NMS-4862</ulink>)</para></listitem>
			</itemizedlist>
		</section>
	</section>

	<section id="opennms-1.9.8">
		<title>Changes in OpenNMS 1.9.8</title>

		<section id="opennms-1.9.8-bug">
			<title>Bug</title>

			<itemizedlist>
				<listitem><para>deleted interfaces are included in polling package ip lists (Issue <ulink url='http://issues.opennms.org/browse/NMS-1158'>NMS-1158</ulink>)</para></listitem>
				<listitem><para>nsclient-datacollection-config.xml only collects on 1st attribute in wpm group (Issue <ulink url='http://issues.opennms.org/browse/NMS-2692'>NMS-2692</ulink>)</para></listitem>
				<listitem><para>DemoUI - Leaving the search field blank causes an &quot;Unexpected Error&quot; (Issue <ulink url='http://issues.opennms.org/browse/NMS-3500'>NMS-3500</ulink>)</para></listitem>
				<listitem><para>Cpu Usage graph missing when using rrdtool (Issue <ulink url='http://issues.opennms.org/browse/NMS-3703'>NMS-3703</ulink>)</para></listitem>
				<listitem><para>Unexpected error (Issue <ulink url='http://issues.opennms.org/browse/NMS-3902'>NMS-3902</ulink>)</para></listitem>
				<listitem><para>archive_events.sh still uses the old lib/scripts/* style initialization (Issue <ulink url='http://issues.opennms.org/browse/NMS-3933'>NMS-3933</ulink>)</para></listitem>
				<listitem><para>outage editor problems (Issue <ulink url='http://issues.opennms.org/browse/NMS-4093'>NMS-4093</ulink>)</para></listitem>
				<listitem><para>prevent automatic start after installation / upgrade (Issue <ulink url='http://issues.opennms.org/browse/NMS-4110'>NMS-4110</ulink>)</para></listitem>
				<listitem><para>null pointer exception from Admin ? Instrumentation Log Reader jsp page (Issue <ulink url='http://issues.opennms.org/browse/NMS-4118'>NMS-4118</ulink>)</para></listitem>
				<listitem><para>&#39;some&#39; matchType for WMI Poller matches 2 or more, not 1 or more as docuemented (Issue <ulink url='http://issues.opennms.org/browse/NMS-4172'>NMS-4172</ulink>)</para></listitem>
				<listitem><para>Failed to load the required jicmp library (Issue <ulink url='http://issues.opennms.org/browse/NMS-4211'>NMS-4211</ulink>)</para></listitem>
				<listitem><para>No services are registered in the database (Issue <ulink url='http://issues.opennms.org/browse/NMS-4230'>NMS-4230</ulink>)</para></listitem>
				<listitem><para>Patch for &quot;CPU Usage graph missing when using rrdtool&quot; (Issue <ulink url='http://issues.opennms.org/browse/NMS-4346'>NMS-4346</ulink>)</para></listitem>
				<listitem><para>HTTP Collector throwing exception &quot;Host must be set to create a host URL&quot; (Issue <ulink url='http://issues.opennms.org/browse/NMS-4445'>NMS-4445</ulink>)</para></listitem>
				<listitem><para>Reports throughin Exception when doing traffic based reports and store-by-group (Issue <ulink url='http://issues.opennms.org/browse/NMS-4454'>NMS-4454</ulink>)</para></listitem>
				<listitem><para>System Report: only &quot;full&quot; is working (Issue <ulink url='http://issues.opennms.org/browse/NMS-4465'>NMS-4465</ulink>)</para></listitem>
				<listitem><para>UI exception when deleting a service from an interface (Issue <ulink url='http://issues.opennms.org/browse/NMS-4472'>NMS-4472</ulink>)</para></listitem>
				<listitem><para>RRD-based JasperReports fail with JRobin exception (Issue <ulink url='http://issues.opennms.org/browse/NMS-4482'>NMS-4482</ulink>)</para></listitem>
				<listitem><para>Mail Transport Monitor deletes all mail (Issue <ulink url='http://issues.opennms.org/browse/NMS-4537'>NMS-4537</ulink>)</para></listitem>
				<listitem><para>Quoting problems in contrib/maint_events.sh (Issue <ulink url='http://issues.opennms.org/browse/NMS-4553'>NMS-4553</ulink>)</para></listitem>
				<listitem><para>Page Sequence Monitor (PSM) doesn&#39;t appear to do retries (Issue <ulink url='http://issues.opennms.org/browse/NMS-4558'>NMS-4558</ulink>)</para></listitem>
				<listitem><para>org.opennms.netmgt.snmp.TableTracker writes to stderr. (Issue <ulink url='http://issues.opennms.org/browse/NMS-4559'>NMS-4559</ulink>)</para></listitem>
				<listitem><para>Report Issue - Average and Peak Traffic rates for Nodes by Interface (Issue <ulink url='http://issues.opennms.org/browse/NMS-4565'>NMS-4565</ulink>)</para></listitem>
				<listitem><para>Filter rules tend to get all IP addresses, even if they are deleted (Issue <ulink url='http://issues.opennms.org/browse/NMS-4583'>NMS-4583</ulink>)</para></listitem>
				<listitem><para>Remove ModelImporter stuff from log4j.properties (Issue <ulink url='http://issues.opennms.org/browse/NMS-4587'>NMS-4587</ulink>)</para></listitem>
				<listitem><para>service search constraints show up as &quot;null&quot; when used to filter the event list page (Issue <ulink url='http://issues.opennms.org/browse/NMS-4591'>NMS-4591</ulink>)</para></listitem>
				<listitem><para>Report Issue - Surveillance Category Not Correctly Chosen (Issue <ulink url='http://issues.opennms.org/browse/NMS-4593'>NMS-4593</ulink>)</para></listitem>
				<listitem><para>eventd cannot parse events which are missing an XML namespace (Issue <ulink url='http://issues.opennms.org/browse/NMS-4595'>NMS-4595</ulink>)</para></listitem>
				<listitem><para>send-event.pl errors on IPv6 addresses (Issue <ulink url='http://issues.opennms.org/browse/NMS-4596'>NMS-4596</ulink>)</para></listitem>
				<listitem><para>Primary keys are not set to not null (Issue <ulink url='http://issues.opennms.org/browse/NMS-4597'>NMS-4597</ulink>)</para></listitem>
				<listitem><para>Role provision has no effect (Issue <ulink url='http://issues.opennms.org/browse/NMS-4598'>NMS-4598</ulink>)</para></listitem>
				<listitem><para>MailTransportMonitor POP3 javax.mail.AuthenticationFailedException, but without connection to host at all (Issue <ulink url='http://issues.opennms.org/browse/NMS-4605'>NMS-4605</ulink>)</para></listitem>
				<listitem><para>Changing the default password in 1.9.7 (Issue <ulink url='http://issues.opennms.org/browse/NMS-4608'>NMS-4608</ulink>)</para></listitem>
				<listitem><para>Node Rescan -&gt; node.jsp not found (Issue <ulink url='http://issues.opennms.org/browse/NMS-4610'>NMS-4610</ulink>)</para></listitem>
				<listitem><para>Problem accessing /opennms/KSC/KSC/customGraphEditDetails.htm. Reason: Not Found - 404 (Issue <ulink url='http://issues.opennms.org/browse/NMS-4614'>NMS-4614</ulink>)</para></listitem>
				<listitem><para>Report Issue - Total Bytes Transferred by Interface (Issue <ulink url='http://issues.opennms.org/browse/NMS-4616'>NMS-4616</ulink>)</para></listitem>
				<listitem><para>Refactor ICMP Implementations and make sure that main works for JNA (Issue <ulink url='http://issues.opennms.org/browse/NMS-4617'>NMS-4617</ulink>)</para></listitem>
				<listitem><para>refactor XSDs to not rely on common XSDs (types.xsd) (Issue <ulink url='http://issues.opennms.org/browse/NMS-4634'>NMS-4634</ulink>)</para></listitem>
				<listitem><para>Don&#39;t print out the database administrator password during install. (Issue <ulink url='http://issues.opennms.org/browse/NMS-4638'>NMS-4638</ulink>)</para></listitem>
				<listitem><para>KSC reports &quot;add graph&quot; fails with a 404 (Issue <ulink url='http://issues.opennms.org/browse/NMS-4643'>NMS-4643</ulink>)</para></listitem>
				<listitem><para>Unable to start OpenNMS &quot;An error occurred while attempting to start the &quot;OpenNMS:Name=Eventd&quot; service&quot; (Issue <ulink url='http://issues.opennms.org/browse/NMS-4644'>NMS-4644</ulink>)</para></listitem>
				<listitem><para>Deleted nodes are showing up in available nodes when creating/editing a surveillance category (Issue <ulink url='http://issues.opennms.org/browse/NMS-4652'>NMS-4652</ulink>)</para></listitem>
				<listitem><para>Inconsistent use of org.opennms.web.api.Util.calculateUrlBase( request ) (Issue <ulink url='http://issues.opennms.org/browse/NMS-4660'>NMS-4660</ulink>)</para></listitem>
				<listitem><para>JNA library fails to work for IPv6 on Solaris (Issue <ulink url='http://issues.opennms.org/browse/NMS-4664'>NMS-4664</ulink>)</para></listitem>
				<listitem><para>Thresholds being evaluated on interfaces marked DISABLE_COLLECTION (Issue <ulink url='http://issues.opennms.org/browse/NMS-4669'>NMS-4669</ulink>)</para></listitem>
			</itemizedlist>
		</section>
		<section id="opennms-1.9.8-enhancement">
			<title>Enhancement</title>

			<itemizedlist>
				<listitem><para>FilterDao calls need to return InetAddresses  (Issue <ulink url='http://issues.opennms.org/browse/NMS-4509'>NMS-4509</ulink>)</para></listitem>
				<listitem><para>EventBuilder setInterface needs to take an InetAddress rather than a String (Issue <ulink url='http://issues.opennms.org/browse/NMS-4510'>NMS-4510</ulink>)</para></listitem>
				<listitem><para>Alphabetize the User List in the GUI (Issue <ulink url='http://issues.opennms.org/browse/NMS-4561'>NMS-4561</ulink>)</para></listitem>
				<listitem><para>make ICMP implementation configurable (Issue <ulink url='http://issues.opennms.org/browse/NMS-4603'>NMS-4603</ulink>)</para></listitem>
				<listitem><para>Add script execution, response times, logging, more to BSFMonitor (Issue <ulink url='http://issues.opennms.org/browse/NMS-4604'>NMS-4604</ulink>)</para></listitem>
				<listitem><para>add a No SNMP checkbox to the Node Quick-Add web page (Issue <ulink url='http://issues.opennms.org/browse/NMS-4615'>NMS-4615</ulink>)</para></listitem>
				<listitem><para>Maven settings.xml CR &amp; LF format (Issue <ulink url='http://issues.opennms.org/browse/NMS-4626'>NMS-4626</ulink>)</para></listitem>
				<listitem><para>Convert snmp-config.xml code to use JAXB instead of Castor (Issue <ulink url='http://issues.opennms.org/browse/NMS-4636'>NMS-4636</ulink>)</para></listitem>
				<listitem><para>Add MSCHAPv1 and MSCHAPv2 support to RADIUS clients (Issue <ulink url='http://issues.opennms.org/browse/NMS-4659'>NMS-4659</ulink>)</para></listitem>
			</itemizedlist>
		</section>
		<section id="opennms-1.9.8-new feature">
			<title>New Feature</title>

			<itemizedlist>
				<listitem><para>RADIUS MS-CHAPv2 (Issue <ulink url='http://issues.opennms.org/browse/NMS-4665'>NMS-4665</ulink>)</para></listitem>
			</itemizedlist>
		</section>
	</section>

	<section id="opennms-1.9.7">
		<title>Changes in OpenNMS 1.9.7</title>

		<section id="opennms-1.9.7-bug">
			<title>Bug</title>

			<itemizedlist>
				<listitem><para>NullPointerExceptions in node IP route information (Issue <ulink url='http://issues.opennms.org/browse/NMS-2482'>NMS-2482</ulink>)</para></listitem>
				<listitem><para>[syslogd] OpenNMS&#39;s syslogd implementation does not handle all syslog facilities (Issue <ulink url='http://issues.opennms.org/browse/NMS-2640'>NMS-2640</ulink>)</para></listitem>
				<listitem><para>correlator service unable to start : java.lang.NoSuchMethodError org.eclipse.jdt.internal.compiler.CompilationResult.getProblems() (Issue <ulink url='http://issues.opennms.org/browse/NMS-2847'>NMS-2847</ulink>)</para></listitem>
				<listitem><para>statistics report pdf creation does not work (Issue <ulink url='http://issues.opennms.org/browse/NMS-3855'>NMS-3855</ulink>)</para></listitem>
				<listitem><para>Provisiond Deleting IpAddr On Nodes After Rescan (Issue <ulink url='http://issues.opennms.org/browse/NMS-3997'>NMS-3997</ulink>)</para></listitem>
				<listitem><para>Provisiond - simple TCP detector fails to detect services (Issue <ulink url='http://issues.opennms.org/browse/NMS-4033'>NMS-4033</ulink>)</para></listitem>
				<listitem><para>provisioning node with NodeCategorySettingPolicy policy in foreign source does not work if node has no SNMP available (Issue <ulink url='http://issues.opennms.org/browse/NMS-4039'>NMS-4039</ulink>)</para></listitem>
				<listitem><para>stored report data in non-unique named files (Issue <ulink url='http://issues.opennms.org/browse/NMS-4058'>NMS-4058</ulink>)</para></listitem>
				<listitem><para>Need to be able to acknowledge notifications through the ReST service (Issue <ulink url='http://issues.opennms.org/browse/NMS-4069'>NMS-4069</ulink>)</para></listitem>
				<listitem><para>send-event.pl timestamp is not parsed correctly (Issue <ulink url='http://issues.opennms.org/browse/NMS-4148'>NMS-4148</ulink>)</para></listitem>
				<listitem><para>Rescans Not Happening for Default Nodes (Issue <ulink url='http://issues.opennms.org/browse/NMS-4168'>NMS-4168</ulink>)</para></listitem>
				<listitem><para>Memcached graph definitions left out of default configuration (Issue <ulink url='http://issues.opennms.org/browse/NMS-4208'>NMS-4208</ulink>)</para></listitem>
				<listitem><para>Exception when Provisioning an ipv6 address on a node with SNMP Enabled (Issue <ulink url='http://issues.opennms.org/browse/NMS-4251'>NMS-4251</ulink>)</para></listitem>
				<listitem><para>Null pointer exception when listing outstanding notifications (Issue <ulink url='http://issues.opennms.org/browse/NMS-4352'>NMS-4352</ulink>)</para></listitem>
				<listitem><para>Documentation can&#39;t be build off-line (Issue <ulink url='http://issues.opennms.org/browse/NMS-4416'>NMS-4416</ulink>)</para></listitem>
				<listitem><para>interface.jsp gives NPE (Issue <ulink url='http://issues.opennms.org/browse/NMS-4469'>NMS-4469</ulink>)</para></listitem>
				<listitem><para>PageSequenceMonitor double-URL-encodes query parameters (Issue <ulink url='http://issues.opennms.org/browse/NMS-4484'>NMS-4484</ulink>)</para></listitem>
				<listitem><para>Poller not responding to nodeGainedService events when event interface is an ipv6 address (Issue <ulink url='http://issues.opennms.org/browse/NMS-4488'>NMS-4488</ulink>)</para></listitem>
				<listitem><para>jdbc-datacollection-config.xml has hard coded path for rrdRepository (Issue <ulink url='http://issues.opennms.org/browse/NMS-4491'>NMS-4491</ulink>)</para></listitem>
				<listitem><para>Don&#39;t require all code to pass the PRESERVE_WHITESPACE constant to CastorUtils (Issue <ulink url='http://issues.opennms.org/browse/NMS-4495'>NMS-4495</ulink>)</para></listitem>
				<listitem><para>NSClient data collection only reads the first &lt;nsclient-collection&gt; tag (Issue <ulink url='http://issues.opennms.org/browse/NMS-4499'>NMS-4499</ulink>)</para></listitem>
				<listitem><para>Someone left two q&#39;s in the file ./WEB-INF/jsp/graph/chooseresource.jsp (Issue <ulink url='http://issues.opennms.org/browse/NMS-4527'>NMS-4527</ulink>)</para></listitem>
				<listitem><para>XSD definitions don&#39;t need to be anchored (Issue <ulink url='http://issues.opennms.org/browse/NMS-4547'>NMS-4547</ulink>)</para></listitem>
				<listitem><para>IP validation in web UI doesn&#39;t handle IPv6 (Issue <ulink url='http://issues.opennms.org/browse/NMS-4555'>NMS-4555</ulink>)</para></listitem>
				<listitem><para>Report Issue - Average and Peak Traffic rates for Nodes by Interface (Issue <ulink url='http://issues.opennms.org/browse/NMS-4565'>NMS-4565</ulink>)</para></listitem>
				<listitem><para>Physical Interface Page Doesn&#39;t load on IE (Issue <ulink url='http://issues.opennms.org/browse/NMS-4575'>NMS-4575</ulink>)</para></listitem>
				<listitem><para>Debian init script not LSB compatible (Issue <ulink url='http://issues.opennms.org/browse/NMS-4578'>NMS-4578</ulink>)</para></listitem>
				<listitem><para>The attribute &quot;totalCount&quot; for OnmsNodeList is not well calculated (Issue <ulink url='http://issues.opennms.org/browse/NMS-4580'>NMS-4580</ulink>)</para></listitem>
			</itemizedlist>
		</section>
		<section id="opennms-1.9.7-enhancement">
			<title>Enhancement</title>

			<itemizedlist>
				<listitem><para>Debian Startup Script hides important Debian Specific Error Output (Issue <ulink url='http://issues.opennms.org/browse/NMS-3411'>NMS-3411</ulink>)</para></listitem>
				<listitem><para>Remove c3p0 dependencies from installer code so we can change the DB connection pooling implementation (Issue <ulink url='http://issues.opennms.org/browse/NMS-4388'>NMS-4388</ulink>)</para></listitem>
				<listitem><para>Increase servicename in table service in the core schema to accomodate services with names longer than 32 characters (Issue <ulink url='http://issues.opennms.org/browse/NMS-4477'>NMS-4477</ulink>)</para></listitem>
				<listitem><para>All Event creation should use the EventBuilder (Issue <ulink url='http://issues.opennms.org/browse/NMS-4489'>NMS-4489</ulink>)</para></listitem>
				<listitem><para>Get rid of PostgreSQL-specific calls in installation/upgrade tools. (Upgrade to Liquibase 2.0) (Issue <ulink url='http://issues.opennms.org/browse/NMS-4496'>NMS-4496</ulink>)</para></listitem>
				<listitem><para>OnmsMonitoredService getIpAddress returns a String rather than an InetAddress (Issue <ulink url='http://issues.opennms.org/browse/NMS-4507'>NMS-4507</ulink>)</para></listitem>
				<listitem><para>OnmsOutage does not following the same getIpInterface pattern as OnmsIpInterface (Issue <ulink url='http://issues.opennms.org/browse/NMS-4508'>NMS-4508</ulink>)</para></listitem>
				<listitem><para>Convert Event XML to JAXB (Issue <ulink url='http://issues.opennms.org/browse/NMS-4535'>NMS-4535</ulink>)</para></listitem>
				<listitem><para>New events for traps from Sun/Oracle ILOM cards (Issue <ulink url='http://issues.opennms.org/browse/NMS-4541'>NMS-4541</ulink>)</para></listitem>
				<listitem><para>Trap events for Comtech EF Data CDM-625 satellite modems (Issue <ulink url='http://issues.opennms.org/browse/NMS-4554'>NMS-4554</ulink>)</para></listitem>
				<listitem><para>provisiond needs to be able to scan the new ipAddress table, in addition to the (deprecated) ipAddr table, and handle IPv6 addresses (Issue <ulink url='http://issues.opennms.org/browse/NMS-4577'>NMS-4577</ulink>)</para></listitem>
				<listitem><para>[patch] add new asset fields for hardware configuration data (Issue <ulink url='http://issues.opennms.org/browse/NMS-4579'>NMS-4579</ulink>)</para></listitem>
			</itemizedlist>
		</section>
		<section id="opennms-1.9.7-new feature">
			<title>New Feature</title>

			<itemizedlist>
				<listitem><para>OpenNMS needs a way to do in-depth configuration testing without starting the daemon (Issue <ulink url='http://issues.opennms.org/browse/NMS-4336'>NMS-4336</ulink>)</para></listitem>
				<listitem><para>create a tool for migrating RRDs (Issue <ulink url='http://issues.opennms.org/browse/NMS-4450'>NMS-4450</ulink>)</para></listitem>
			</itemizedlist>
		</section>
	</section>

	<section id="opennms-1.9.6">
		<title>Changes in OpenNMS 1.9.6</title>

		<section id="opennms-1.9.6-bug">
			<title>Bug</title>

			<itemizedlist>
				<listitem><para>Stop distributing the non-Jetty webapp as part of the base distribution (Issue <ulink url='http://issues.opennms.org/browse/NMS-2572'>NMS-2572</ulink>)</para></listitem>
				<listitem><para>rrd-configuration.properties error in comment (Issue <ulink url='http://issues.opennms.org/browse/NMS-3068'>NMS-3068</ulink>)</para></listitem>
				<listitem><para>Split example poller package into components (Issue <ulink url='http://issues.opennms.org/browse/NMS-4053'>NMS-4053</ulink>)</para></listitem>
				<listitem><para>database reports ui enhancement request (Issue <ulink url='http://issues.opennms.org/browse/NMS-4057'>NMS-4057</ulink>)</para></listitem>
				<listitem><para>null pointer exception from Admin ? Instrumentation Log Reader jsp page (Issue <ulink url='http://issues.opennms.org/browse/NMS-4118'>NMS-4118</ulink>)</para></listitem>
				<listitem><para>Javascript error in IE7 on 1.8.7 (Issue <ulink url='http://issues.opennms.org/browse/NMS-4368'>NMS-4368</ulink>)</para></listitem>
				<listitem><para>Configure SNMP Data Collection per Interface generates org.postgresql.util.PSQLException (Issue <ulink url='http://issues.opennms.org/browse/NMS-4391'>NMS-4391</ulink>)</para></listitem>
				<listitem><para>Unable to see Telnet/HTTP/OpenManage links in node.jsp (Issue <ulink url='http://issues.opennms.org/browse/NMS-4398'>NMS-4398</ulink>)</para></listitem>
				<listitem><para>KSC reports editor broken in IE7 (Issue <ulink url='http://issues.opennms.org/browse/NMS-4406'>NMS-4406</ulink>)</para></listitem>
				<listitem><para>OpenNMS not installing on RHEL6 x86_64 (Issue <ulink url='http://issues.opennms.org/browse/NMS-4409'>NMS-4409</ulink>)</para></listitem>
				<listitem><para>Node Availability report query incorrect (Issue <ulink url='http://issues.opennms.org/browse/NMS-4410'>NMS-4410</ulink>)</para></listitem>
				<listitem><para>opennms-webapp is built and contains all of the jars though they are not needed (Issue <ulink url='http://issues.opennms.org/browse/NMS-4411'>NMS-4411</ulink>)</para></listitem>
				<listitem><para>Java Exception opening Node Page -&gt; Admin -&gt; Configure SNMP Data Collection per Interface (Issue <ulink url='http://issues.opennms.org/browse/NMS-4413'>NMS-4413</ulink>)</para></listitem>
				<listitem><para>REST calls for iPhone and iPad App broken (Issue <ulink url='http://issues.opennms.org/browse/NMS-4414'>NMS-4414</ulink>)</para></listitem>
				<listitem><para>Deleting Foreign Source policy throws java.lang.NoSuchMethodException (Issue <ulink url='http://issues.opennms.org/browse/NMS-4415'>NMS-4415</ulink>)</para></listitem>
				<listitem><para>Interface Availability report query incorrect (Issue <ulink url='http://issues.opennms.org/browse/NMS-4417'>NMS-4417</ulink>)</para></listitem>
				<listitem><para>Need to update PostgreSQL JDBC JAR to 9.0 (Issue <ulink url='http://issues.opennms.org/browse/NMS-4420'>NMS-4420</ulink>)</para></listitem>
				<listitem><para>Only role.admin users are able to use the iphone app (Issue <ulink url='http://issues.opennms.org/browse/NMS-4425'>NMS-4425</ulink>)</para></listitem>
				<listitem><para>Acknowledging alarms results in an error (Issue <ulink url='http://issues.opennms.org/browse/NMS-4426'>NMS-4426</ulink>)</para></listitem>
				<listitem><para>Increase default max file descriptors setting (Issue <ulink url='http://issues.opennms.org/browse/NMS-4428'>NMS-4428</ulink>)</para></listitem>
				<listitem><para>runInPlace.sh script gives unclear instructions (Issue <ulink url='http://issues.opennms.org/browse/NMS-4429'>NMS-4429</ulink>)</para></listitem>
				<listitem><para>null pointer exception when attempting to enable snmp collection. (Issue <ulink url='http://issues.opennms.org/browse/NMS-4432'>NMS-4432</ulink>)</para></listitem>
				<listitem><para>WebUI Broken When Deleting Parameters in Foreign Sources (Issue <ulink url='http://issues.opennms.org/browse/NMS-4438'>NMS-4438</ulink>)</para></listitem>
			</itemizedlist>
		</section>
		<section id="opennms-1.9.6-enhancement">
			<title>Enhancement</title>

			<itemizedlist>
				<listitem><para>OpenNMS 1.9.x needs to depend on PostgreSQL (&gt;= 8.1) and IPLIKE (&gt;= 2.0.0) (Issue <ulink url='http://issues.opennms.org/browse/NMS-4389'>NMS-4389</ulink>)</para></listitem>
				<listitem><para>installer should make sure IPLIKE has IPv6 support (Issue <ulink url='http://issues.opennms.org/browse/NMS-4408'>NMS-4408</ulink>)</para></listitem>
				<listitem>
					<para>upgrade to JRobin 1.5.10 (Issue <ulink url='http://issues.opennms.org/browse/NMS-4431'>NMS-4431</ulink>)</para>
					<para>
						Note: JRobin 1.5.10 includes a new backend that can improve performance dramatically.  For safety's sake, it is disabled by
						default, but users are encouraged on test systems to enable the new "MNIO" backend in rrd-configuration.properties and report
						any issues, if found.
					</para>
				</listitem>
			</itemizedlist>
		</section>
		<section id="opennms-1.9.6-task">
			<title>Task</title>

			<itemizedlist>
				<listitem><para>Change event-label name &quot;OpeNMS&quot; for restartPollingInterface event in eventconf.xml (Issue <ulink url='http://issues.opennms.org/browse/NMS-4421'>NMS-4421</ulink>)</para></listitem>
			</itemizedlist>
		</section>
	</section>

	<section id="opennms-1.9.5">
		<title>Changes in OpenNMS 1.9.5</title>

		<section id="opennms-1.9.5-bug">
			<title>Bug</title>

			<itemizedlist>
				<listitem><para>Installer still has RCS-style $Id$ tag in banner (Issue <ulink url='http://issues.opennms.org/browse/NMS-3922'>NMS-3922</ulink>)</para></listitem>
				<listitem><para>OpenNMS unable to connect to opennms database with opennms username (Issue <ulink url='http://issues.opennms.org/browse/NMS-4392'>NMS-4392</ulink>)</para></listitem>
				<listitem><para>Clicking the Delete Icon next to a entity (node, interface, service) defined in the Edit provisioning group page causes exception (Issue <ulink url='http://issues.opennms.org/browse/NMS-4394'>NMS-4394</ulink>)</para></listitem>
				<listitem><para>yum update from 1.8.7 to 1.8.8 is breaking opennms  (Issue <ulink url='http://issues.opennms.org/browse/NMS-4396'>NMS-4396</ulink>)</para></listitem>
				<listitem><para>rancid provisioning adapter jar still included in opennms-core RPM (Issue <ulink url='http://issues.opennms.org/browse/NMS-4397'>NMS-4397</ulink>)</para></listitem>
			</itemizedlist>
		</section>
	</section>

	<section id="opennms-1.9.4">
		<title>Changes in OpenNMS 1.9.4</title>

		<section id="opennms-1.9.4-bug">
			<title>Bug</title>

			<itemizedlist>
				<listitem><para>icmp and http thresholds not working properly (Issue <ulink url='http://issues.opennms.org/browse/NMS-1657'>NMS-1657</ulink>)</para></listitem>
				<listitem><para>Liquibase: ERROR: there is no unique constraint matching given keys for referenced table &quot;datalinkinterface&quot; (Issue <ulink url='http://issues.opennms.org/browse/NMS-3465'>NMS-3465</ulink>)</para></listitem>
				<listitem><para>webapps won&#39;t deploy with Tomcat in 1.7.7 and 1.7.8-SNAPSHOT (Issue <ulink url='http://issues.opennms.org/browse/NMS-3469'>NMS-3469</ulink>)</para></listitem>
				<listitem><para>Can&#39;t proceed in Reports Database Run (Issue <ulink url='http://issues.opennms.org/browse/NMS-3717'>NMS-3717</ulink>)</para></listitem>
				<listitem><para>Invoking rest method with orderBy triggers sql error (Issue <ulink url='http://issues.opennms.org/browse/NMS-3756'>NMS-3756</ulink>)</para></listitem>
				<listitem><para>Case sensitive inconsistency between capsd and poller for HostResourceSwRunMonitor (Issue <ulink url='http://issues.opennms.org/browse/NMS-3882'>NMS-3882</ulink>)</para></listitem>
				<listitem><para>provision group does not validate ip-addr field on input (Issue <ulink url='http://issues.opennms.org/browse/NMS-4084'>NMS-4084</ulink>)</para></listitem>
				<listitem><para>JRFontNotFoundException for Early-Morning-Report (Issue <ulink url='http://issues.opennms.org/browse/NMS-4102'>NMS-4102</ulink>)</para></listitem>
				<listitem><para>On IE8/Win7 the date in the page banner is shown twice (Issue <ulink url='http://issues.opennms.org/browse/NMS-4146'>NMS-4146</ulink>)</para></listitem>
				<listitem><para>&quot;View Node Link Detailed Info&quot; problem (Issue <ulink url='http://issues.opennms.org/browse/NMS-4243'>NMS-4243</ulink>)</para></listitem>
				<listitem><para>Provisioning problem due to ipv6 address formatting (Issue <ulink url='http://issues.opennms.org/browse/NMS-4252'>NMS-4252</ulink>)</para></listitem>
				<listitem><para>Date offsets incorrectly applied when batch reports (Issue <ulink url='http://issues.opennms.org/browse/NMS-4253'>NMS-4253</ulink>)</para></listitem>
				<listitem><para>Upgrade from jetty 6.1.24 to 6.1.26 breaks AJP13-connections from apache 2.2.x (Issue <ulink url='http://issues.opennms.org/browse/NMS-4275'>NMS-4275</ulink>)</para></listitem>
				<listitem><para>OpenJDK fails privatevoidcheckJvmName() check (Issue <ulink url='http://issues.opennms.org/browse/NMS-4277'>NMS-4277</ulink>)</para></listitem>
				<listitem><para>Missing fonts when running newly commited reporting stuff in 1.8.7 (Issue <ulink url='http://issues.opennms.org/browse/NMS-4286'>NMS-4286</ulink>)</para></listitem>
				<listitem><para>NPE when trying to generate reports from JRB datasources (Issue <ulink url='http://issues.opennms.org/browse/NMS-4287'>NMS-4287</ulink>)</para></listitem>
				<listitem><para>Build failure - NtpDetector tests fail (Issue <ulink url='http://issues.opennms.org/browse/NMS-4292'>NMS-4292</ulink>)</para></listitem>
				<listitem><para>Remove option C from SNMP Primary pick-list in provisioning groups editor (Issue <ulink url='http://issues.opennms.org/browse/NMS-4293'>NMS-4293</ulink>)</para></listitem>
				<listitem><para>Node-Availability-Report failing - possibly due to a parameter that should be marked notForPrompting (Issue <ulink url='http://issues.opennms.org/browse/NMS-4294'>NMS-4294</ulink>)</para></listitem>
				<listitem><para>JRobin VDEFs sometimes do not work (Issue <ulink url='http://issues.opennms.org/browse/NMS-4295'>NMS-4295</ulink>)</para></listitem>
				<listitem><para>Provisiond discovers services on capsd provisioned nodes (Issue <ulink url='http://issues.opennms.org/browse/NMS-4297'>NMS-4297</ulink>)</para></listitem>
				<listitem><para>Default categories for CIORPRTS (Issue <ulink url='http://issues.opennms.org/browse/NMS-4299'>NMS-4299</ulink>)</para></listitem>
				<listitem><para>linkd UndeclaredThrowableException (Issue <ulink url='http://issues.opennms.org/browse/NMS-4303'>NMS-4303</ulink>)</para></listitem>
				<listitem><para>&quot;View Node Ip Route Info&quot; link causes exception (Issue <ulink url='http://issues.opennms.org/browse/NMS-4305'>NMS-4305</ulink>)</para></listitem>
				<listitem><para>Topo map error popup: Load Label Map failed (Issue <ulink url='http://issues.opennms.org/browse/NMS-4306'>NMS-4306</ulink>)</para></listitem>
				<listitem><para>Provisioning Groups UI throws exception when trying to sync unmodified group (Issue <ulink url='http://issues.opennms.org/browse/NMS-4308'>NMS-4308</ulink>)</para></listitem>
				<listitem><para>duplicate jars in packages (Issue <ulink url='http://issues.opennms.org/browse/NMS-4310'>NMS-4310</ulink>)</para></listitem>
				<listitem><para>Asset adapter does not store Hex-STRINGs (Issue <ulink url='http://issues.opennms.org/browse/NMS-4312'>NMS-4312</ulink>)</para></listitem>
				<listitem><para>Dashboard loading image tag missing (Issue <ulink url='http://issues.opennms.org/browse/NMS-4314'>NMS-4314</ulink>)</para></listitem>
				<listitem><para>Serial Interface Utilization Report (Issue <ulink url='http://issues.opennms.org/browse/NMS-4315'>NMS-4315</ulink>)</para></listitem>
				<listitem><para>[Build] Some changes needed to get a clean build in Eclipse (Issue <ulink url='http://issues.opennms.org/browse/NMS-4320'>NMS-4320</ulink>)</para></listitem>
				<listitem><para>PSQLException - Configure SNMP Data Collection per Interface (Issue <ulink url='http://issues.opennms.org/browse/NMS-4321'>NMS-4321</ulink>)</para></listitem>
				<listitem><para>Fonts Very Large on KSC Reports and Admin Surveillance Categories (Issue <ulink url='http://issues.opennms.org/browse/NMS-4322'>NMS-4322</ulink>)</para></listitem>
				<listitem><para>Interface Page Broken in 1.8 Testing (Issue <ulink url='http://issues.opennms.org/browse/NMS-4323'>NMS-4323</ulink>)</para></listitem>
				<listitem><para>Opennms cannot start up without Internet access (Issue <ulink url='http://issues.opennms.org/browse/NMS-4341'>NMS-4341</ulink>)</para></listitem>
				<listitem><para>Typo in MemcachedMonitor.java (Issue <ulink url='http://issues.opennms.org/browse/NMS-4347'>NMS-4347</ulink>)</para></listitem>
				<listitem><para>Make compile.pl / assemble.pl actually exit with maven exit code (Issue <ulink url='http://issues.opennms.org/browse/NMS-4349'>NMS-4349</ulink>)</para></listitem>
				<listitem><para>generic values wrong for certain OIDs in Cisco2.events.xml (Issue <ulink url='http://issues.opennms.org/browse/NMS-4351'>NMS-4351</ulink>)</para></listitem>
				<listitem><para>Package building fails on Ubuntu due to default shell usage (Issue <ulink url='http://issues.opennms.org/browse/NMS-4357'>NMS-4357</ulink>)</para></listitem>
				<listitem><para>Exception raised when trying to view ip route info (Issue <ulink url='http://issues.opennms.org/browse/NMS-4362'>NMS-4362</ulink>)</para></listitem>
				<listitem><para>Change the logmsg and description fields for events and alarms to text object. (Issue <ulink url='http://issues.opennms.org/browse/NMS-4369'>NMS-4369</ulink>)</para></listitem>
				<listitem><para>OpenNMS will not start if unable to connect to the database as &quot;postgres&quot; (admin) user (Issue <ulink url='http://issues.opennms.org/browse/NMS-4378'>NMS-4378</ulink>)</para></listitem>
				<listitem><para>Provisioner always punts on deleteService events when discovery not enabled (Issue <ulink url='http://issues.opennms.org/browse/NMS-4379'>NMS-4379</ulink>)</para></listitem>
				<listitem><para>Make sure tests pass on bamboo (Issue <ulink url='http://issues.opennms.org/browse/NMS-4384'>NMS-4384</ulink>)</para></listitem>
			</itemizedlist>
		</section>
		<section id="opennms-1.9.4-enhancement">
			<title>Enhancement</title>

			<itemizedlist>
				<listitem><para>Upgrade JasperReports 3.6.0 to 3.7.4 (Issue <ulink url='http://issues.opennms.org/browse/NMS-4103'>NMS-4103</ulink>)</para></listitem>
				<listitem><para>Sort saved database Reports and display more than 10 of them (Issue <ulink url='http://issues.opennms.org/browse/NMS-4201'>NMS-4201</ulink>)</para></listitem>
				<listitem><para>dispatcher-servlet.xml should be listed as a &#39;config&#39; file for debian package install (Issue <ulink url='http://issues.opennms.org/browse/NMS-4296'>NMS-4296</ulink>)</para></listitem>
				<listitem><para>reportd-configuration.xml, update quartz URL (Issue <ulink url='http://issues.opennms.org/browse/NMS-4318'>NMS-4318</ulink>)</para></listitem>
				<listitem><para>include script output in event reason text for GpPoller notifications (Issue <ulink url='http://issues.opennms.org/browse/NMS-4325'>NMS-4325</ulink>)</para></listitem>
				<listitem><para>Customize Subject on Emailed Batch Reports (Issue <ulink url='http://issues.opennms.org/browse/NMS-4331'>NMS-4331</ulink>)</para></listitem>
				<listitem><para>Catch NullPointer Exception when running BSFScripts (Issue <ulink url='http://issues.opennms.org/browse/NMS-4332'>NMS-4332</ulink>)</para></listitem>
				<listitem><para>Make Node available to the Beanshell (Issue <ulink url='http://issues.opennms.org/browse/NMS-4358'>NMS-4358</ulink>)</para></listitem>
				<listitem><para>Add a build script to clean everything (top-level and full assembly) (Issue <ulink url='http://issues.opennms.org/browse/NMS-4386'>NMS-4386</ulink>)</para></listitem>
			</itemizedlist>
		</section>
		<section id="opennms-1.9.4-new feature">
			<title>New Feature</title>

			<itemizedlist>
				<listitem><para>make it easier to open support tickets from the web UI (Issue <ulink url='http://issues.opennms.org/browse/NMS-4307'>NMS-4307</ulink>)</para></listitem>
			</itemizedlist>
		</section>
	</section>

	<section id="opennms-1.9.3">
		<title>Changes in OpenNMS 1.9.3</title>

		<section id="opennms-1.9.3-bug">
			<title>Bug</title>

			<itemizedlist>
				<listitem><para>Web users can bypass ACLs by editing params of element/node.jsp URLs (Issue <ulink url='http://issues.opennms.org/browse/NMS-3184'>NMS-3184</ulink>)</para></listitem>
				<listitem><para>Going to edit KSC reports generates an uncaught exception (Issue <ulink url='http://issues.opennms.org/browse/NMS-3414'>NMS-3414</ulink>)</para></listitem>
				<listitem><para>Yet another uncaught exception, KSC reports (Issue <ulink url='http://issues.opennms.org/browse/NMS-3455'>NMS-3455</ulink>)</para></listitem>
				<listitem><para>Home  / Admin  / Provisioning Groups page generating bad HTML when a provisioning group has an apostrophe in the name (Issue <ulink url='http://issues.opennms.org/browse/NMS-3601'>NMS-3601</ulink>)</para></listitem>
				<listitem><para>provisiond logging to output.log (Issue <ulink url='http://issues.opennms.org/browse/NMS-4023'>NMS-4023</ulink>)</para></listitem>
				<listitem><para>DNS outage identified on interface X with reason code: IOException while polling address (Issue <ulink url='http://issues.opennms.org/browse/NMS-4071'>NMS-4071</ulink>)</para></listitem>
				<listitem><para>Bug in netapp.fsfile report (Issue <ulink url='http://issues.opennms.org/browse/NMS-4171'>NMS-4171</ulink>)</para></listitem>
				<listitem><para>deprecated -c installer option does not produce a warning or error (Issue <ulink url='http://issues.opennms.org/browse/NMS-4174'>NMS-4174</ulink>)</para></listitem>
				<listitem><para>Net-SNMP agent 5.5 always misreports sysObjectID as &quot;.1.3&quot; or &quot;.0.1&quot; (Issue <ulink url='http://issues.opennms.org/browse/NMS-4192'>NMS-4192</ulink>)</para></listitem>
				<listitem><para>Notifications fail when Notification name is longer than 63 chars (Issue <ulink url='http://issues.opennms.org/browse/NMS-4194'>NMS-4194</ulink>)</para></listitem>
				<listitem><para>NPE in &quot;View Node Link Detailed Info&quot; (Issue <ulink url='http://issues.opennms.org/browse/NMS-4215'>NMS-4215</ulink>)</para></listitem>
				<listitem><para>deleting old notifications is slow (Issue <ulink url='http://issues.opennms.org/browse/NMS-4217'>NMS-4217</ulink>)</para></listitem>
				<listitem><para>SNMP fails while accessing a Dell/Avocent 2161DS KVM Device (Issue <ulink url='http://issues.opennms.org/browse/NMS-4219'>NMS-4219</ulink>)</para></listitem>
				<listitem><para>1.8.5 Solaris package fails to install (Issue <ulink url='http://issues.opennms.org/browse/NMS-4227'>NMS-4227</ulink>)</para></listitem>
				<listitem><para>ThresholdingVisitor: create: Can&#39;t create ThresholdingVisitor for &lt;IP ADDRESS&gt; (Issue <ulink url='http://issues.opennms.org/browse/NMS-4233'>NMS-4233</ulink>)</para></listitem>
				<listitem><para>JMX datacollection aliases longer than 19 characters (Issue <ulink url='http://issues.opennms.org/browse/NMS-4236'>NMS-4236</ulink>)</para></listitem>
				<listitem><para>Two BGP-related SNMP graphs use daily RRAs (Issue <ulink url='http://issues.opennms.org/browse/NMS-4245'>NMS-4245</ulink>)</para></listitem>
				<listitem><para>Acknowledgement Service bails when an ack is sent for an invalid ID (Issue <ulink url='http://issues.opennms.org/browse/NMS-4248'>NMS-4248</ulink>)</para></listitem>
				<listitem><para>TableTracker failing in some instances (Issue <ulink url='http://issues.opennms.org/browse/NMS-4250'>NMS-4250</ulink>)</para></listitem>
				<listitem><para>In-line thresholding should ignore Aliased Resources if they are not enabled (Issue <ulink url='http://issues.opennms.org/browse/NMS-4255'>NMS-4255</ulink>)</para></listitem>
				<listitem><para>Fix lower limit in Net-SNMP CPU graphs (Issue <ulink url='http://issues.opennms.org/browse/NMS-4257'>NMS-4257</ulink>)</para></listitem>
				<listitem><para>Make SNMPv2c the default in web SNMP config dialog (Issue <ulink url='http://issues.opennms.org/browse/NMS-4263'>NMS-4263</ulink>)</para></listitem>
				<listitem><para>build blacklists JDKs other than version 1.5 or 1.6 (Issue <ulink url='http://issues.opennms.org/browse/NMS-4270'>NMS-4270</ulink>)</para></listitem>
			</itemizedlist>
		</section>
		<section id="opennms-1.9.3-enhancement">
			<title>Enhancement</title>

			<itemizedlist>
				<listitem><para>SNMP Asset Provisioning Adapter: suppress output like No such instance (Issue <ulink url='http://issues.opennms.org/browse/NMS-4173'>NMS-4173</ulink>)</para></listitem>
				<listitem><para>Add a few more Cisco Catalyst sysObjectIDs to default Linkd config (Issue <ulink url='http://issues.opennms.org/browse/NMS-4191'>NMS-4191</ulink>)</para></listitem>
				<listitem><para>Add events for Compuware ServerVantage traps (Issue <ulink url='http://issues.opennms.org/browse/NMS-4195'>NMS-4195</ulink>)</para></listitem>
				<listitem><para>Reportd should create events run or delivery failure (Issue <ulink url='http://issues.opennms.org/browse/NMS-4213'>NMS-4213</ulink>)</para></listitem>
				<listitem><para>fix locking in configuration file access (Issue <ulink url='http://issues.opennms.org/browse/NMS-4234'>NMS-4234</ulink>)</para></listitem>
				<listitem><para>make build system Maven3-compatible (Issue <ulink url='http://issues.opennms.org/browse/NMS-4235'>NMS-4235</ulink>)</para></listitem>
				<listitem><para>Add new options for domain/ifalias resource collection (Issue <ulink url='http://issues.opennms.org/browse/NMS-4239'>NMS-4239</ulink>)</para></listitem>
				<listitem><para>Improve Liebert power-related SNMP data collection and resource graph definitions (Issue <ulink url='http://issues.opennms.org/browse/NMS-4241'>NMS-4241</ulink>)</para></listitem>
				<listitem><para>Create performance resource graphs for MS HTTP stats (Issue <ulink url='http://issues.opennms.org/browse/NMS-4242'>NMS-4242</ulink>)</para></listitem>
			</itemizedlist>
		</section>
	</section>

	<section id="opennms-1.9.2">
		<title>Changes in OpenNMS 1.9.2</title>

		<para>
			Version 1.9.2 is identical to 1.9.1, except it contains the changes present in
			<ulink url="http://bugzilla.opennms.org/buglist.cgi?target_milestone=1.8.5">OpenNMS 1.8.5</ulink>.
		</para>

	</section>
		
	<section id="opennms-1.9.1">
		<title>Changes in OpenNMS 1.9.1</title>

		<section id="opennms-1.9.1-features">
			<title>New Features and Enhancements</title>

			<itemizedlist>

				<listitem>
					<para>Some of the groundwork for IPv6 support has been started.</para>
				</listitem>

				<listitem>
					<para>Syslogd has been refactored and has a number of new features and parsing options. (Bug
					<ulink url="http://bugzilla.opennms.org/show_bug.cgi?id=4112">#4112</ulink>)</para>
				</listitem>

				<listitem>
					<para>You can now specify whether to be strict or loose when verifying HTTPS connections
					in the PageSequenceMonitor. (Bug
					<ulink url="http://bugzilla.opennms.org/show_bug.cgi?id=4113">#4113</ulink>)</para>
				</listitem>

			</itemizedlist>

		</section>

	</section>

	<section id="opennms-1.9.0">
		<title>Changes in OpenNMS 1.9.0</title>

		<section id="opennms-1.9.0-features">
			<title>New Features and Enhancements</title>

			<itemizedlist>

				<listitem>
					<para>You can now have syslogd bind to a specific IP address.  (Bug
					<ulink url="http://bugzilla.opennms.org/show_bug.cgi?id=3192">#3192</ulink>)</para>
				</listitem>

				<listitem>
					<para>Threshold expressions have been enhanced and now use JEXL instead
					of JEP.  (Bug
					<ulink url="http://bugzilla.opennms.org/show_bug.cgi?id=3413">#3413</ulink>)</para>
				</listitem>

				<listitem>
					<para>Data collection configuration has now been split out into multiple
					include files, like events.  (Bug
					<ulink url="http://bugzilla.opennms.org/show_bug.cgi?id=4031">#4031</ulink>)</para>
				</listitem>

			</itemizedlist>

		</section>

	</section>

</chapter><|MERGE_RESOLUTION|>--- conflicted
+++ resolved
@@ -68,7 +68,6 @@
 		<section id="opennms-1.11.0-sub-task">
 			<title>Sub-task</title>
 
-<<<<<<< HEAD
 			<itemizedlist>
 				<listitem><para>The Snmp Poller send oper Down event the first time it runs if admin status is up (Issue <ulink url='http://issues.opennms.org/browse/NMS-4781'>NMS-4781</ulink>)</para></listitem>
 				<listitem><para>Let the provisiong system set if an interface should be polled via policy rules (Issue <ulink url='http://issues.opennms.org/browse/NMS-4782'>NMS-4782</ulink>)</para></listitem>
@@ -87,7 +86,7 @@
 	</section>
 
 	<!-- Start 1.10 -->
-=======
+
 	<section id="opennms-1.10.3">
 		<title>Changes in OpenNMS 1.10.3</title>
 
@@ -103,7 +102,6 @@
 			</itemizedlist>
 		</section>
 	</section>
->>>>>>> 025d057e
 
 	<section id="opennms-1.10.2">
 		<title>Changes in OpenNMS 1.10.2</title>
