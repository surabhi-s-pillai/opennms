--- conflicted
+++ resolved
@@ -35,11 +35,7 @@
 | `usesslfilter` | Enables or disables the SSL ceritificate validation. `true - false`   | optional | `false` | No
 | `uri`          | The uri to use during the POST.                                       | optional | `/` | Yes
 | `use-system-proxy` | Should the system wide proxy settings be used? The system proxy
-<<<<<<< HEAD
-                   settings can be configured in link:#ga-opennms-system-properties[opennms.conf]                    | optional |`false` | No
-=======
-                   settings can be configured via link:#ga-opennms-system-properties[system properties]                    | optional |`false`
->>>>>>> f9d0ae02
+                   settings can be configured in link:#ga-opennms-system-properties[system properties] | optional |`false` | No
 |===
 
 This monitor implements the <<ga-service-assurance-monitors-common-parameters, Common Configuration Parameters>>.
