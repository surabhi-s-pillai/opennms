
// Allow GitHub image rendering
:imagesdir: ../../../images

==== HttpPostMonitor

If it is required to _HTTP POST_ any arbitrary content to a remote _URI_, the HttpPostMonitor can be used.
A use case is to HTTP POST to a SOAP endpoint.
This monitor implements <<ga-service-assurance-monitors-placeholder-substitution-parameters, placeholder substitution in parameter values>>.

===== Monitor facts

[options="autowidth"]
|===
| Class Name     | `org.opennms.netmgt.poller.monitors.HttpPostMonitor`
| Remote Enabled | `false`
|===

===== Configuration and Usage

.Monitor specific parameters for the HttpPostMonitor
[options="header, autowidth"]
|===
| Parameter      | Description                                                           | Required | Default value | Placeholder substitution
| `payload`      | The body of the POST, for example properly escaped XML.               | required | `-` | No
| `auth-password`| The password to use for HTTP BASIC auth.                              | optional | `-` | Yes
| `auth-username`| The username to use for HTTP BASIC auth.                              | optional | `-` | Yes
| `banner`       | A string that is matched against the response of the HTTP POST.
                   If the output contains the banner, the service is determined as up.
<<<<<<< HEAD
                   Specify a regex by starting with `~`.                                 | optional | `-` | Yes
| `charset`      | Set the character set for the POST.                                   | optional | `UTF-8` | No
| `mimetype`     | Set the mimetype for the POST.                                        | optional | `text/xml` | No
| `port`         | The port for the web server where the POST is send to.                | optional | `80` | No
| `scheme`       | The connection scheme to use.                                         | optional | `http` | No
| `usesslfilter` | Enables or disables the SSL ceritificate validation. `true - false`   | optional | `false` | No
| `uri`          | The uri to use during the POST.                                       | optional | `/` | Yes
=======
                   Specify a regex by starting with `~`.                                 | optional | `-`
| `charset`      | Set the character set for the POST.                                   | optional | `UTF-8`
| `mimetype`     | Set the mimetype for the POST.                                        | optional | `text/xml`
| `port`         | The port for the web server where the POST is send to.                | optional | `80`
| `scheme`       | The connection scheme to use.                                         | optional | `http`
| `usesslfilter` | Enables or disables the SSL ceritificate validation. `true - false`   | optional | `false`
| `uri`          | The uri to use during the POST.                                       | optional | `/`
| `use-system-proxy` | Should the system wide proxy settings be used? The system proxy
                   settings can be configured in link:#ga-opennms-system-properties[opennms.conf]                    | optional |`false`
>>>>>>> 2fa8fcdf
|===

This monitor implements the <<ga-service-assurance-monitors-common-parameters, Common Configuration Parameters>>.

===== Examples

The following example would create a POST that contains the payload _Word_.
[source, xml]
----
<service name="MyServlet" interval="300000" user-defined="false" status="on">
  <parameter key="banner" value="Hello"/>
  <parameter key="port" value="8080"/>
  <parameter key="uri" value="/MyServlet">
  <parameter key="payload" value="World"/>
  <parameter key="retry" value="1"/>
  <parameter key="timeout" value="30000"/>
</service>
<monitor service="MyServlet" class-name="org.opennms.netmgt.poller.monitors.HttpPostMonitor"/>
----

The resulting POST looks like this:
[source, xml]
----
POST /MyServlet HTTP/1.1
Content-Type: text/xml; charset=utf-8
Host: <ip_addr_of_interface>:8080
Connection: Keep-Alive

World
----<|MERGE_RESOLUTION|>--- conflicted
+++ resolved
@@ -27,7 +27,6 @@
 | `auth-username`| The username to use for HTTP BASIC auth.                              | optional | `-` | Yes
 | `banner`       | A string that is matched against the response of the HTTP POST.
                    If the output contains the banner, the service is determined as up.
-<<<<<<< HEAD
                    Specify a regex by starting with `~`.                                 | optional | `-` | Yes
 | `charset`      | Set the character set for the POST.                                   | optional | `UTF-8` | No
 | `mimetype`     | Set the mimetype for the POST.                                        | optional | `text/xml` | No
@@ -35,17 +34,8 @@
 | `scheme`       | The connection scheme to use.                                         | optional | `http` | No
 | `usesslfilter` | Enables or disables the SSL ceritificate validation. `true - false`   | optional | `false` | No
 | `uri`          | The uri to use during the POST.                                       | optional | `/` | Yes
-=======
-                   Specify a regex by starting with `~`.                                 | optional | `-`
-| `charset`      | Set the character set for the POST.                                   | optional | `UTF-8`
-| `mimetype`     | Set the mimetype for the POST.                                        | optional | `text/xml`
-| `port`         | The port for the web server where the POST is send to.                | optional | `80`
-| `scheme`       | The connection scheme to use.                                         | optional | `http`
-| `usesslfilter` | Enables or disables the SSL ceritificate validation. `true - false`   | optional | `false`
-| `uri`          | The uri to use during the POST.                                       | optional | `/`
 | `use-system-proxy` | Should the system wide proxy settings be used? The system proxy
-                   settings can be configured in link:#ga-opennms-system-properties[opennms.conf]                    | optional |`false`
->>>>>>> 2fa8fcdf
+                   settings can be configured in link:#ga-opennms-system-properties[opennms.conf]                    | optional |`false` | No
 |===
 
 This monitor implements the <<ga-service-assurance-monitors-common-parameters, Common Configuration Parameters>>.
