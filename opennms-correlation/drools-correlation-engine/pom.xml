<?xml version="1.0"?>
<!--
  
   This file is part of the OpenNMS(R) Application.
  
   OpenNMS(R) is Copyright (C) 2006 The OpenNMS Group, Inc.  All rights reserved.
   OpenNMS(R) is a derivative work, containing both original code, included code and modified
   code that was published under the GNU General Public License. Copyrights for modified 
   and included code are below.
  
   OpenNMS(R) is a registered trademark of The OpenNMS Group, Inc.
  
   This program is free software; you can redistribute it and/or modify
   it under the terms of the GNU General Public License as published by
   the Free Software Foundation; either version 2 of the License, or
   (at your option) any later version.
  
   This program is distributed in the hope that it will be useful,
   but WITHOUT ANY WARRANTY; without even the implied warranty of
   MERCHANTABILITY or FITNESS FOR A PARTICULAR PURPOSE.  See the
   GNU General Public License for more details.                                                            
  
   You should have received a copy of the GNU General Public License
   along with this program; if not, write to the Free Software
   Foundation, Inc., 59 Temple Place - Suite 330, Boston, MA 02111-1307, USA.
         
   For more information contact: 
        OpenNMS Licensing       <license@opennms.org>
        http://www.opennms.org/
        http://www.opennms.com/
  
-->
<project xmlns="http://maven.apache.org/POM/4.0.0" xmlns:xsi="http://www.w3.org/2001/XMLSchema-instance" xsi:schemaLocation="http://maven.apache.org/POM/4.0.0 http://maven.apache.org/maven-v4_0_0.xsd">
  <parent>
    <artifactId>opennms-correlation</artifactId>
    <groupId>org.opennms</groupId>
<<<<<<< HEAD
    <version>1.11.2-SPACE-SNAPSHOT</version>
=======
    <version>1.11.3-SNAPSHOT</version>
>>>>>>> 53ff6ef5
  </parent>
  <modelVersion>4.0.0</modelVersion>
  <artifactId>drools-correlation-engine</artifactId>
  <name>OpenNMS Drools Correlation Engine</name>
  <url>http://maven.apache.org</url>
  <packaging>bundle</packaging>
  <build>
    <plugins>
      <plugin>
        <artifactId>maven-eclipse-plugin</artifactId>
        <configuration>
          <additionalBuildcommands>
            <buildcommand>org.drools.ide.droolsbuilder</buildcommand>
          </additionalBuildcommands>
        </configuration>
      </plugin>
      <plugin>
        <artifactId>maven-surefire-plugin</artifactId>
        <configuration>
          <forkMode>pertest</forkMode>
          <argLine>-Xmx256m</argLine>
        </configuration>
      </plugin>
      <plugin>
        <artifactId>maven-assembly-plugin</artifactId>
        <configuration>
          <descriptors>
            <descriptor>src/assembly/xsds.xml</descriptor>
          </descriptors>
        </configuration>
        <executions>
          <execution>
            <phase>package</phase>
            <goals>
              <goal>single</goal>
            </goals>
          </execution>
        </executions>
      </plugin>
      <plugin>
        <groupId>org.apache.felix</groupId>
        <artifactId>maven-bundle-plugin</artifactId>
        <extensions>true</extensions>
        <configuration>
          <instructions>
            <Bundle-SymbolicName>${project.groupId}.${project.artifactId}</Bundle-SymbolicName>
            <Bundle-Version>${project.version}</Bundle-Version>
          </instructions>
        </configuration>
      </plugin>
      <plugin>
        <groupId>org.codehaus.mojo</groupId>
        <artifactId>build-helper-maven-plugin</artifactId>
        <executions>
          <execution>
            <id>add-source</id>
            <phase>generate-sources</phase>
            <goals>
              <goal>add-source</goal>
            </goals>
            <configuration>
              <sources>
                <source>${project.build.directory}/generated-sources/castor</source>
              </sources>
            </configuration>
          </execution>
        </executions>
      </plugin>
    </plugins>
  </build>
  <dependencies>
    <dependency>
      <groupId>org.opennms.dependencies</groupId>
      <artifactId>castor-dependencies</artifactId>
      <type>pom</type>
    </dependency>
    <dependency>
      <groupId>org.opennms</groupId>
      <artifactId>opennms-correlator</artifactId>
    </dependency>
    <dependency>
      <groupId>org.opennms.core.test-api</groupId>
      <artifactId>org.opennms.core.test-api.db</artifactId>
    </dependency>
    <dependency>
      <groupId>org.opennms.core.test-api</groupId>
      <artifactId>org.opennms.core.test-api.http</artifactId>
    </dependency>
    <dependency>
      <groupId>org.opennms.core.test-api</groupId>
      <artifactId>org.opennms.core.test-api.services</artifactId>
    </dependency>
    <dependency>
      <groupId>org.opennms.core.test-api</groupId>
      <artifactId>org.opennms.core.test-api.xml</artifactId>
    </dependency>
    <dependency>
      <groupId>org.opennms.dependencies</groupId>
      <artifactId>drools-dependencies</artifactId>
      <type>pom</type>
    </dependency>
    <dependency>
      <groupId>org.opennms</groupId>
      <artifactId>opennms-model</artifactId>
    </dependency>
    <dependency>
      <groupId>org.opennms.dependencies</groupId>
      <artifactId>spring-test-dependencies</artifactId>
      <type>pom</type>
    </dependency>
    <dependency>
      <groupId>org.opennms.tests</groupId>
      <artifactId>org.opennms.tests.mock-elements</artifactId>
    </dependency>
    <dependency>
      <groupId>org.opennms</groupId>
      <artifactId>opennms-test</artifactId>
    </dependency>
    <dependency>
      <groupId>org.opennms</groupId>
      <artifactId>opennms-rrd-jrobin</artifactId>
      <scope>test</scope>
    </dependency>
    <dependency>
      <groupId>org.opennms</groupId>
      <artifactId>opennms-rrd-api</artifactId>
      <scope>test</scope>
    </dependency>
    <dependency>
      <groupId>postgresql</groupId>
      <artifactId>postgresql</artifactId>
      <scope>test</scope>
    </dependency>
  </dependencies>
</project><|MERGE_RESOLUTION|>--- conflicted
+++ resolved
@@ -34,11 +34,7 @@
   <parent>
     <artifactId>opennms-correlation</artifactId>
     <groupId>org.opennms</groupId>
-<<<<<<< HEAD
-    <version>1.11.2-SPACE-SNAPSHOT</version>
-=======
-    <version>1.11.3-SNAPSHOT</version>
->>>>>>> 53ff6ef5
+    <version>1.11.3-SPACE-SNAPSHOT</version>
   </parent>
   <modelVersion>4.0.0</modelVersion>
   <artifactId>drools-correlation-engine</artifactId>
@@ -88,24 +84,6 @@
             <Bundle-Version>${project.version}</Bundle-Version>
           </instructions>
         </configuration>
-      </plugin>
-      <plugin>
-        <groupId>org.codehaus.mojo</groupId>
-        <artifactId>build-helper-maven-plugin</artifactId>
-        <executions>
-          <execution>
-            <id>add-source</id>
-            <phase>generate-sources</phase>
-            <goals>
-              <goal>add-source</goal>
-            </goals>
-            <configuration>
-              <sources>
-                <source>${project.build.directory}/generated-sources/castor</source>
-              </sources>
-            </configuration>
-          </execution>
-        </executions>
       </plugin>
     </plugins>
   </build>
