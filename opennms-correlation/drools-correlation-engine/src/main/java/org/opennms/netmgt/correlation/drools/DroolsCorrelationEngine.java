--- conflicted
+++ resolved
@@ -44,26 +44,18 @@
 import org.kie.api.builder.KieFileSystem;
 import org.kie.api.builder.Message.Level;
 import org.kie.api.conf.EventProcessingOption;
-<<<<<<< HEAD
 import org.kie.api.runtime.KieContainer;
 import org.kie.api.runtime.KieSession;
-=======
-import org.slf4j.Logger;
-import org.slf4j.LoggerFactory;
->>>>>>> 32d6a445
 import org.opennms.netmgt.correlation.AbstractCorrelationEngine;
 import org.opennms.netmgt.xml.event.Event;
 import org.slf4j.Logger;
 import org.slf4j.LoggerFactory;
 import org.springframework.core.io.Resource;
 
-<<<<<<< HEAD
-import com.google.common.io.ByteStreams;
-=======
 import com.codahale.metrics.Gauge;
 import com.codahale.metrics.Meter;
 import com.codahale.metrics.MetricRegistry;
->>>>>>> 32d6a445
+import com.google.common.io.ByteStreams;
 
 /**
  * <p>DroolsCorrelationEngine class.</p>
@@ -86,7 +78,7 @@
     
     public DroolsCorrelationEngine(final String name, final MetricRegistry metricRegistry) {
         this.m_name = name;
-        final Gauge<Long> factCount = () -> { return getWorkingMemory().getFactCount(); };
+        final Gauge<Long> factCount = () -> { return getKieSession().getFactCount(); };
         metricRegistry.register(MetricRegistry.name(name, "fact-count"), factCount);
         final Gauge<Integer> pendingTasksCount = () -> { return getPendingTasksCount(); };
         metricRegistry.register(MetricRegistry.name(name, "pending-tasks-count"), pendingTasksCount);
@@ -96,18 +88,11 @@
     /** {@inheritDoc} */
     @Override
     public synchronized void correlate(final Event e) {
-<<<<<<< HEAD
         LOG.debug("Begin correlation for Event {} uei: {}", e.getDbid(), e.getUei());
         m_kieSession.insert(e);
         m_kieSession.fireAllRules();
+        m_eventsMeter.mark();
         LOG.debug("End correlation for Event {} uei: {}", e.getDbid(), e.getUei());
-=======
-	LOG.debug("Begin correlation for Event {} uei: {}", e.getDbid(), e.getUei());
-        m_workingMemory.insert(e);
-        m_workingMemory.fireAllRules();
-        m_eventsMeter.mark();
-	LOG.debug("End correlation for Event {} uei: {}", e.getDbid(), e.getUei());
->>>>>>> 32d6a445
     }
 
     /** {@inheritDoc} */
