--- conflicted
+++ resolved
@@ -813,7 +813,10 @@
     min-width: 200px; //the minimum width
 }
 
-<<<<<<< HEAD
+/* Removes the bullet, but keeps the padding. */
+.list-no-bullet {
+    list-style-type: none;
+}
 
 /* Resource Graph sidebar classes inspired by Bootstrap Docs: Begin */
 
@@ -875,10 +878,4 @@
     display: block;
 }
 
-/* Resource Graph sidebar classes inspired by Bootstrap Docs: End */
-=======
-/* Removes the bullet, but keeps the padding. */
-.list-no-bullet {
-    list-style-type: none;
-}
->>>>>>> 112f9d7b
+/* Resource Graph sidebar classes inspired by Bootstrap Docs: End */