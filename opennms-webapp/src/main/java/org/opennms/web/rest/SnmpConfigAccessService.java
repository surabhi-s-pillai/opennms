--- conflicted
+++ resolved
@@ -40,7 +40,7 @@
                     try {
                         SnmpPeerFactory.getInstance().saveCurrent();
                     } catch (final IOException e) {
-                        LogUtils.debugf(this, e, "Failed to save SNMP configuration.");
+                        LOG.debug("Failed to save SNMP configuration.", e);
                     }
                 }
             }).get();
@@ -63,16 +63,7 @@
     public void define(final SnmpEventInfo eventInfo) {
         submitWriteOp(new Runnable() {
             @Override public void run() {
-<<<<<<< HEAD
-                try {
-                    SnmpPeerFactory.getInstance().define(eventInfo);
-                    SnmpPeerFactory.getInstance().saveCurrent();
-                } catch (final IOException e) {
-                    LOG.warn("Failed to update snmp-config with data: {}", eventInfo, e);
-                }
-=======
                 SnmpPeerFactory.getInstance().define(eventInfo);
->>>>>>> 75b0c191
             }
         });
     }
