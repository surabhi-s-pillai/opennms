/*******************************************************************************
 * This file is part of OpenNMS(R).
 *
 * Copyright (C) 2011-2012 The OpenNMS Group, Inc.
 * OpenNMS(R) is Copyright (C) 1999-2012 The OpenNMS Group, Inc.
 *
 * OpenNMS(R) is a registered trademark of The OpenNMS Group, Inc.
 *
 * OpenNMS(R) is free software: you can redistribute it and/or modify
 * it under the terms of the GNU General Public License as published
 * by the Free Software Foundation, either version 3 of the License,
 * or (at your option) any later version.
 *
 * OpenNMS(R) is distributed in the hope that it will be useful,
 * but WITHOUT ANY WARRANTY; without even the implied warranty of
 * MERCHANTABILITY or FITNESS FOR A PARTICULAR PURPOSE.  See the
 * GNU General Public License for more details.
 *
 * You should have received a copy of the GNU General Public License
 * along with OpenNMS(R).  If not, see:
 *      http://www.gnu.org/licenses/
 *
 * For more information contact:
 *     OpenNMS(R) Licensing <license@opennms.org>
 *     http://www.opennms.org/
 *     http://www.opennms.com/
 *******************************************************************************/

package org.opennms.web.rest;

import java.security.Principal;
import java.util.Collections;
import java.util.Comparator;

import javax.ws.rs.Consumes;
import javax.ws.rs.DELETE;
import javax.ws.rs.GET;
import javax.ws.rs.POST;
import javax.ws.rs.PUT;
import javax.ws.rs.Path;
import javax.ws.rs.PathParam;
import javax.ws.rs.Produces;
import javax.ws.rs.WebApplicationException;
import javax.ws.rs.core.Context;
import javax.ws.rs.core.MediaType;
import javax.ws.rs.core.Response;
import javax.ws.rs.core.Response.Status;
import javax.ws.rs.core.SecurityContext;
import javax.ws.rs.core.UriInfo;

import org.opennms.netmgt.config.UserManager;
import org.opennms.netmgt.model.OnmsUser;
import org.opennms.netmgt.model.OnmsUserList;
import org.opennms.web.api.Authentication;
import org.slf4j.Logger;
import org.slf4j.LoggerFactory;
import org.springframework.beans.BeanWrapper;
import org.springframework.beans.PropertyAccessorFactory;
import org.springframework.beans.factory.annotation.Autowired;
import org.springframework.context.annotation.Scope;
import org.springframework.stereotype.Component;
import org.springframework.transaction.annotation.Transactional;

import com.sun.jersey.api.core.ResourceContext;
import com.sun.jersey.spi.resource.PerRequest;

/**
 * Basic Web Service using REST for OnmsUser entity
 *
 * @author <a href="mailto:ranger@opennms.org">Benjamin Reed</a>
 * @since 1.9.93
 */
@Component
@PerRequest
@Scope("prototype")
@Path("users")
@Transactional
public class UserRestService extends OnmsRestService {
    private static final Logger LOG = LoggerFactory.getLogger(UserRestService.class);
    private static final Comparator<OnmsUser> USER_COMPARATOR = new Comparator<OnmsUser>() {
        @Override public int compare(final OnmsUser a, final OnmsUser b) {
            return a.getUsername().compareTo(b.getUsername());
        }
    };

    @Autowired
    private UserManager m_userManager;

    @Context 
    UriInfo m_uriInfo;
    
    @Context
    ResourceContext m_context;

    @Context
    SecurityContext m_securityContext;

    @GET
    @Produces({MediaType.APPLICATION_XML, MediaType.APPLICATION_JSON, MediaType.APPLICATION_ATOM_XML})
    public OnmsUserList getUsers() {
        readLock();
        try {
            return filterUserPasswords(m_userManager.getOnmsUserList());
        } catch (final Throwable t) {
            throw getException(Status.BAD_REQUEST, t);
        } finally {
            readUnlock();
        }
    }

    @GET
    @Produces({MediaType.APPLICATION_XML, MediaType.APPLICATION_JSON, MediaType.APPLICATION_ATOM_XML})
    @Path("{username}")
    public OnmsUser getUser(@PathParam("username") final String username) {
        readLock();
        try {
            final OnmsUser user = m_userManager.getOnmsUser(username);
            if (user != null) return filterUserPassword(user);
            throw getException(Status.NOT_FOUND, username + " does not exist");
        } catch (final Throwable t) {
            if (t instanceof WebApplicationException) throw (WebApplicationException)t;
            throw getException(Status.BAD_REQUEST, t);
        } finally {
            readUnlock();
        }
    }

    @POST
    @Consumes(MediaType.APPLICATION_XML)
    public Response addUser(final OnmsUser user) {
        writeLock();
        try {
<<<<<<< HEAD
            LOG.debug("addUser: Adding user {}", user);
=======
            if (!hasEditRights()) {
                throw getException(Status.BAD_REQUEST, new RuntimeException(m_securityContext.getUserPrincipal().getName() + " does not have write access to users!"));
            }
            log().debug("addUser: Adding user " + user);
>>>>>>> 26c7d51b
            m_userManager.save(user);
            return Response.seeOther(getRedirectUri(m_uriInfo, user.getUsername())).build();
        } catch (final Throwable t) {
            throw getException(Status.BAD_REQUEST, t);
        } finally {
            writeUnlock();
        }
    }
    
    @PUT
    @Consumes(MediaType.APPLICATION_FORM_URLENCODED)
    @Path("{userCriteria}")
    public Response updateUser(@PathParam("userCriteria") final String userCriteria, final MultivaluedMapImpl params) {
        OnmsUser user = null;
        writeLock();
        try {
            if (!hasEditRights()) {
                throw getException(Status.BAD_REQUEST, new RuntimeException(m_securityContext.getUserPrincipal().getName() + " does not have write access to users!"));
            }
            try {
                user = m_userManager.getOnmsUser(userCriteria);
            } catch (final Throwable t) {
                throw getException(Status.BAD_REQUEST, t);
            }
            if (user == null) throw getException(Status.BAD_REQUEST, "updateUser: User does not exist: " + userCriteria);
            LOG.debug("updateUser: updating user {}", user);
            final BeanWrapper wrapper = PropertyAccessorFactory.forBeanPropertyAccess(user);
            for(final String key : params.keySet()) {
                if (wrapper.isWritableProperty(key)) {
                    final String stringValue = params.getFirst(key);
                    @SuppressWarnings("unchecked")
                    final Object value = wrapper.convertIfNecessary(stringValue, wrapper.getPropertyType(key));
                    wrapper.setPropertyValue(key, value);
                }
            }
            LOG.debug("updateUser: user {} updated", user);
            try {
                m_userManager.save(user);
            } catch (final Throwable t) {
                throw getException(Status.INTERNAL_SERVER_ERROR, t);
            }
            return Response.seeOther(getRedirectUri(m_uriInfo)).build();
        } finally {
            writeUnlock();
        }
    }
    
    @DELETE
    @Path("{userCriteria}")
    public Response deleteUser(@PathParam("userCriteria") final String userCriteria) {
        writeLock();
        try {
            if (!hasEditRights()) {
                throw getException(Status.BAD_REQUEST, new RuntimeException(m_securityContext.getUserPrincipal().getName() + " does not have write access to users!"));
            }
            OnmsUser user = null;
            try {
                user = m_userManager.getOnmsUser(userCriteria);
            } catch (final Throwable t) {
                throw getException(Status.BAD_REQUEST, t);
            }
            if (user == null) throw getException(Status.BAD_REQUEST, "deleteUser: User does not exist: " + userCriteria);
            LOG.debug("deleteUser: deleting user {}", user);
            try {
                m_userManager.deleteUser(user.getUsername());
            } catch (final Throwable t) {
                throw getException(Status.INTERNAL_SERVER_ERROR, t);
            }
            return Response.ok().build();
        } finally {
            writeUnlock();
        }
    }

    public boolean hasEditRights() {
        if (m_securityContext.isUserInRole(Authentication.ROLE_ADMIN) || m_securityContext.isUserInRole(Authentication.ROLE_REST)) {
            return true;
        }
        return false;
    }

    private OnmsUserList filterUserPasswords(final OnmsUserList users) {
        Collections.sort(users.getUsers(), USER_COMPARATOR);
        for (final OnmsUser user : users) {
            filterUserPassword(user);
        }
        return users;
    }

    private OnmsUser filterUserPassword(final OnmsUser user) {
        if (!hasEditRights()) {
            final Principal principal = m_securityContext.getUserPrincipal();
            // users may see their own password hash  :)
            if (!user.getUsername().equals(principal.getName())) {
                user.setPassword("xxxxxxxx");
                user.setPasswordSalted(false);
            }
        }
        return user;
    }
}<|MERGE_RESOLUTION|>--- conflicted
+++ resolved
@@ -130,14 +130,10 @@
     public Response addUser(final OnmsUser user) {
         writeLock();
         try {
-<<<<<<< HEAD
-            LOG.debug("addUser: Adding user {}", user);
-=======
             if (!hasEditRights()) {
                 throw getException(Status.BAD_REQUEST, new RuntimeException(m_securityContext.getUserPrincipal().getName() + " does not have write access to users!"));
             }
-            log().debug("addUser: Adding user " + user);
->>>>>>> 26c7d51b
+            LOG.debug("addUser: Adding user {}", user);
             m_userManager.save(user);
             return Response.seeOther(getRedirectUri(m_uriInfo, user.getUsername())).build();
         } catch (final Throwable t) {
