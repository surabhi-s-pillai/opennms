--- conflicted
+++ resolved
@@ -47,12 +47,8 @@
         org.opennms.netmgt.config.PollOutagesConfigFactory,
         org.opennms.netmgt.config.poller.outages.Outage,
         org.opennms.netmgt.model.OnmsNode,
-<<<<<<< HEAD
         org.opennms.netmgt.poller.PathOutageManager,
         org.opennms.netmgt.poller.PathOutageManagerDaoImpl,
-=======
-        org.opennms.netmgt.poller.PathOutageManagerJdbcImpl,
->>>>>>> aa1706ff
         org.opennms.web.api.Authentication,
         org.opennms.web.asset.Asset,
         org.opennms.web.asset.AssetModel,
@@ -182,7 +178,6 @@
 
     nodeModel.put("resources", m_resourceService.findNodeChildResources(node_db));
     nodeModel.put("vlans", NetworkElementFactory.getInstance(getServletContext()).getVlansOnNode(nodeId));
-<<<<<<< HEAD
     nodeModel.put("criticalPath", PathOutageManagerDaoImpl.getInstance().getPrettyCriticalPath(nodeId));
     nodeModel.put("noCriticalPath", PathOutageManager.NO_CRITICAL_PATH);
 
@@ -202,10 +197,6 @@
 		nodeModel.put("criticalPathLink", "element/node.jsp?node=" + criticalPathData[1]);
 	}
 
-=======
-    nodeModel.put("criticalPath", PathOutageManagerJdbcImpl.getInstance().getPrettyCriticalPath(nodeId));
-    nodeModel.put("noCriticalPath", PathOutageManagerJdbcImpl.NO_CRITICAL_PATH);
->>>>>>> aa1706ff
     nodeModel.put("admin", request.isUserInRole(Authentication.ROLE_ADMIN));
     
     // get the child interfaces
@@ -498,168 +489,6 @@
       <tr>
         <th valign="top">Description</th>
         <td valign="top">${model.node.sysDescription}</td>
-      </tr>
-    </table>
-  </c:if>
-
-  <!-- Lldp box, if info available --> 
-  <c:if test="${! empty model.lldp }">
-    <h3 class="o-box">Lldp Information</h3>
-    <table class="o-box">
-      <tr>
-        <th>chassis id</th>
-        <td>${model.lldp.lldpChassisIdString}</td>
-      </tr>
-      <tr>
-        <th>sysname</th>
-        <td>${model.lldp.lldpSysName}</td>
-      </tr>
-      <tr>
-        <th>create time</th>
-        <td>${model.lldp.lldpCreateTime}</td>
-      </tr>
-      <tr>
-        <th>last poll time</th>
-        <td>${model.lldp.lldpLastPollTime}</td>
-      </tr>
-    </table>
-  </c:if>
-
-  <!-- Cdp box, if info available --> 
-  <c:if test="${! empty model.cdp }">
-    <h3 class="o-box">Cdp Information</h3>
-    <table class="o-box">
-      <tr>
-        <th>global device id</th>
-        <td>${model.cdp.cdpGlobalDeviceId}</td>
-      </tr>
-      <tr>
-        <th>global run</th>
-        <td>${model.cdp.cdpGlobalRun}</td>
-      </tr>
-      <tr>
-        <th>create time</th>
-        <td>${model.cdp.cdpCreateTime}</td>
-      </tr>
-      <tr>
-        <th>last poll time</th>
-        <td>${model.cdp.cdpLastPollTime}</td>
-      </tr>
-    </table>
-  </c:if>
-
-  <!-- Bridge box if available -->
-  <c:if test="${! empty model.bridges}">
-    <c:forEach items="${model.bridges}" var="bridge">
-    <h3 class="o-box">Bridge Information
-  		<c:if test="${! empty bridge.vlan}">
-  		 vlanid ${bridge.vlan}
-  		</c:if>
-  		<c:if test="${! empty bridge.vlanname}">
-  		  (${bridge.vlan})
-  		</c:if>
-    </h3>
-    <table class="o-box">
-      <tr>
-        <th>base bridge address</th>
-        <td>${bridge.baseBridgeAddress}</td>
-      </tr>
-      <tr>
-        <th>base number of ports</th>
-        <td>${bridge.baseNumPorts}</td>
-      </tr>
-      <tr>
-        <th>base type</th>
-        <td>${bridge.baseType}</td>
-      </tr>
- 	<c:if test="${! empty bridge.stpProtocolSpecification}">
-      <tr>
-        <th>stp protocol specification</th>
-        <td>${bridge.stpProtocolSpecification}</td>
-      </tr>
-  	</c:if>
- 	<c:if test="${! empty bridge.stpPriority}">
-      <tr>
-        <th>stp priority</th>
-        <td>${bridge.stpPriority}</td>
-      </tr>
-  	</c:if>
- 	<c:if test="${! empty bridge.stpDesignatedRoot}">
-      <tr>
-        <th>stp designated root</th>
-        <td>${bridge.stpDesignatedRoot}</td>
-      </tr>
-  	</c:if>
- 	<c:if test="${! empty bridge.stpRootCost}">
-      <tr>
-        <th>stp root cost</th>
-        <td>${bridge.stpRootCost}</td>
-      </tr>
-  	</c:if>
- 	<c:if test="${! empty bridge.stpRootPort}">
-      <tr>
-        <th>stp root port</th>
-        <td>${bridge.stpRootPort}</td>
-      </tr>
-  	</c:if>
-      <tr>
-        <th>create time</th>
-        <td>${bridge.bridgeNodeCreateTime}</td>
-      </tr>
-      <tr>
-        <th>last poll time</th>
-        <td>${bridge.bridgeNodeLastPollTime}</td>
-      </tr>
-    </table>
-    </c:forEach>
-  </c:if>
-
-  <!-- Ospf box, if info available -->
-  <c:if test="${! empty model.ospf }">
-    <h3 class="o-box">Ospf Information</h3>
-    <table class="o-box">
-      <tr>
-        <th>Router Id</th>
-        <td>${model.ospf.ospfRouterId}</td>
-      </tr>
-      <tr>
-        <th>Version Number</th>
-        <td>${model.ospf.ospfVersionNumber}</td>
-      </tr>
-      <tr>
-        <th>Admin Status</th>
-        <td>${model.ospf.ospfAdminStat}</td>
-      </tr>
-      <tr>
-        <th>create time</th>
-        <td>${model.ospf.ospfCreateTime}</td>
-      </tr>
-      <tr>
-        <th>last poll time</th>
-        <td>${model.ospf.ospfLastPollTime}</td>
-      </tr>
-    </table>
-  </c:if>
-
-  <!-- IsIs box, if info available -->
-  <c:if test="${! empty model.isis }">
-    <h3 class="o-box">Is-Is Information</h3>
-    <table class="o-box">
-      <tr>
-        <th>Sys ID</th>
-        <td>${model.isis.isisSysID}</td>
-      </tr>
-      <tr>
-        <th>Admin State</th>
-        <td>${model.isis.isisSysAdminState}</td>
-      </tr>
-      <tr>
-        <th>create time</th>
-        <td>${model.isis.isisCreateTime}</td>
-      </tr>
-      <tr>
-        <th>last poll time</th>
-        <td>${model.isis.isisLastPollTime}</td>
       </tr>
     </table>
   </c:if>
