<%--
/*******************************************************************************
 * This file is part of OpenNMS(R).
 *
 * Copyright (C) 2002-2014 The OpenNMS Group, Inc.
 * OpenNMS(R) is Copyright (C) 1999-2014 The OpenNMS Group, Inc.
 *
 * OpenNMS(R) is a registered trademark of The OpenNMS Group, Inc.
 *
 * OpenNMS(R) is free software: you can redistribute it and/or modify
 * it under the terms of the GNU Affero General Public License as published
 * by the Free Software Foundation, either version 3 of the License,
 * or (at your option) any later version.
 *
 * OpenNMS(R) is distributed in the hope that it will be useful,
 * but WITHOUT ANY WARRANTY; without even the implied warranty of
 * MERCHANTABILITY or FITNESS FOR A PARTICULAR PURPOSE.  See the
 * GNU Affero General Public License for more details.
 *
 * You should have received a copy of the GNU Affero General Public License
 * along with OpenNMS(R).  If not, see:
 *      http://www.gnu.org/licenses/
 *
 * For more information contact:
 *     OpenNMS(R) Licensing <license@opennms.org>
 *     http://www.opennms.org/
 *     http://www.opennms.com/
 *******************************************************************************/

--%>

<%@page import="org.opennms.web.enlinkd.LldpElementNode"%>
<%@page import="org.opennms.web.enlinkd.CdpElementNode"%>
<%@page import="org.opennms.web.enlinkd.OspfElementNode"%>
<%@page import="org.opennms.web.enlinkd.IsisElementNode"%>
<%@page import="org.opennms.web.enlinkd.BridgeElementNode"%>
<%@page import="org.opennms.web.enlinkd.EnLinkdElementFactory"%>
<%@page language="java"
	contentType="text/html"
	session="true"
	import="
        java.util.*,
        java.net.*,
        java.sql.SQLException,
        org.opennms.core.soa.ServiceRegistry,
        org.opennms.core.utils.InetAddressUtils,
        org.opennms.netmgt.config.PollOutagesConfigFactory,
        org.opennms.netmgt.config.poller.outages.Outage,
        org.opennms.netmgt.model.OnmsNode,
        org.opennms.netmgt.poller.PathOutageManager,
        org.opennms.netmgt.poller.PathOutageManagerDaoImpl,
        org.opennms.web.api.Authentication,
        org.opennms.web.asset.Asset,
        org.opennms.web.asset.AssetModel,
        org.opennms.web.element.*,
        org.opennms.web.navigate.*,
        org.opennms.web.svclayer.ResourceService,
        org.springframework.util.StringUtils,
        org.springframework.web.context.WebApplicationContext,
        org.springframework.web.context.support.WebApplicationContextUtils"
%>
<%@taglib uri="http://java.sun.com/jsp/jstl/core" prefix="c" %>
<%@taglib uri="http://java.sun.com/jsp/jstl/functions" prefix="fn" %>


<%!private int m_telnetServiceId;
    private int m_sshServiceId;
    private int m_httpServiceId;
    private int m_dellServiceId;
    private int m_snmpServiceId;
    private ResourceService m_resourceService;
	private AssetModel m_model = new AssetModel();

	public void init() throws ServletException {
        try {
            m_telnetServiceId = NetworkElementFactory.getInstance(getServletContext()).getServiceIdFromName("Telnet");
        } catch (Throwable e) {
            throw new ServletException("Could not determine the Telnet service ID", e);
        }        

        try {
            m_sshServiceId = NetworkElementFactory.getInstance(getServletContext()).getServiceIdFromName("SSH");
        } catch (Throwable e) {
            throw new ServletException("Could not determine the SSH service ID", e);
        } 

        try {
            m_httpServiceId = NetworkElementFactory.getInstance(getServletContext()).getServiceIdFromName("HTTP");
        } catch (Throwable e) {
            throw new ServletException("Could not determine the HTTP service ID", e);
        }

        try {
            m_dellServiceId = NetworkElementFactory.getInstance(getServletContext()).getServiceIdFromName("Dell-OpenManage");
        } catch (Throwable e) {
            throw new ServletException("Could not determine the Dell-OpenManage service ID", e);
        }

        try {
            m_snmpServiceId = NetworkElementFactory.getInstance(getServletContext()).getServiceIdFromName("SNMP");
        } catch (Throwable e) {
            throw new ServletException("Could not determine the SNMP service ID", e);
        }

		final WebApplicationContext webAppContext = WebApplicationContextUtils.getRequiredWebApplicationContext(getServletContext());
		m_resourceService = (ResourceService) webAppContext.getBean("resourceService", ResourceService.class);
    }

	public static String getStatusStringWithDefault(OnmsNode node_db) {
        String status = ElementUtil.getNodeStatusString(node_db);
        if (status != null) {
            return status;
        } else {
            return "Unknown";
        }
    }
    
    public static String findServiceAddress(int nodeId, int serviceId, ServletContext servletContext) throws SQLException, UnknownHostException {
        Service[] services = NetworkElementFactory.getInstance(servletContext).getServicesOnNode(nodeId, serviceId);
        if (services == null || services.length == 0) {
            return null;
        }
        
        List<InetAddress> ips = new ArrayList<InetAddress>();
        for (Service service : services) {
            ips.add(InetAddressUtils.addr(service.getIpAddress()));
        }

        InetAddress lowest = InetAddressUtils.getLowestInetAddress(ips);

        if (lowest != null) {
            return lowest.getHostAddress();
        } else {
            return null;
        }
    }
    
    public static Collection<Map<String, String>> createLinkForService(int nodeId, int serviceId, String linkText, String linkPrefix, String linkSuffix, ServletContext servletContext) throws SQLException, UnknownHostException {
        String ip = findServiceAddress(nodeId, serviceId, servletContext);
        if (ip == null) {
            return new ArrayList<Map<String,String>>();
        }
        
        Map<String, String> map = new HashMap<String, String>();
        map.put("text", linkText);
        map.put("url", linkPrefix + ip + linkSuffix);
        return Collections.singleton(map);
    }%>

<%
	OnmsNode node_db = ElementUtil.getNodeByParams(request, getServletContext());
    int nodeId = node_db.getId();
    
    Map<String, Object> nodeModel = new TreeMap<String, Object>();
    nodeModel.put("id", Integer.toString(nodeId));
    nodeModel.put("label", node_db.getLabel());
    nodeModel.put("foreignId", node_db.getForeignId());
    nodeModel.put("foreignSource", node_db.getForeignSource());

    List<Map<String, String>> links = new ArrayList<Map<String, String>>();
    links.addAll(createLinkForService(nodeId, m_telnetServiceId, "Telnet", "telnet://", "", getServletContext()));
    links.addAll(createLinkForService(nodeId, m_sshServiceId, "SSH", "ssh://", "", getServletContext()));
    links.addAll(createLinkForService(nodeId, m_httpServiceId, "HTTP", "http://", "/", getServletContext()));
    links.addAll(createLinkForService(nodeId, m_dellServiceId, "OpenManage", "https://", ":1311", getServletContext()));
    nodeModel.put("links", links);

    Asset asset = m_model.getAsset(nodeId);
    nodeModel.put("asset", asset);
    if (asset != null && asset.getBuilding() != null && asset.getBuilding().length() > 0) {
        nodeModel.put("statusSite", asset.getBuilding());
    }
    
    nodeModel.put("lldp",    EnLinkdElementFactory.getInstance(getServletContext()).getLldpElement(nodeId));
    nodeModel.put("cdp",    EnLinkdElementFactory.getInstance(getServletContext()).getCdpElement(nodeId));
    nodeModel.put("ospf",    EnLinkdElementFactory.getInstance(getServletContext()).getOspfElement(nodeId));
    nodeModel.put("isis",    EnLinkdElementFactory.getInstance(getServletContext()).getIsisElement(nodeId));
    nodeModel.put("bridges", EnLinkdElementFactory.getInstance(getServletContext()).getBridgeElements(nodeId));

    nodeModel.put("resources", m_resourceService.findNodeChildResources(node_db));
    nodeModel.put("vlans", NetworkElementFactory.getInstance(getServletContext()).getVlansOnNode(nodeId));
    nodeModel.put("criticalPath", PathOutageManagerDaoImpl.getInstance().getPrettyCriticalPath(nodeId));
    nodeModel.put("noCriticalPath", PathOutageManager.NO_CRITICAL_PATH);

	// { IP address, service name }
	String[] criticalPath = PathOutageManagerDaoImpl.getInstance().getCriticalPath(nodeId);
	// { node label, node ID, # of nodes affected by critical path, path status }
	String[] criticalPathData = PathOutageManagerDaoImpl.getInstance().getCriticalPathData(criticalPath[0], criticalPath[1]);

	if((criticalPathData[0] == null) || (criticalPathData[0].equals(""))) {
		// If we can't find the interface in the database, don't provide a link
		nodeModel.put("criticalPathLink", null);
	} else if (criticalPathData[0].indexOf("nodes have this IP") > -1) {
		// If multiple nodes have this IP address, link to the nodeList.jsp with an IPLIKE filter
		nodeModel.put("criticalPathLink", "element/nodeList.htm?iplike=" + criticalPath[0]);
	} else {
		// If one node contains the IP address, link directly to that node
		nodeModel.put("criticalPathLink", "element/node.jsp?node=" + criticalPathData[1]);
	}

    nodeModel.put("admin", request.isUserInRole(Authentication.ROLE_ADMIN));
    
    // get the child interfaces
    Interface[] intfs = NetworkElementFactory.getInstance(getServletContext()).getActiveInterfacesOnNode(nodeId);
    if (intfs != null) { 
        nodeModel.put("intfs", intfs);
    } else {
        nodeModel.put("intfs", new Interface[0]);
    }

    Service[] snmpServices = NetworkElementFactory.getInstance(getServletContext()).getServicesOnNode(nodeId, m_snmpServiceId);
    if (snmpServices != null && snmpServices.length > 0) {
        for (Interface intf : intfs) {
            if ("P".equals(intf.getIsSnmpPrimary())) {
                nodeModel.put("snmpPrimaryIntf", intf);
                break;
            }
        }
    }
    
    nodeModel.put("status", getStatusStringWithDefault(node_db));
    nodeModel.put("showIpRoute", NetworkElementFactory.getInstance(getServletContext()).isRouteInfoNode(nodeId));
    nodeModel.put("showBridge", NetworkElementFactory.getInstance(getServletContext()).isBridgeNode(nodeId));
    nodeModel.put("showRancid","true".equalsIgnoreCase(Vault.getProperty("opennms.rancidIntegrationEnabled")));
    
    nodeModel.put("node", node_db);
    
    if(!(node_db.getForeignSource() == null) && !(node_db.getForeignId() == null)) {
        nodeModel.put("parentRes", node_db.getForeignSource() + ":" + node_db.getForeignId());
        nodeModel.put("parentResType", "nodeSource");
    } else {
        nodeModel.put("parentRes", Integer.toString(nodeId));
        nodeModel.put("parentResType", "node");
    }

    pageContext.setAttribute("model", nodeModel);

	final WebApplicationContext webAppContext = WebApplicationContextUtils.getRequiredWebApplicationContext(getServletContext());
	final ServiceRegistry registry = webAppContext.getBean(ServiceRegistry.class);

	final List<String> renderedLinks = new ArrayList<String>();
	final Collection<ConditionalPageNavEntry> navLinks = registry.findProviders(ConditionalPageNavEntry.class, "(Page=node)");
	for (final ConditionalPageNavEntry link : navLinks) {
	    final DisplayStatus displayStatus = link.evaluate(request, node_db);
	    if (displayStatus == null) continue;
	    if (displayStatus == DisplayStatus.DISPLAY_NO_LINK) {
	        renderedLinks.add(link.getName());
	    } else if (displayStatus == DisplayStatus.DISPLAY_LINK) {
	        renderedLinks.add("<a href=\"" + link.getUrl().replace("%nodeid%", ""+nodeId) + "\">" + link.getName() + "</a>");
	    }
	}
	
	pageContext.setAttribute("navEntries", renderedLinks);

    final List<String> schedOutages = new ArrayList<String>();
    PollOutagesConfigFactory f = PollOutagesConfigFactory.getInstance();
    for (final Outage outage : f.getOutages()) {
        if (f.isCurTimeInOutage(outage)) {
            boolean inOutage = f.isNodeIdInOutage(nodeId, outage);
            if (!inOutage) {
                for (final Interface i : intfs) {
                    if (f.isInterfaceInOutage(i.getIpAddress(), outage)) {
                        inOutage = true;
                        break;
                    }
                }
            }
            if (inOutage) {
                final String name = outage.getName();
                final String link = "<a href=\"admin/sched-outages/editoutage.jsp?name=" + name + "\">" + name + "</a>";
                schedOutages.add(request.isUserInRole(Authentication.ROLE_ADMIN) ? link : name);
            }
        }
    }

	pageContext.setAttribute("schedOutages", schedOutages.isEmpty() ? null : StringUtils.collectionToDelimitedString(schedOutages, ", "));
%>

<%@page import="org.opennms.core.resource.Vault"%>
<jsp:include page="/includes/bootstrap.jsp" flush="false" >
  <jsp:param name="title" value="Node" />
  <jsp:param name="headTitle" value="${model.label}" />
  <jsp:param name="headTitle" value="ID ${model.id}" />
  <jsp:param name="headTitle" value="Node" />
  <jsp:param name="breadcrumb" value="<a href='element/index.jsp'>Search</a>" />
  <jsp:param name="breadcrumb" value="Node" />
  <jsp:param name="enableExtJS" value="false"/>
</jsp:include>

<script type="text/javascript">
function confirmAssetEdit() {
  var confirmText = "You are about to edit asset fields for a node that was provisioned " +
    "through a requisition. Any edits made here will be rolled back the next " +
    "time the requisition \"${model.node.foreignSource}\" is " +
    "synchronized (typically every 24 hours) or the node manually rescanned.\n\n" +
    "To learn the best way to make permanent asset changes, talk to your " +
    "OpenNMS administrator.";
<c:if test="${model.foreignSource != null}">
<% if (!request.isUserInRole(Authentication.ROLE_READONLY)) { %>
    return confirm(confirmText);
<% } else { %>
    return true;
<% } %>
</c:if>
<c:if test="${model.foreignSource == null}">
  return true;
</c:if>
}
</script>

<h4>
  Node: <strong>${model.label}</strong> (ID: <strong>${model.id}</strong>)<br>
  <c:if test="${model.foreignSource != null}">
    <em>Created via provisioning requisition <strong>${model.foreignSource}</strong> (foreignId: <strong>${model.foreignId}</strong>)</em><br>
  </c:if>
  <c:if test="${model.foreignSource == null}">
    <em>Not a member of any provisioning requisition</em>
  </c:if>
</h4>

  <ul class="list-inline">
    <c:url var="eventLink" value="event/list">
      <c:param name="filter" value="node=${model.id}"/>
    </c:url>
    <li>
      <a href="<c:out value="${eventLink}"/>">View Events</a>
    </li>

    <c:url var="alarmLink" value="alarm/list.htm">
      <c:param name="filter" value="node=${model.id}"/>
    </c:url>
    <li>
      <a href="<c:out value="${alarmLink}"/>">View Alarms</a>
    </li>
    
    <c:url var="outageLink" value="outage/list.htm">
      <c:param name="filter" value="node=${model.id}"/>
    </c:url>
    <li>
      <a href="<c:out value="${outageLink}"/>">View Outages</a>
    </li>
    
    <c:url var="assetLink" value="asset/modify.jsp">
      <c:param name="node" value="${model.id}"/>
    </c:url>
    <li>
      <a href="<c:out value="${assetLink}"/>" onclick="return confirmAssetEdit()">Asset Info</a>
    </li>

    <c:url var="hardwareLink" value="hardware/list.jsp">
      <c:param name="node" value="${model.id}"/>
    </c:url>
    <li>
      <a href="<c:out value="${hardwareLink}"/>">Hardware Info</a>
    </li>

    <c:if test="${fn:length( model.intfs ) >= 10}">
      <c:url var="intfAvailabilityLink" value="element/availability.jsp">
        <c:param name="node" value="${model.id}"/>
      </c:url>
      <li>
        <a href="<c:out value="${intfAvailabilityLink}"/>">Availability</a>
      </li>
    </c:if>

    <c:if test="${! empty model.statusSite}">
      <c:url var="siteLink" value="siteStatusView.htm">
        <c:param name="statusSite" value="${model.statusSite}"/>
      </c:url>
      <li>
        <a href="<c:out value="${siteLink}"/>">Site Status</a>
      </li>
    </c:if>

    <c:forEach items="${model.links}" var="link">
      <li>
        <a href="<c:out value="${link.url}"/>">${link.text}</a>
      </li>
    </c:forEach>
    
    <c:if test="${! empty model.resources}">
      <c:url var="resourceGraphsUrl" value="graph/chooseresource.htm">
        <c:param name="parentResourceType" value="${model.parentResType}"/>
        <c:param name="parentResource" value="${model.parentRes}"/>
        <c:param name="reports" value="all"/>
      </c:url>
      <li>
        <a href="<c:out value="${resourceGraphsUrl}"/>">Resource Graphs</a>
      </li>
    </c:if>
    
    <c:if test="${model.admin}">
      <c:url var="rescanLink" value="element/rescan.jsp">
        <c:param name="node" value="${model.id}"/>
      </c:url>
      <li>
        <a href="<c:out value="${rescanLink}"/>">Rescan</a>
      </li>
      
      <c:url var="adminLink" value="admin/nodemanagement/index.jsp">
        <c:param name="node" value="${model.id}"/>
      </c:url>
      <li>
        <a href="<c:out value="${adminLink}"/>">Admin</a>
      </li>

      <c:if test="${! empty model.snmpPrimaryIntf}">
        <c:url var="updateSnmpLink" value="admin/updateSnmp.jsp">
          <c:param name="node" value="${model.id}"/>
          <c:param name="ipaddr" value="${model.snmpPrimaryIntf.ipAddress}"/>
        </c:url>
        <li>
          <a href="<c:out value="${updateSnmpLink}"/>">Update SNMP</a>
        </li>
      </c:if>
      
      <c:url var="createOutage" value="admin/sched-outages/editoutage.jsp">
	<c:param name="newName" value="${model.label}"/>
	<c:param name="addNew" value="true"/>
	<c:param name="nodeID" value="${model.id}"/>
      </c:url>
      <li>
        <a href="<c:out value="${createOutage}"/>">Schedule Outage</a>
      </li>
    </c:if>
    
    <c:forEach items="${navEntries}" var="entry">
      <li>
      	<c:out value="${entry}" escapeXml="false" />
      </li>
    </c:forEach>
  </ul>


<c:if test="${! empty schedOutages}">
  <table class="table table-condensed severity">
    <tr class="severity-Critical">
      <td align="left" class="bright">
        <b>This node is currently affected by the following scheduled outages: </b> ${schedOutages}
      </td>
    </tr>
  </table>
</c:if>

<% String showNodeStatusBar = System.getProperty("opennms.nodeStatusBar.show", "false");
   if (Boolean.parseBoolean(showNodeStatusBar)) { %>
<jsp:include page="/includes/nodeStatus-box.jsp?nodeId=${model.id}" flush="false" />
<% } %>

<div class="row">
<div class="col-md-6">
  
  <!-- Asset box, if info available --> 
  <c:if test="${! empty model.asset && (! empty model.asset.description || ! empty model.asset.comments)}">
    <div class="panel panel-default">
    <div class="panel-heading">
      <h3 class="panel-title">Asset Information</h3>
    </div>
    <table class="table table-condensed">
      <tr>
        <th>Description</th>
        <td>${model.asset.description}</td>
      </tr>
      
      <tr>
        <th>Comments</th>
        <td>${model.asset.comments}</td>
      </tr>
    </table>
    </div>
  </c:if>

  <!-- SNMP box, if info available -->
  <c:if test="${! empty model.node.sysObjectId}">
    <div class="panel panel-default">
    <div class="panel-heading">
      <h3 class="panel-title">SNMP Attributes</h3>
    </div>
    
    <table class="table table-condensed">
      <tr>
        <th>Name</th>
        <td>${model.node.sysName}</td>
      </tr>
      <tr>
        <th>sysObjectID</th>
        <td>${model.node.sysObjectId}</td>
      </tr>
      <tr>
        <th>Location</th>
        <td>${model.node.sysLocation}</td>
      </tr>
      <tr>
        <th>Contact</th>
        <td>${model.node.sysContact}</td>
      </tr>
      <tr>
        <th valign="top">Description</th>
        <td valign="top">${model.node.sysDescription}</td>
      </tr>
    </table>
    </div>
  </c:if>

  <!-- Critical Path info, if info available -->
  <c:if test="${model.criticalPath != model.noCriticalPath}">
<<<<<<< HEAD
    <h3 class="o-box">Path Outage Critical Path</h3>
    <div class="boxWrapper">
      <ul class="plain o-box">
=======
    <div class="panel panel-default">
    <div class="panel-heading">
      <h3 class="panel-title">Path Outage - Critical Path</h3>
    </div>
    <div class="panel-body">
      <ul class="list-unstyled">
>>>>>>> 722e7044
        <li>
          <c:if test="${! empty model.criticalPathLink}">
            <a href="<c:out value="${model.criticalPathLink}"/>">${model.criticalPath}</a>
          </c:if>
          <c:if test="${empty model.criticalPathLink}">
            ${model.criticalPath}
          </c:if>
        </li>
<<<<<<< HEAD
      </ul>
    </div>
=======
      </ul> 
    </div>          
    </div>    
>>>>>>> 722e7044
  </c:if>
	
  <!-- Availability box -->
  <c:if test="${fn:length( model.intfs ) < 10}">
    <jsp:include page="/includes/nodeAvailability-box.jsp" flush="false" >
      <jsp:param name="node" value="${model.id}" />
    </jsp:include>
  </c:if>

  <script type="text/javascript">
    var nodeId = ${model.id}
  </script>
  <div id="interface-panel-gwt" class="panel panel-default">
    <div class="panel-heading">
    	<h3 class="panel-title">Node Interfaces</h3>
    </div>
    <opennms:interfacelist id="gwtnodeList"></opennms:interfacelist>
    <div name="opennms-interfacelist" id="gwtnodeList-ie"></div>
  </div>
	
  <!-- Vlan box if available -->
  <c:if test="${! empty model.vlans}">
    <div class="panel panel-default">
      <div class="panel-heading">
    	<h3 class="panel-title">VLAN Information</h3>
      </div>
    <table class="table table-condensed">
      <thead class="dark">
        <tr>
          <th>Vlan ID</th>
          <th>Vlan Name</th>
          <th>Vlan Type</th>
          <th>Vlan Status</th>
          <th>Status</th>
          <th>Last Poll Time</th>
        </tr>
      </thead>
  
      <c:forEach items="${model.vlans}" var="vlan">
        <tr>
          <td>${vlan.vlanId}</td>
          <td>${vlan.vlanName}</td>
          <td>${vlan.vlanTypeString}</td>
          <td>${vlan.vlanStatusString}</td>
          <td>${vlan.statusString}</td>
          <td>${vlan.lastPollTime}</td>
        </tr>
      </c:forEach>
    </table>
    </div>
  </c:if>

  <!-- LLDP box, if info available --> 
  <c:if test="${! empty model.lldp }">
    <div class="panel panel-default">
    <div class="panel-heading">
      <h3 class="panel-title">LLDP Information</h3>
    </div>
    <table class="table table-condensed">
      <tr>
        <th>chassis id</th>
        <td>${model.lldp.lldpChassisIdString}</td>
      </tr>
      <tr>
        <th>sysname</th>
        <td>${model.lldp.lldpSysName}</td>
      </tr>
      <tr>
        <th>create time</th>
        <td>${model.lldp.lldpCreateTime}</td>
      </tr>
      <tr>
        <th>last poll time</th>
        <td>${model.lldp.lldpLastPollTime}</td>
      </tr>
    </table>
    </div>
  </c:if>

  <!-- CDP box, if info available --> 
  <c:if test="${! empty model.cdp }">
    <div class="panel panel-default">
    <div class="panel-heading">
      <h3 class="panel-title">CDP Information</h3>
    </div>
    <table class="table table-condensed">
      <tr>
        <th>global device id</th>
        <td>${model.cdp.cdpGlobalDeviceId}</td>
      </tr>
      <tr>
        <th>global run</th>
        <td>${model.cdp.cdpGlobalRun}</td>
      </tr>
      <tr>
        <th>create time</th>
        <td>${model.cdp.cdpCreateTime}</td>
      </tr>
      <tr>
        <th>last poll time</th>
        <td>${model.cdp.cdpLastPollTime}</td>
      </tr>
    </table>
    </div>
  </c:if>

  <!-- Bridge box if available -->
  <c:if test="${! empty model.bridges}">
    <c:forEach items="${model.bridges}" var="bridge">
    <div class="panel panel-default">
    <div class="panel-heading">
      <h3 class="panel-title">Bridge Information
  		<c:if test="${! empty bridge.vlan}">
  		 vlanid ${bridge.vlan}
  		</c:if>
  		<c:if test="${! empty bridge.vlanname}">
  		  (${bridge.vlan})
  		</c:if>
    </h3>
    </div>
    <table class="table table-condensed">
      <tr>
        <th>Base Bridge Address</th>
        <td>${bridge.baseBridgeAddress}</td>
      </tr>
      <tr>
        <th>Base Number of Ports</th>
        <td>${bridge.baseNumPorts}</td>
      </tr>
      <tr>
        <th>Base Type</th>
        <td>${bridge.baseType}</td>
      </tr>
 	<c:if test="${! empty bridge.stpProtocolSpecification}">
      <tr>
        <th>STP Protocol Specification</th>
        <td>${bridge.stpProtocolSpecification}</td>
      </tr>
  	</c:if>
 	<c:if test="${! empty bridge.stpPriority}">
      <tr>
        <th>STP Priority</th>
        <td>${bridge.stpPriority}</td>
      </tr>
  	</c:if>
 	<c:if test="${! empty bridge.stpDesignatedRoot}">
      <tr>
        <th>STP Designated Root</th>
        <td>${bridge.stpDesignatedRoot}</td>
      </tr>
  	</c:if>
 	<c:if test="${! empty bridge.stpRootCost}">
      <tr>
        <th>STP Root Cost</th>
        <td>${bridge.stpRootCost}</td>
      </tr>
  	</c:if>
 	<c:if test="${! empty bridge.stpRootPort}">
      <tr>
        <th>STP Root Port</th>
        <td>${bridge.stpRootPort}</td>
      </tr>
  	</c:if>
      <tr>
        <th>Create Time</th>
        <td>${bridge.bridgeNodeCreateTime}</td>
      </tr>
      <tr>
        <th>Last Poll Time</th>
        <td>${bridge.bridgeNodeLastPollTime}</td>
      </tr>
    </table>
    </div>
    </c:forEach>
  </c:if>

  <!-- OSPF box, if info available -->
  <c:if test="${! empty model.ospf }">
    <div class="panel panel-default">
    <div class="panel-heading">
      <h3 class="panel-title">OSPF Information</h3>
    </div>
    <table class="table table-condensed">
      <tr>
        <th>Router Id</th>
        <td>${model.ospf.ospfRouterId}</td>
      </tr>
      <tr>
        <th>Version Number</th>
        <td>${model.ospf.ospfVersionNumber}</td>
      </tr>
      <tr>
        <th>Admin Status</th>
        <td>${model.ospf.ospfAdminStat}</td>
      </tr>
      <tr>
        <th>create time</th>
        <td>${model.ospf.ospfCreateTime}</td>
      </tr>
      <tr>
        <th>last poll time</th>
        <td>${model.ospf.ospfLastPollTime}</td>
      </tr>
    </table>
    </div>
  </c:if>

  <!-- IS-IS box, if info available -->
  <c:if test="${! empty model.isis }">
    <div class="panel panel-default">
    <div class="panel-heading">
      <h3 class="panel-title">IS-IS Information</h3>
    </div>
    <table class="table table-condensed">
      <tr>
        <th>Sys ID</th>
        <td>${model.isis.isisSysID}</td>
      </tr>
      <tr>
        <th>Admin State</th>
        <td>${model.isis.isisSysAdminState}</td>
      </tr>
      <tr>
        <th>Create Time</th>
        <td>${model.isis.isisCreateTime}</td>
      </tr>
      <tr>
        <th>Last Poll Time</th>
        <td>${model.isis.isisLastPollTime}</td>
      </tr>
    </table>
    </div>
  </c:if>

</div>

<div class="col-md-6">
  
  <!-- general info box -->
  <div class="panel panel-default">
    <div class="panel-heading">
  	<h3 class="panel-title">General (Status: ${model.status})</h3>
    </div>
  <div class="panel-body">
    <ul class="list-unstyled">
      <c:if test="${model.showRancid}">
        <c:url var="rancidLink" value="inventory/rancid.htm">
          <c:param name="node" value="${model.id}"/>
        </c:url>
        <li>
          <a href="<c:out value="${rancidLink}"/>">View Node Rancid Inventory Info </a>
        </li>
      </c:if>

      <c:if test="${model.showIpRoute}">
        <c:url var="ipRouteLink" value="element/routeipnode.jsp">
          <c:param name="node" value="${model.id}"/>
        </c:url>
        <li>
          <a href="<c:out value="${ipRouteLink}"/>">View Node IP Route Info</a>
        </li>
      </c:if>
     
      <c:if test="${model.showBridge}">
        <c:url var="bridgeLink" value="element/bridgenode.jsp">
          <c:param name="node" value="${model.id}"/>
        </c:url>
        <li>
          <a href="<c:out value="${bridgeLink}"/>">View Node Bridge/STP Info</a>
        </li>
      </c:if>

      <c:url var="detailLink" value="element/linkednode.jsp">
        <c:param name="node" value="${model.id}"/>
      </c:url>
      <li>
        <a href="<c:out value="${detailLink}"/>">View Node Link Detailed Info</a>
      </li>
    </ul>
    </div>	     
  </div>
  
  <!-- Category box -->
  <jsp:include page="/includes/nodeCategory-box.htm" flush="false" >
    <jsp:param name="node" value="${model.id}" />
  </jsp:include>
  
  <!-- notification box -->
  <jsp:include page="/includes/notification-box.jsp" flush="false" >
    <jsp:param name="node" value="${model.id}" />
  </jsp:include>
  
  <!-- events list  box -->
  <c:url var="eventListUrl" value="event/list">
    <c:param name="filter" value="node=${model.id}"/>
  </c:url>
  <jsp:include page="/includes/eventlist.jsp" flush="false" >
    <jsp:param name="node" value="${model.id}" />
    <jsp:param name="throttle" value="5" />
    <jsp:param name="header" value="<a href='${eventListUrl}'>Recent Events</a>" />
    <jsp:param name="moreUrl" value="${eventListUrl}" />
  </jsp:include>
  
  <!-- Recent outages box -->
  <jsp:include page="/outage/nodeOutages-box.htm" flush="false"> 
    <jsp:param name="node" value="${model.id}" />
  </jsp:include>
</div>

</div>

<jsp:include page="/includes/bootstrap-footer.jsp" flush="false" /><|MERGE_RESOLUTION|>--- conflicted
+++ resolved
@@ -503,18 +503,12 @@
 
   <!-- Critical Path info, if info available -->
   <c:if test="${model.criticalPath != model.noCriticalPath}">
-<<<<<<< HEAD
-    <h3 class="o-box">Path Outage Critical Path</h3>
-    <div class="boxWrapper">
-      <ul class="plain o-box">
-=======
     <div class="panel panel-default">
     <div class="panel-heading">
       <h3 class="panel-title">Path Outage - Critical Path</h3>
     </div>
     <div class="panel-body">
       <ul class="list-unstyled">
->>>>>>> 722e7044
         <li>
           <c:if test="${! empty model.criticalPathLink}">
             <a href="<c:out value="${model.criticalPathLink}"/>">${model.criticalPath}</a>
@@ -523,14 +517,9 @@
             ${model.criticalPath}
           </c:if>
         </li>
-<<<<<<< HEAD
-      </ul>
-    </div>
-=======
       </ul> 
     </div>          
     </div>    
->>>>>>> 722e7044
   </c:if>
 	
   <!-- Availability box -->
