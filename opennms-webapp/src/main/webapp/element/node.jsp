--- conflicted
+++ resolved
@@ -442,55 +442,92 @@
   
   <!-- Asset box, if info available --> 
   <c:if test="${! empty model.asset && (! empty model.asset.description || ! empty model.asset.comments)}">
-  <div class="panel panel-default">
-      <div class="panel-heading"><h3 class="panel-title">Asset Information</h3></div>
-      <table class="table table-condensed">
-      <tr><th>Description</th><td>${model.asset.description}</td></tr>
-      <tr><th>Comments</th><td>${model.asset.comments}</td></tr>
-      </table>
-  </div>
-  </c:if>
-  <!--End Asset box, if info available --> 
+    <div class="panel panel-default">
+    <div class="panel-heading">
+      <h3 class="panel-title">Asset Information</h3>
+    </div>
+    <table class="table table-condensed">
+      <tr>
+        <th>Description</th>
+        <td>${model.asset.description}</td>
+      </tr>
+      
+      <tr>
+        <th>Comments</th>
+        <td>${model.asset.comments}</td>
+      </tr>
+    </table>
+    </div>
+  </c:if>
 
   <!-- SNMP box, if info available -->
   <c:if test="${! empty model.node.sysObjectId}">
-  <div class="panel panel-default">
-    <div class="panel-heading"><h3 class="panel-title">SNMP Attributes</h3></div>
+    <div class="panel panel-default">
+    <div class="panel-heading">
+      <h3 class="panel-title">SNMP Attributes</h3>
+    </div>
+    
     <table class="table table-condensed">
-    <tr><th>Name</th><td>${model.sysName}</td></tr>
-    <tr><th>sysObjectID</th><td>${model.node.sysObjectId}</td></tr>
-	<tr><th>Location</th><td>${model.sysLocation}</td></tr>
-    <tr><th>Contact</th><td>${model.sysContact}</td></tr>
-    <tr><th valign="top">Description</th><td valign="top">${model.sysDescription}</td></tr>
+      <tr>
+        <th>Name</th>
+        <td>${model.sysName}</td>
+      </tr>
+      <tr>
+        <th>sysObjectID</th>
+        <td>${model.node.sysObjectId}</td>
+      </tr>
+      <tr>
+        <th>Location</th>
+        <td>${model.sysLocation}</td>
+      </tr>
+      <tr>
+        <th>Contact</th>
+        <td>${model.sysContact}</td>
+      </tr>
+      <tr>
+        <th valign="top">Description</th>
+        <td valign="top">${model.sysDescription}</td>
+      </tr>
     </table>
-  </div>
-  </c:if>
-  <!--END SNMP box, if info available -->
+    </div>
+  </c:if>
 
   <!-- Critical Path info, if info available -->
   <c:if test="${model.criticalPath != model.noCriticalPath}">
-  <div class="panel panel-default">
-    <div class="panel-heading"><h3 class="panel-title">Path Outage - Critical Path</h3></div>
-    <div class="panel-body"><ul class="list-unstyled"><li>${model.criticalPath}</li></ul> </div>          
-  </div>    
-  </c:if>
-  <!--END Critical Path info, if info available -->
+    <div class="panel panel-default">
+    <div class="panel-heading">
+      <h3 class="panel-title">Path Outage - Critical Path</h3>
+    </div>
+    <div class="panel-body">
+      <ul class="list-unstyled">
+        <li>
+          ${model.criticalPath}
+        </li>
+      </ul> 
+    </div>          
+    </div>    
+  </c:if>
 	
   <!-- Availability box -->
   <c:if test="${fn:length( model.intfs ) < 10}">
-    <jsp:include page="/includes/nodeAvailability-box.jsp" flush="false" ><jsp:param name="node" value="${model.id}" /></jsp:include>
-  </c:if>
-  <!--END Availability box -->
+    <jsp:include page="/includes/nodeAvailability-box.jsp" flush="false" >
+      <jsp:param name="node" value="${model.id}" />
+    </jsp:include>
+  </c:if>
 
   <div id="onms-interfaces" class="panel panel-default">
-    <div class="panel-heading"><h3 class="panel-title">Node Interfaces</h3></div>
+    <div class="panel-heading">
+        <h3 class="panel-title">Node Interfaces</h3>
+    </div>
     <onms-interfaces node="${model.id}"/>
   </div>
 
   <!-- LLDP box, if info available --> 
   <c:if test="${! empty model.lldp }">
-  <div class="panel panel-default">
-    <div class="panel-heading"><h3 class="panel-title">LLDP Information</h3></div>
+    <div class="panel panel-default">
+    <div class="panel-heading">
+      <h3 class="panel-title">LLDP Information</h3>
+    </div>
     <table class="table table-condensed">
       <tr><th width="50%">chassis id</th><td width="50%">${model.lldp.lldpChassisId}</td></tr>
       <tr><th width="50%">sysname</th><td width="50%">${model.lldp.lldpSysName}</td></tr>
@@ -498,22 +535,13 @@
     </table>
     </div>
     </c:if>
-<<<<<<< HEAD
-  <!--End LLDP box, if info available --> 
 
   <!-- CDP box, if info available --> 
   <c:if test="${! empty model.cdp }">
-  <div class="panel panel-default">
-    <div class="panel-heading"><h3 class="panel-title">CDP Information</h3></div>
-=======
-
-  <!-- CDP box, if info available --> 
-  <c:if test="${! empty model.cdp }">
     <div class="panel panel-default">
     <div class="panel-heading">
       <h3 class="panel-title">CDP Information</h3>
     </div>
->>>>>>> ccb10402
     <table class="table table-condensed">
       <tr><th width="50%">global device id</th><td width="50%">${model.cdp.cdpGlobalDeviceId}</td></tr>
       <tr><th width="50%">global run</th><td width="50%">${model.cdp.cdpGlobalRun}</td></tr>
@@ -525,8 +553,10 @@
 
   <!-- OSPF box, if info available -->
   <c:if test="${! empty model.ospf }">
-  <div class="panel panel-default">
-    <div class="panel-heading"><h3 class="panel-title">OSPF Information</h3></div>
+    <div class="panel panel-default">
+    <div class="panel-heading">
+      <h3 class="panel-title">OSPF Information</h3>
+    </div>
     <table class="table table-condensed">
       <tr><th width="50%">Router Id</th><td width="50%">${model.ospf.ospfRouterId}</td></tr>
       <tr><th width="50%">Status</th><td width="50%">${model.ospf.ospfAdminStat} version:${model.ospf.ospfVersionNumber}</td></tr>
@@ -534,12 +564,13 @@
     </table>
   </div>
   </c:if>
-  <!--End OSPF box, if info available -->
 
   <!-- IS-IS box, if info available -->
   <c:if test="${! empty model.isis }">
-  <div class="panel panel-default">
-    <div class="panel-heading"><h3 class="panel-title">IS-IS Information</h3></div>
+    <div class="panel panel-default">
+    <div class="panel-heading">
+      <h3 class="panel-title">IS-IS Information</h3>
+    </div>
     <table class="table table-condensed">
       <tr><th width="50%">Sys ID</th><td width="50%">${model.isis.isisSysID}</td></tr>
       <tr><th width="50%">Admin State</th><td width="50%">${model.isis.isisSysAdminState}</td></tr>
@@ -547,35 +578,7 @@
     </table>
     </div>
   </c:if>
-  <!--End IS-IS box, if info available -->
-
-  <!-- Bridge box if available -->
-  <c:if test="${! empty model.bridges}">
-  <div class="panel panel-default">
-   	<div class="panel-heading"><h3 class="panel-title">Bridge Information</h3></div>
-	<table class="table table-condensed">
-	<c:forEach items="${model.bridges}" var="bridge">
-   	<tr>
-   	<th width="50%"><c:if test="${! empty bridge.vlanname}">Vlan ${bridge.vlanname}</c:if>
-   	    <c:if test="${! empty bridge.vlan}">(vlanid ${bridge.vlan})</c:if>
-   	    <c:if test="${empty bridge.vlan}">Default</c:if>
-   	    (${bridge.baseNumPorts} port assigned)
-   	</th>
-    <td width="50%"> baseAddress:${bridge.baseBridgeAddress} type:${bridge.baseType} 
-    	<c:if test="${! empty bridge.stpProtocolSpecification}">stpProtocolSpec:${bridge.stpProtocolSpecification}</c:if>
- 	    <c:if test="${! empty bridge.stpPriority && bridge.stpPriority > 0}">Priority:${bridge.stpPriority}</c:if>
- 	    <c:if test="${! empty bridge.stpDesignatedRoot}">DesignatedRoot:${bridge.stpDesignatedRoot}</c:if>
- 	    <c:if test="${! empty bridge.stpRootPort && bridge.stpRootPort > 0}">RootPort:${bridge.stpRootPort}</c:if>
- 	    <c:if test="${! empty bridge.stpRootCost && bridge.stpRootCost > 0}">RootCost:${bridge.stpRootCost}</c:if>
-	</tr>
-	</c:forEach>
-    </table>
-  </div>
-  </c:if>
-  <!--End Bridge box if available -->
-
-<<<<<<< HEAD
-=======
+
   <!-- Bridge box if available -->
   <c:if test="${! empty model.bridges}">
     <div class="panel panel-default">
@@ -601,7 +604,6 @@
     </table>
     </div>
   </c:if>
->>>>>>> ccb10402
 
 </div> <!-- end of tag col-md-6 -->
 
