<%--
/*******************************************************************************
 * This file is part of OpenNMS(R).
 *
 * Copyright (C) 2008-2012 The OpenNMS Group, Inc.
 * OpenNMS(R) is Copyright (C) 1999-2012 The OpenNMS Group, Inc.
 *
 * OpenNMS(R) is a registered trademark of The OpenNMS Group, Inc.
 *
 * OpenNMS(R) is free software: you can redistribute it and/or modify
 * it under the terms of the GNU General Public License as published
 * by the Free Software Foundation, either version 3 of the License,
 * or (at your option) any later version.
 *
 * OpenNMS(R) is distributed in the hope that it will be useful,
 * but WITHOUT ANY WARRANTY; without even the implied warranty of
 * MERCHANTABILITY or FITNESS FOR A PARTICULAR PURPOSE.  See the
 * GNU General Public License for more details.
 *
 * You should have received a copy of the GNU General Public License
 * along with OpenNMS(R).  If not, see:
 *      http://www.gnu.org/licenses/
 *
 * For more information contact:
 *     OpenNMS(R) Licensing <license@opennms.org>
 *     http://www.opennms.org/
 *     http://www.opennms.com/
 *******************************************************************************/

--%>

<%@page language="java" contentType="text/html" session="true" %>
  
<%@page import="java.util.ArrayList" %>
<%@page import="java.util.List" %>

<%@page import="org.opennms.web.api.Util"%>
<%@page import="org.opennms.core.utils.InetAddressUtils" %>
<%@page import="org.opennms.core.utils.WebSecurityUtils" %>
<%@page import="org.opennms.web.servlet.XssRequestWrapper" %>
<%@page import="org.opennms.web.springframework.security.Authentication" %>

<%@page import="org.opennms.web.controller.alarm.AcknowledgeAlarmController" %>
<%@page import="org.opennms.web.controller.alarm.AlarmSeverityChangeController" %>
<%@page import="org.opennms.web.controller.alarm.AlarmReportController" %>
<%@page import="org.opennms.web.controller.alarm.AlarmPurgeController" %>
<%@page import="org.opennms.netmgt.model.OnmsAlarm"%>

<%@page import="org.opennms.web.filter.Filter" %>
<%@page import="org.opennms.web.alarm.AlarmQueryParms" %>
<%@page import="org.opennms.web.alarm.SortStyle" %>
<%@page import="org.opennms.web.alarm.AcknowledgeType" %>
<%@page import="org.opennms.web.alarm.AlarmUtil" %>
<%@page import="org.opennms.web.alarm.filter.ExactUEIFilter" %>
<%@page import="org.opennms.web.alarm.filter.NegativeExactUEIFilter" %>
<%@page import="org.opennms.web.alarm.filter.SeverityFilter" %>
<%@page import="org.opennms.web.alarm.filter.NegativeSeverityFilter" %>
<%@page import="org.opennms.web.alarm.filter.NodeFilter" %>
<%@page import="org.opennms.web.alarm.filter.NegativeNodeFilter" %>
<%@page import="org.opennms.web.alarm.filter.InterfaceFilter" %>
<%@page import="org.opennms.web.alarm.filter.NegativeInterfaceFilter" %>
<%@page import="org.opennms.web.alarm.filter.ServiceFilter" %>
<%@page import="org.opennms.web.alarm.filter.NegativeServiceFilter" %>
<%@page import="org.opennms.web.alarm.filter.AfterLastEventTimeFilter" %>
<%@page import="org.opennms.web.alarm.filter.BeforeLastEventTimeFilter" %>
<%@page import="org.opennms.web.alarm.filter.AfterFirstEventTimeFilter" %>
<%@page import="org.opennms.web.alarm.filter.BeforeFirstEventTimeFilter" %>
<%@page import="org.opennms.web.alarm.filter.NegativeAcknowledgedByFilter"%>
<%@page import="org.opennms.web.alarm.filter.AcknowledgedByFilter"%>

<%@taglib uri="http://java.sun.com/jsp/jstl/core" prefix="c" %>
<%@taglib uri="http://java.sun.com/jsp/jstl/fmt" prefix="fmt" %>

<%--
  This page is written to be the display (view) portion of the AlarmQueryServlet
  at the /alarm/list.htm URL.  It will not work by itself, as it requires two request
  attributes be set:
  
  1) alarms: the list of {@link OnmsAlarm} instances to display
  2) parms: an org.opennms.web.alarm.AlarmQueryParms object that holds all the 
     parameters used to make this query
--%>

<%
    urlBase = (String) request.getAttribute("relativeRequestPath");

    XssRequestWrapper req = new XssRequestWrapper(request);

    //required attributes
    OnmsAlarm[] alarms = (OnmsAlarm[])req.getAttribute( "alarms" );
    int alarmCount = req.getAttribute("alarmCount") == null ? -1 : (Integer)req.getAttribute("alarmCount");
    AlarmQueryParms parms = (AlarmQueryParms)req.getAttribute( "parms" );

    if( alarms == null || parms == null ) {
        throw new ServletException( "Missing either the alarms or parms request attribute." );
    }

    // Make 'action' the opposite of the current acknowledgement state
    String action = AcknowledgeType.ACKNOWLEDGED.getShortName();
    if (parms.ackType != null && parms.ackType == AcknowledgeType.ACKNOWLEDGED) {
        action = AcknowledgeType.UNACKNOWLEDGED.getShortName();
    }

    pageContext.setAttribute("addPositiveFilter", "[+]");
    pageContext.setAttribute("addNegativeFilter", "[-]");
    pageContext.setAttribute("addBeforeFilter", "[&gt;]");
    pageContext.setAttribute("addAfterFilter", "[&lt;]");
    
    //Get the purge action status
    String actionStatus = (String) req.getSession().getAttribute("actionStatus");
    
    final String baseHref = org.opennms.web.api.Util.calculateUrlBase(request);
%>



<jsp:include page="/includes/header.jsp" flush="false" >
  <jsp:param name="title" value="Alarm List" />
  <jsp:param name="headTitle" value="List" />
  <jsp:param name="headTitle" value="Alarms" />
  <jsp:param name="breadcrumb" value="<a href='${baseHref}alarm/index.jsp' title='Alarms System Page'>Alarms</a>" />
  <jsp:param name="breadcrumb" value="List" />
</jsp:include>

<script type="text/javascript" src="<c:url value="/js/jquery/jquery.js"/>"></script>
<script type="text/javascript">
	function checkAllCheckboxes() {
	       if( document.alarm_action_form.alarm.length ) {  
			 for( i = 0; i < document.alarm_action_form.alarm.length; i++ ) {
				document.alarm_action_form.alarm[i].checked = true
			 }
	       }
	       else {
			document.alarm_action_form.alarm.checked = true
	       }
	}
	
	function submitForm(anAction)
	{
		var isChecked = false
		var numChecked = 0;
		var isAlarmAvailabilty = false;
		var isPurgeExport = true;
			
		// Decide to which servlet we will submit
		if (anAction == "clear" || anAction == "escalate") {
			document.alarm_action_form.action = "alarm/changeSeverity";
		} else if (anAction == "acknowledge" || anAction == "unacknowledge") {
			document.alarm_action_form.action = "alarm/acknowledge";
		} else if(anAction == "purge" || anAction == "purgeall"){
			document.alarm_action_form.action = "alarm/alarmPurge";
		} else if(anAction == "export" || anAction == "exportall") {
			document.alarm_action_form.action = "alarm/alarmExport";
		}
		
		// Decide what our action should be
		if (anAction == "escalate") {
			document.alarm_action_form.actionCode.value = "<%=AlarmSeverityChangeController.ESCALATE_ACTION%>";
		} else if (anAction == "clear") {
			document.alarm_action_form.actionCode.value = "<%=AlarmSeverityChangeController.CLEAR_ACTION%>";
		} else if (anAction == "acknowledge") {
			document.alarm_action_form.actionCode.value = "<%= AcknowledgeType.ACKNOWLEDGED.getShortName() %>";
		} else if (anAction == "unacknowledge") {
			document.alarm_action_form.actionCode.value = "<%= AcknowledgeType.UNACKNOWLEDGED.getShortName() %>";
		} else if (anAction == "purge") {
			document.alarm_action_form.actionCode.value = "<%=AlarmPurgeController.PURGE_ACTION%>";
		} else if (anAction == "purgeall") {
			document.alarm_action_form.actionCode.value = "<%=AlarmPurgeController.PURGEALL_ACTION%>";
		}else if (anAction == "export") {
			document.alarm_action_form.actionCode.value = "<%=AlarmReportController.EXPORT_ACTION%>";
		} else if (anAction == "exportall") {
			document.alarm_action_form.actionCode.value = "<%=AlarmReportController.EXPORTALL_ACTION%>";
		}
		  
		//Check the alarm availability
		for( i = 0; i < document.alarm_action_form.elements.length; i++ ) {
			if(document.alarm_action_form.elements[i].name == "alarm"){
				isAlarmAvailabilty = true;
			}
		}
		
		//Get the alarm count
		var alarmCount = <%=alarmCount%> ;
		if( (anAction == "purge" || anAction == "export" ) && isAlarmAvailabilty){
			alarmCount = 0;
			if (document.alarm_action_form.alarm.length)
			{	
				for( i = 0; i < document.alarm_action_form.alarm.length; i++ ) 
				{
					if (document.alarm_action_form.alarm[i].checked)
					{
						alarmCount+=1;
					}
				}
			}else{
				if (document.alarm_action_form.alarm.checked)
				{
					alarmCount+=1;
				}
			}
		}
		
		//Get the confirmation status for purge action
		var regularNoun = (parseInt(alarmCount) == 1)?'alarm':'alarms';
		var confirmText = (anAction=="purge" || anAction=="export" )? 'Are you sure you want to '+anAction+' selected '+regularNoun+' ? ('+alarmCount+' total '+regularNoun+')' : 'Are you sure you want to '+anAction+' '+regularNoun+' ? ('+alarmCount+' total '+regularNoun+')';
		if((anAction == "purge" || anAction == "purgeall") && parseInt(alarmCount)>0) {
			if(confirm(confirmText)){
				isPurgeExport = true;
			}else{
				isPurgeExport = false;
			}
		}
		
		//Get the confirmation status for export action
		if((anAction == "export" || anAction == "exportall") && parseInt(alarmCount)>0) {
			isPurgeExport = false;
			showPopup(confirmText);
		}
		
		if(isPurgeExport)
		if(isAlarmAvailabilty){
			if(anAction != "purgeall"){
				if (document.alarm_action_form.alarm.length)
				{
					for( i = 0; i < document.alarm_action_form.alarm.length; i++ ) 
					{
						//make sure something is checked before proceeding
						if (document.alarm_action_form.alarm[i].checked)
						{
							isChecked=true;
							numChecked+=1;
						}
					}
				    
				    if (isChecked && document.alarm_action_form.multiple)
				    {
					if (numChecked == parseInt(document.alarm_action_form.alarm.length)) 
					{ 
						var newPageNum = parseInt(document.alarm_action_form.multiple.value) - 1;
						var findVal = "multiple=" + document.alarm_action_form.multiple.value;
						var replaceWith = "multiple=" + newPageNum;
						var tmpRedirect = document.alarm_action_form.redirectParms.value;
						document.alarm_action_form.redirectParms.value = tmpRedirect.replace(findVal, replaceWith);
						document.alarm_action_form.submit();
					} else {
						document.alarm_action_form.submit();
					}
					if(anAction == "purge")
					getProgressBar();
					}
				    else if (isChecked)
				    {
					document.alarm_action_form.submit();
					if(anAction == "purge")
					getProgressBar();
				    }
				    else
				    {
					alert("Please check the alarms that you would like to " + anAction + ".");
				    }
				}else{
				    if (document.alarm_action_form.alarm.checked)
				    {
					document.alarm_action_form.submit();
					if(anAction == "purge")
					getProgressBar();
				    }
				    else
				    {
					alert("Please check the alarms that you would like to " + anAction + ".");
				    }
				}
			}else{
				document.alarm_action_form.submit();
				getProgressBar();
			}
		}else{
			alert("There is currently no alarms for this category to " + anAction + ".");
		}
	}
    
	// Progress bar for purge and export action
	progressBar(100, $('#progressBar'));
	
	// Get the export action status
	var timerId = 0;
	function exportStatus(){
		var actionStatus = " ";
		actionStatus = "<%=AlarmReportController.ACTION_STATUS%>";
		if(actionStatus == "Y"){
			clearInterval(timerId);
			hideProgressBar();
			actionStatus = " ";
		}
	}
	</script>
  
      <!-- menu -->
      <div id="linkbar">
      <ul>
      <li><a href="<%=this.makeLink( parms, new ArrayList<Filter>())%>" title="Remove all search constraints" >View all alarms</a></li>
      <li><a href="alarm/advsearch.jsp" title="More advanced searching and sorting options">Advanced Search</a></li>
      <c:choose>
        <c:when test="${param.display == 'long'}">
      <li><a href="<%=this.makeLink(parms, "short")%>" title="Summary List of Alarms">Short Listing</a></li>
        </c:when>
        <c:otherwise>
      <li><a href="<%=this.makeLink(parms, "long")%>" title="Detailed List of Alarms">Long Listing</a></li>
        </c:otherwise>
      </c:choose>
      <li><a href="javascript:void()" onclick="javascript:window.open('<%=Util.calculateUrlBase(req, "alarm/severity.jsp")%>','', 'fullscreen=no,toolbar=no,status=no,menubar=no,scrollbars=no,resizable=yes,directories=no,location=no,width=525,height=158')" title="Open a window explaining the alarm severities">Severity Legend</a></li>
      
      <% if( req.isUserInRole( Authentication.ROLE_ADMIN ) || !req.isUserInRole( Authentication.ROLE_READONLY ) ) { %>
        <% if ( alarmCount > 0 ) { %>
          <li>
            <!-- hidden form for acknowledging the result set -->
            <form style="display:inline" method="post" action="<%= Util.calculateUrlBase(req, "alarm/acknowledgeByFilter") %>" name="acknowledge_by_filter_form">
              <input type="hidden" name="redirectParms" value="<c:out value="<%=req.getQueryString()%>"/>" />
              <input type="hidden" name="actionCode" value="<%=action%>" />
              <%=Util.makeHiddenTags(req)%>
            </form>
            <% if( parms.ackType == AcknowledgeType.UNACKNOWLEDGED ) { %> 
              <a href="javascript:void()" onclick="if (confirm('Are you sure you want to acknowledge all alarms in the current search including those not shown on your screen?  (<%=alarmCount%> total alarms)')) { document.acknowledge_by_filter_form.submit(); }" title="Acknowledge all alarms that match the current search constraints, even those not shown on the screen">Acknowledge entire search</a>
            <% } else { %>
              <a href="javascript:void()" onclick="if (confirm('Are you sure you want to unacknowledge all alarms in the current search including those not shown on your screen)?  (<%=alarmCount%> total alarms)')) { document.acknowledge_by_filter_form.submit(); }" title="Unacknowledge all alarms that match the current search constraints, even those not shown on the screen">Unacknowledge entire search</a>
            <% } %>
          </li>
        <% } %>
      <% } %>
      </ul>
      </div>
      <!-- end menu -->


            <jsp:include page="/includes/alarm-querypanel.jsp" flush="false" />
          
            <% if( alarmCount > 0 ) { %>
              <% String baseUrl = this.makeLink(parms); %>
              <jsp:include page="/includes/resultsIndex.jsp" flush="false" >
                <jsp:param name="count"    value="<%=alarmCount%>" />
                <jsp:param name="baseurl"  value="<%=baseUrl%>"    />
                <jsp:param name="limit"    value="<%=parms.limit%>"      />
                <jsp:param name="multiple" value="<%=parms.multiple%>"   />
              </jsp:include>
            <% } %>          


            <% if( parms.filters.size() > 0 || parms.ackType == AcknowledgeType.UNACKNOWLEDGED || parms.ackType == AcknowledgeType.ACKNOWLEDGED ) { %>
              <% int length = parms.filters.size(); %>
              <p>Search constraints:
                  <% if( parms.ackType == AcknowledgeType.UNACKNOWLEDGED ) { %>
                    <span class="filter">alarm is outstanding <a href="<%=this.makeLink(parms, AcknowledgeType.ACKNOWLEDGED)%>" title="Show acknowledged alarms">[-]</a></span>
                  <% } else if( parms.ackType == AcknowledgeType.ACKNOWLEDGED ) { %>
                    <span class="filter">alarm is acknowledged <a href="<%=this.makeLink(parms, AcknowledgeType.UNACKNOWLEDGED)%>" title="Show outstanding alarms">[-]</a></span>
                  <% } %>            
                
                  <% for( int i=0; i < length; i++ ) { %>
                    <% Filter filter = parms.filters.get(i); %>
                    &nbsp; <span class="filter"><%=WebSecurityUtils.sanitizeString(filter.getTextDescription())%> <a href="<%=this.makeLink( parms, filter, false)%>" title="Remove filter">[-]</a></span>
                  <% } %>
              </p>           
            <% } %>

	<!-- Popup message box for alarm export action -->
	<div id="exportConfirmation" style="display:none">
		<center>
			<div id="alertText">&nbsp;</div><br>
			Select your file format : 
			<input type="radio" name="format" value="PDF" checked="checked">PDF
			<!-- <input type="radio" name="format" value="XLS">XLS -->
			<input type="radio" name="format" value="HTML">HTML
			<input type="radio" name="format" value="CSV">CSV<br><br>
			<input type="button" onclick="javascript:callExportAction();" value="Ok" />
			<input type="button" onclick="javascript:hideTransBackground();" value="Cancel"/>
		</center>
	</div>
	
      <% if( req.isUserInRole( Authentication.ROLE_ADMIN ) || !req.isUserInRole( Authentication.ROLE_READONLY ) ) { %>
          <form action="<%= Util.calculateUrlBase(request, "alarm/acknowledge") %>" method="post" name="alarm_action_form">
          <input type="hidden" name="redirectParms" value="<c:out value="<%=req.getQueryString()%>"/>" />
          <input type="hidden" name="actionCode" value="<%=action%>" />
	  
	  <!-- Hidden datas for alarm purge and export action-->
	  <input type="hidden" name="nodeid" value="node=" />
	  <input type="hidden" name="exactuei" value="exactUei=" />
	  <input type="hidden" name="ipaddress" value="interface=" />
	  <input type="hidden" name="format" value="pdf" />
	  <input type="hidden" name="reportId" value="local_alarm-report" />
	  <div id="progressBar" class="jquery-ui-like"><div><center>Action in progress, Please wait...</center></div></div>
	  <div id="backgroundPopup"></div><body/>
	  
          <%=Util.makeHiddenTags(req)%>
      <% } %>
			<jsp:include page="/includes/key.jsp" flush="false" />
      <table>
		<thead>
			<tr>
			     <% if( req.isUserInRole( Authentication.ROLE_ADMIN ) || !req.isUserInRole( Authentication.ROLE_READONLY ) ) { %>
					<% if ( parms.ackType == AcknowledgeType.UNACKNOWLEDGED ) { %>
					<th width="3%"><nobr>Ack</nobr></th>
					<% } else if ( parms.ackType == AcknowledgeType.ACKNOWLEDGED ) { %>
					<th width="3%"><nobr>UnAck</nobr></th>
					<% } else if ( parms.ackType == AcknowledgeType.BOTH ) { %>
					<th width="3%"><nobr>Ack?</nobr></th>
					<% } %>
				<% } else { %>
					<th width="1%">&nbsp;</th>
				<% } %>

				<th width="8%">
					<%=this.makeSortLink( parms, SortStyle.ID,        SortStyle.REVERSE_ID,        "id",        "ID" )%>
					<br />
					<%=this.makeSortLink( parms, SortStyle.SEVERITY,  SortStyle.REVERSE_SEVERITY,  "severity",  "Severity"  )%>
				</th>
	  
				<th width="19%">
				      <%=this.makeSortLink( parms, SortStyle.NODE,      SortStyle.REVERSE_NODE,      "node",      "Node"      )%>
				      <c:if test="${param.display == 'long'}">
				      <br />
				      <%=this.makeSortLink( parms, SortStyle.INTERFACE, SortStyle.REVERSE_INTERFACE, "interface", "Interface" )%>
				      <br />
				      <%=this.makeSortLink( parms, SortStyle.SERVICE,   SortStyle.REVERSE_SERVICE,   "service",   "Service"   )%>
				      </c:if>
				</th>
	     
				<th width="3%">
					<%=this.makeSortLink( parms, SortStyle.COUNT,  SortStyle.REVERSE_COUNT,  "count",  "Count"  )%>
				</th>
	
				<th width="20%">
				      <%=this.makeSortLink( parms, SortStyle.LASTEVENTTIME,  SortStyle.REVERSE_LASTEVENTTIME,  "lasteventtime",  "Last Event Time"  )%>
				      <c:if test="${param.display == 'long'}">
				      <br />
				      <%=this.makeSortLink( parms, SortStyle.FIRSTEVENTTIME,  SortStyle.REVERSE_FIRSTEVENTTIME,  "firsteventtime",  "First Event Time"  )%>
				      <br />
				      <% if ( parms.ackType == AcknowledgeType.ACKNOWLEDGED ) { %>
				      <%=this.makeSortLink( parms, SortStyle.ACKUSER,  SortStyle.REVERSE_ACKUSER,  "ackuser",  "Acknowledged By"  )%>
				      <% } %>
				      </c:if>
				</th>
				<th width="48%">Log Msg</th>
			</tr>
		</thead>


		<% for( int i=0; i < alarms.length; i++ ) { 
			pageContext.setAttribute("alarm", alarms[i]);
		%> 

		<tr class="<%=alarms[i].getSeverity().getLabel()%>">
			<% if( parms.ackType == AcknowledgeType.BOTH ) { %>
              <td class="divider" valign="middle" rowspan="1">
                <nobr>
                  <input type="checkbox" name="alarm" disabled="true" <%=alarms[i].isAcknowledged() ? "checked='true'" : ""%> /> 
                </nobr>
          <% } else if( req.isUserInRole( Authentication.ROLE_ADMIN ) || !req.isUserInRole( Authentication.ROLE_READONLY ) ) { %>
              <td class="divider" valign="middle" rowspan="1">
                <nobr>
                  <input type="checkbox" name="alarm" value="<%=alarms[i].getId()%>" /> 
                </nobr>
          <% } else { %>
            <td valign="middle" rowspan="1" class="divider">&nbsp;
          <% } %>
          </td>

          
          <td class="divider bright" valign="middle" rowspan="1">
	  
	   <!-- Get the events details for this Alarm Id -->
          <a style="vertical-align:middle" href="<%=this.makeLink(alarms[i])%>"><%=alarms[i].getId()%></a>
	   
	<c:if test="<%= alarms[i].getStickyMemo() != null && alarms[i].getStickyMemo().getId() != null%>">
                <img style="vertical-align:middle" src="images/AlarmMemos/StickyMemo.png" width="20" height="20" 
		     title="<%=alarms[i].getStickyMemo().getBody() %>"/>
            </c:if>
            <c:if test="<%= alarms[i].getReductionKeyMemo() != null && alarms[i].getReductionKeyMemo().getId() != null%>">
                <img style="vertical-align:middle" src="images/AlarmMemos/JournalMemo.png" width="20" height="20" 
                     title="<%=alarms[i].getReductionKeyMemo().getBody() %>"/>
            </c:if>

          <c:if test="${param.display == 'long'}">
            <% if(alarms[i].getUei() != null) { %>
              <% Filter exactUEIFilter = new ExactUEIFilter(alarms[i].getUei()); %>
                <br />UEI
              <% if( !parms.filters.contains( exactUEIFilter )) { %>
                <nobr>
                  <a href="<%=this.makeLink( parms, exactUEIFilter, true)%>" class="filterLink" title="Show only events with this UEI">${addPositiveFilter}</a>
                  <a href="<%=this.makeLink( parms, new NegativeExactUEIFilter(alarms[i].getUei()), true)%>" class="filterLink" title="Do not show events for this UEI">${addNegativeFilter}</a>
                </nobr>
              <% } %>
            <% } else { %>
              &nbsp;
            <% } %>
            <% Filter severityFilter = new SeverityFilter(alarms[i].getSeverity()); %>      
            <% if( !parms.filters.contains( severityFilter )) { %>
		<br />Sev.
              <nobr>
                <a href="<%=this.makeLink( parms, severityFilter, true)%>" class="filterLink" title="Show only alarms with this severity">${addPositiveFilter}</a>
                <a href="<%=this.makeLink( parms, new NegativeSeverityFilter(alarms[i].getSeverity()), true)%>" class="filterLink" title="Do not show alarms with this severity">${addNegativeFilter}</a>

              </nobr>
            <% } %>
          </c:if>
          </td>
          <td class="divider">
	    <% if(alarms[i].getNodeId() != null && alarms[i].getNodeLabel()!= null ) { %>
              <% Filter nodeFilter = new NodeFilter(alarms[i].getNodeId(), getServletContext()); %>             
              <% String[] labels = this.getNodeLabels( alarms[i].getNodeLabel() ); %>
              <a href="element/node.jsp?node=<%=alarms[i].getNodeId()%>" title="<%=labels[1]%>"><%=labels[0]%></a>
                    
              <% if( !parms.filters.contains(nodeFilter) ) { %>
                <nobr>
                  <a href="<%=this.makeLink( parms, nodeFilter, true)%>" class="filterLink" title="Show only alarms on this node">${addPositiveFilter}</a>
                  <a href="<%=this.makeLink( parms, new NegativeNodeFilter(alarms[i].getNodeId(), getServletContext()), true)%>" class="filterLink" title="Do not show alarms for this node">${addNegativeFilter}</a>
                </nobr>
              <% } %>
            <% } else { %>
              &nbsp;
            <% } %>
          <c:if test="${param.display == 'long'}">
		<br />
            <% if(alarms[i].getIpAddr() != null ) { %>
              <% Filter intfFilter = new InterfaceFilter(alarms[i].getIpAddr()); %>
              <% if( alarms[i].getNodeId() != null ) { %>
                <c:url var="interfaceLink" value="element/interface.jsp">
                  <c:param name="node" value="<%=String.valueOf(alarms[i].getNodeId())%>"/>
                  <c:param name="intf" value="<%=InetAddressUtils.str(alarms[i].getIpAddr())%>"/>
                </c:url>
                <a href="<c:out value="${interfaceLink}"/>" title="More info on this interface"><%=InetAddressUtils.str(alarms[i].getIpAddr())%></a>
              <% } else { %>
                <%=InetAddressUtils.str(alarms[i].getIpAddr())%>
              <% } %>
              <% if( !parms.filters.contains(intfFilter) ) { %>
                <nobr>
                  <a href="<%=this.makeLink( parms, intfFilter, true)%>" class="filterLink" title="Show only alarms on this IP address">${addPositiveFilter}</a>
                  <a href="<%=this.makeLink( parms, new NegativeInterfaceFilter(alarms[i].getIpAddr()), true)%>" class="filterLink" title="Do not show alarms for this interface">${addNegativeFilter}</a>
                </nobr>
              <% } %>
            <% } else { %>
              &nbsp;
            <% } %>
          <br />
            <% if(alarms[i].getServiceType() != null && !"".equals(alarms[i].getServiceType().getName())) { %>
              <% Filter serviceFilter = new ServiceFilter(alarms[i].getServiceType().getId()); %>
              <% if( alarms[i].getNodeId() != null && alarms[i].getIpAddr() != null ) { %>
                <c:url var="serviceLink" value="element/service.jsp">
                  <c:param name="node" value="<%=String.valueOf(alarms[i].getNodeId())%>"/>
                  <c:param name="intf" value="<%=InetAddressUtils.str(alarms[i].getIpAddr())%>"/>
                  <c:param name="service" value="<%=String.valueOf(alarms[i].getServiceType().getId())%>"/>
                </c:url>
                <a href="<c:out value="${serviceLink}"/>" title="More info on this service"><c:out value="<%=alarms[i].getServiceType().getName()%>"/></a>
              <% } else { %>
                <c:out value="<%=alarms[i].getServiceType().getName()%>"/>
              <% } %>
              <% if( !parms.filters.contains( serviceFilter )) { %>
                <nobr>
                  <a href="<%=this.makeLink( parms, serviceFilter, true)%>" class="filterLink" title="Show only alarms with this service type">${addPositiveFilter}</a>
                  <a href="<%=this.makeLink( parms, new NegativeServiceFilter(alarms[i].getServiceType().getId()), true)%>" class="filterLink" title="Do not show alarms for this service">${addNegativeFilter}</a>
                </nobr>
              <% } %>                            
            <% } %>
            </c:if>
          </td>          
          <td class="divider" valign="middle" rowspan="1" >
	    <% if(alarms[i].getId() > 0 ) { %>           
                <nobr>
                  <a href="event/list.htm?sortby=id&amp;acktype=unack&amp;filter=alarm%3d<%=alarms[i].getId()%>"><%=alarms[i].getCounter()%></a>
                </nobr>
            <% } else { %>
            <%=alarms[i].getCounter()%>
            <% } %>
          </td>
          <td class="divider">
            <nobr><span title="Event <%= alarms[i].getLastEvent().getId()%>"><a href="event/detail.htm?id=<%= alarms[i].getLastEvent().getId()%>"><fmt:formatDate value="${alarm.lastEventTime}" type="date" dateStyle="short"/>&nbsp;<fmt:formatDate value="${alarm.lastEventTime}" type="time" pattern="HH:mm:ss"/></a></span></nobr>
            <nobr>
              <a href="<%=this.makeLink( parms, new AfterLastEventTimeFilter(alarms[i].getLastEventTime()), true)%>"  class="filterLink" title="Only show alarms occurring after this one">${addAfterFilter}</a>            
              <a href="<%=this.makeLink( parms, new BeforeLastEventTimeFilter(alarms[i].getLastEventTime()), true)%>" class="filterLink" title="Only show alarms occurring before this one">${addBeforeFilter}</a>
            </nobr>
          <c:if test="${param.display == 'long'}">
          <br />
            <nobr><fmt:formatDate value="${alarm.firstEventTime}" type="date" dateStyle="short"/>&nbsp;<fmt:formatDate value="${alarm.firstEventTime}" type="time" pattern="HH:mm:ss"/></nobr>
            <nobr>
              <a href="<%=this.makeLink( parms, new AfterFirstEventTimeFilter(alarms[i].getFirstEventTime()), true)%>"  class="filterLink" title="Only show alarms occurring after this one">${addAfterFilter}</a>            
              <a href="<%=this.makeLink( parms, new BeforeFirstEventTimeFilter(alarms[i].getFirstEventTime()), true)%>" class="filterLink" title="Only show alarms occurring before this one">${addBeforeFilter}</a>
            </nobr>
          <br />
              <% if ( parms.ackType == AcknowledgeType.ACKNOWLEDGED ) { %>
			<nobr><%=alarms[i].getAckUser()%></nobr>          
            <nobr>
              <a href="<%=this.makeLink( parms, new AcknowledgedByFilter(alarms[i].getAckUser()), true)%>"  class="filterLink" title="Only show alarms ack by this user">${addPositiveFilter}</a>            
              <a href="<%=this.makeLink( parms, new NegativeAcknowledgedByFilter(alarms[i].getAckUser()), true)%>" class="filterLink" title="Only show alarms ack by other users">${addNegativeFilter}</a>
            </nobr>
			<% }%>
          </c:if>
          </td>
          <td class="divider"><%=alarms[i].getLogMsg()%></td>
<<<<<<< HEAD
       </tr>
=======
        </tr> 
>>>>>>> d6c3eb2f
      <% } /*end for*/%>
	
      </table>
			<hr />
			 <p><%=alarms.length%> alarms &nbsp;
      <% if( req.isUserInRole( Authentication.ROLE_ADMIN ) || !req.isUserInRole( Authentication.ROLE_READONLY ) ) { %>
          <input TYPE="reset" />
          <input TYPE="button" VALUE="Select All" onClick="checkAllCheckboxes()"/>
          <select name="alarmAction">
        <% if( parms.ackType == AcknowledgeType.UNACKNOWLEDGED ) { %>
          <option value="acknowledge">Acknowledge Alarms</option>
        <% } else if( parms.ackType == AcknowledgeType.ACKNOWLEDGED ) { %>
          <option value="unacknowledge">Unacknowledge Alarms</option>
        <% } %>
          <option value="clear">Clear Alarms</option>
          <option value="escalate">Escalate Alarms</option>
	  <optgroup label="Export Alarms">
	        <option value="exportall">Export All</option>
          	<option value="export">Export Selected</option>
	   </optgroup>
	  <optgroup label="Purge Alarms">
	        <option value="purgeall">Purge All</option>
          	<option value="purge">Purge Selected</option>
	   </optgroup>
          </select>
          <input type="button" value="Go" onClick="submitForm(document.alarm_action_form.alarmAction.value)" />
      <% } %>
        </p>
      </form>

      <%--<br/>
      <% if(req.isUserInRole(Authentication.ROLE_ADMIN)) { %>
        <a HREF="admin/alarms.jsp" title="Acknowledge or Unacknowledge All Alarms">[Acknowledge or Unacknowledge All Alarms]</a>
      <% } %>--%>

 <!-- id="eventlist" -->

            <% if( alarmCount > 0 ) { %>
              <% String baseUrl = this.makeLink(parms); %>
              <jsp:include page="/includes/resultsIndex.jsp" flush="false" >
                <jsp:param name="count"    value="<%=alarmCount%>" />
                <jsp:param name="baseurl"  value="<%=baseUrl%>"    />
                <jsp:param name="limit"    value="<%=parms.limit%>"      />
                <jsp:param name="multiple" value="<%=parms.multiple%>"   />
              </jsp:include>
            <% } %>


<jsp:include page="/includes/bookmark.jsp" flush="false" />
<jsp:include page="/includes/footer.jsp" flush="false" />


<%!
    String urlBase;

    protected String makeSortLink( AlarmQueryParms parms, SortStyle style, SortStyle revStyle, String sortString, String title ) {
      StringBuffer buffer = new StringBuffer();

      buffer.append( "<nobr>" );
      
      if( parms.sortStyle == style ) {
          buffer.append( "<img src=\"images/arrowdown.gif\" hspace=\"0\" vspace=\"0\" border=\"0\" alt=\"" );
          buffer.append( title );
          buffer.append( " Ascending Sort\"/>" );
          buffer.append( "&nbsp;<a href=\"" );
          buffer.append( this.makeLink( parms, revStyle ));
          buffer.append( "\" title=\"Reverse the sort\">" );
      } else if( parms.sortStyle == revStyle ) {
          buffer.append( "<img src=\"images/arrowup.gif\" hspace=\"0\" vspace=\"0\" border=\"0\" alt=\"" );
          buffer.append( title );
          buffer.append( " Descending Sort\"/>" );
          buffer.append( "&nbsp;<a href=\"" );
          buffer.append( this.makeLink( parms, style )); 
          buffer.append( "\" title=\"Reverse the sort\">" );
      } else {
          buffer.append( "<a href=\"" );
          buffer.append( this.makeLink( parms, style ));
          buffer.append( "\" title=\"Sort by " );
          buffer.append( sortString );
          buffer.append( "\">" );   
      }

      buffer.append( title );
      buffer.append( "</a>" );

      buffer.append( "</nobr>" );

      return( buffer.toString() );
    }

    
    public String getFiltersAsString(List<Filter> filters ) {
        StringBuffer buffer = new StringBuffer();
    
        if( filters != null ) {
            for( int i=0; i < filters.size(); i++ ) {
                buffer.append( "&amp;filter=" );
                String filterString = AlarmUtil.getFilterString(filters.get(i));
                buffer.append(Util.encode(filterString));
            }
        }      
    
        return( buffer.toString() );
    }
    
    public String makeLink( SortStyle sortStyle, AcknowledgeType ackType, List<Filter> filters, int limit, String display ) {
      StringBuffer buffer = new StringBuffer( this.urlBase );
      buffer.append( "?sortby=" );
      buffer.append( sortStyle.getShortName() );
      buffer.append( "&amp;acktype=" );
      buffer.append( ackType.getShortName() );
      if (limit > 0) {
          buffer.append( "&amp;limit=" ).append(limit);
      }
      if (display != null) {
          buffer.append( "&amp;display=" ).append(display);
      }
      buffer.append( this.getFiltersAsString(filters) );

      return( buffer.toString() );
    }

    public String eventMakeLink( AlarmQueryParms parms, Filter filter, boolean add ) {
      List<Filter> filters = new ArrayList<Filter>( parms.filters );
      if( add ) {
        filters.add( filter );
      }
      else {
        filters.remove( filter );
      }
      StringBuffer buffer = new StringBuffer( "event/list.htm" );
      buffer.append( "?sortby=" );
      buffer.append( parms.sortStyle.getShortName() );
      buffer.append( "&amp;acktype=" );
      buffer.append( parms.ackType.getShortName() );
      buffer.append( this.getFiltersAsString(filters) );

      return( buffer.toString() );
    }


    public String makeLink( AlarmQueryParms parms ) {
      return( this.makeLink( parms.sortStyle, parms.ackType, parms.filters, parms.limit, parms.display) );
    }

    public String makeLink(AlarmQueryParms parms, String display) {
      return makeLink(parms.sortStyle, parms.ackType, parms.filters, parms.limit, display);
    }

    public String makeLink( AlarmQueryParms parms, SortStyle sortStyle ) {
      return( this.makeLink( sortStyle, parms.ackType, parms.filters, parms.limit, parms.display) );
    }


    public String makeLink( AlarmQueryParms parms, AcknowledgeType ackType ) {
      return( this.makeLink( parms.sortStyle, ackType, parms.filters, parms.limit, parms.display) );
    }


    public String makeLink( AlarmQueryParms parms, List<Filter> filters ) {
      return( this.makeLink( parms.sortStyle, parms.ackType, filters, parms.limit, parms.display) );
    }

    public String makeLink( AlarmQueryParms parms, Filter filter, boolean add ) {
      List<Filter> newList = new ArrayList<Filter>( parms.filters );
      if( add ) {
        newList.add( filter );
      }
      else {
        newList.remove( filter );
      }

      return( this.makeLink( parms.sortStyle, parms.ackType, newList, parms.limit, parms.display ));
    }

    public String[] getNodeLabels( String nodeLabel ) {
        String[] labels = null;

        if( nodeLabel.length() > 32 ) {
            String shortLabel = nodeLabel.substring( 0, 31 ) + "...";                        
            labels = new String[] { shortLabel, nodeLabel };
        }
        else {
            labels = new String[] { nodeLabel, nodeLabel };
        }

        return( labels );
    }
    
     public String makeLink(OnmsAlarm alarm) {
		StringBuffer buffer = new StringBuffer( "alarm/detail.htm" );
		buffer.append( "?id="+alarm.getId());
		if(alarm.getNodeId() != null){
			buffer.append( "&amp;filter=node%3D").append(alarm.getNodeId());
		}
		if (alarm.getIpAddr() != null){
			buffer.append( "&amp;filter=interface%3D").append(InetAddressUtils.str(alarm.getIpAddr()));
		} 
		if(alarm.getUei() != null) {
			buffer.append( "&amp;filter=exactUei%3D").append(alarm.getUei());
		}
		return(buffer.toString());
    }
%>
<script type="text/javascript">
   //Query status for the purge action
    var actionStatus = "<%=actionStatus%>";
    var seperateStatus = actionStatus.split(",");
    var regularNoun = (parseInt(seperateStatus[0]) == 1)?'alarm is':'alarms are';
    var queryStatus = seperateStatus[1];
    if(queryStatus == "<%=AlarmPurgeController.SUCCESS_ACTION%>"){
	alert("The "+regularNoun+" successfully deleted from the DB");
    }else if(queryStatus == "<%=AlarmPurgeController.FAILURE_ACTION%>"){
	alert("The "+regularNoun+" not able to delete from the DB");
    }
</script>
<% request.getSession().setAttribute("actionStatus", "null"); %><|MERGE_RESOLUTION|>--- conflicted
+++ resolved
@@ -594,11 +594,7 @@
           </c:if>
           </td>
           <td class="divider"><%=alarms[i].getLogMsg()%></td>
-<<<<<<< HEAD
-       </tr>
-=======
-        </tr> 
->>>>>>> d6c3eb2f
+       </tr> 
       <% } /*end for*/%>
 	
       </table>
