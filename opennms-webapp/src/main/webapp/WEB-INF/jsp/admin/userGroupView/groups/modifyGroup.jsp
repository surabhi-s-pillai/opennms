<%--
/*******************************************************************************
 * This file is part of OpenNMS(R).
 *
 * Copyright (C) 2002-2014 The OpenNMS Group, Inc.
 * OpenNMS(R) is Copyright (C) 1999-2014 The OpenNMS Group, Inc.
 *
 * OpenNMS(R) is a registered trademark of The OpenNMS Group, Inc.
 *
 * OpenNMS(R) is free software: you can redistribute it and/or modify
 * it under the terms of the GNU Affero General Public License as published
 * by the Free Software Foundation, either version 3 of the License,
 * or (at your option) any later version.
 *
 * OpenNMS(R) is distributed in the hope that it will be useful,
 * but WITHOUT ANY WARRANTY; without even the implied warranty of
 * MERCHANTABILITY or FITNESS FOR A PARTICULAR PURPOSE.  See the
 * GNU Affero General Public License for more details.
 *
 * You should have received a copy of the GNU Affero General Public License
 * along with OpenNMS(R).  If not, see:
 *      http://www.gnu.org/licenses/
 *
 * For more information contact:
 *     OpenNMS(R) Licensing <license@opennms.org>
 *     http://www.opennms.org/
 *     http://www.opennms.com/
 *******************************************************************************/

--%>

<%@page language="java"
	contentType="text/html"
	session="true"
	import="
		java.util.*,
		java.text.*,
		org.opennms.netmgt.config.users.*
	"
%>
<%@page import="org.opennms.web.group.WebGroup"%>

<%
  	WebGroup group = (WebGroup)session.getAttribute("group.modifyGroup.jsp");
    if (group == null) {
        throw new ServletException("Could not get session attribute group");
    }
    String[] allCategories = (String[])session.getAttribute("allCategories.modifyGroup.jsp");
    String[] allUsers = (String[])session.getAttribute("allUsers.modifyGroup.jsp");
	String[] categoryListInGroup = group.getAuthorizedCategories().toArray(new String[0]);
    String[] categoryListNotInGroup = group.getUnauthorizedCategories(Arrays.asList(allCategories)).toArray(new String[0]);
    String[] selectedUsers = group.getUsers().toArray(new String[0]);
    String[] availableUsers = group.getRemainingUsers(Arrays.asList(allUsers)).toArray(new String[0]);
%>

<jsp:include page="/includes/bootstrap.jsp" flush="false" >
  <jsp:param name="title" value="Modify Group" />
  <jsp:param name="headTitle" value="Modify" />
  <jsp:param name="headTitle" value="Groups" />
  <jsp:param name="headTitle" value="Admin" />
  <jsp:param name="breadcrumb" value="<a href='admin/index.jsp'>Admin</a>" />
  <jsp:param name="breadcrumb" value="<a href='admin/userGroupView/index.jsp'>Users and Groups</a>" />
  <jsp:param name="breadcrumb" value="<a href='admin/userGroupView/groups/list.htm'>Group List</a>" />
  <jsp:param name="breadcrumb" value="Modify Group" />
</jsp:include>

<script type="text/javascript" >
    
    function validate()
    {
        for (var c = 0; c < document.modifyGroup.dutySchedules.value; c++)
        {
            var beginName= "duty" + c + "Begin";
            var endName  = "duty" + c + "End";

            var beginValue = new Number(document.modifyGroup.elements[beginName].value);
            var endValue = new Number(document.modifyGroup.elements[endName].value);

            if (!document.modifyGroup.elements["deleteDuty"+c].checked)
            {
                if (isNaN(beginValue))
                {
                    alert("The begin time of duty schedule " + (c+1) + " must be expressed in military time with no other characters, such as 800, not 8:00");
                    return false;
                }
                if (isNaN(endValue))
                {
                    alert("The end time of duty schedule " + (c+1) + " must be expressed in military time with no other characters, such as 800, not 8:00");
                    return false;
                }
                if (beginValue > endValue)
                {
                    alert("The begin value for duty schedule " + (c+1) + " must be less than the end value.");
                    return false;
                }
                if (beginValue < 0 || beginValue > 2359)
                {
                    alert("The begin value for duty schedule " + (c+1) + " must be greater than 0 and less than 2400");
                    return false;
                }
                if (endValue < 0 || endValue > 2359)
                {
                    alert("The end value for duty schedule " + (c+1) + " must be greater than 0 and less than 2400");
                    return false;
                }
            }
        }
        return true;
    }
    
    function addUsers() 
    {
        m1len = m1.length ;
        for ( i=0; i<m1len ; i++)
        {
            if (m1.options[i].selected == true ) 
            {
                m2len = m2.length;
                m2.options[m2len]= new Option(m1.options[i].text);
            }
        }
        
        for ( i = (m1len -1); i>=0; i--)
        {
            if (m1.options[i].selected == true ) 
            {
                m1.options[i] = null;
            }
        }
    }
    
    function removeUsers() 
    {
        m2len = m2.length ;
        for ( i=0; i<m2len ; i++)
        {
            if (m2.options[i].selected == true ) 
            {
                m1len = m1.length;
                m1.options[m1len]= new Option(m2.options[i].text);
            }
        }
        for ( i=(m2len-1); i>=0; i--) 
        {
            if (m2.options[i].selected == true ) 
            {
                m2.options[i] = null;
            }
        }
    }
    
    function selectAllAvailable()
    {
        for (i=0; i < m1.length; i++) 
        {
            m1.options[i].selected = true;
        }
    }
    
    function selectAllSelected()
    {
        for (i=0; i < m2.length; i++) 
        {
            m2.options[i].selected = true;
        }
    }
    
    function move(incr)
    {
        var i = m2.selectedIndex;   // current selection
        if( i < 0 ) return;
        var j = i + incr;       // where it will move to
        if( j < 0 || j >= m2.length ) return;
        var temp = m2.options[i].text;  // swap them
        m2.options[i].text = m2.options[j].text;
        m2.options[j].text = temp;
        m2.selectedIndex = j;       // make new location selected
    }

    function moveCat(incr)
    {
        var i = m4.selectedIndex;   // current selection
        if( i < 0 ) return;
        var j = i + incr;       // where it will move to
        if( j < 0 || j >= m4.length ) return;
        var temp = m4.options[i].text;  // swap them
        m4.options[i].text = m4.options[j].text;
        m4.options[j].text = temp;
        m4.selectedIndex = j;       // make new location selected
    }

    function addGroupDutySchedules()
    {
        var ok = validate();

        if(ok)
        {
            selectAllSelected();
            selectAllSelectedCategories();
            document.modifyGroup.operation.value="addDutySchedules";
            document.modifyGroup.submit();
        }
    }

    function removeGroupDutySchedules()
    {
        var ok = validate();

        if(ok)
        {
            selectAllSelected();
            selectAllSelectedCategories();
            document.modifyGroup.operation.value="removeDutySchedules";
            document.modifyGroup.submit();
        }
    }
    
    function saveGroup()
    {
        var ok = validate();

        if(ok)
        {
            //we need to select all the users in the selectedUsers select list so the
            //request object will have all the users
            selectAllSelected();
            selectAllSelectedCategories();
            document.modifyGroup.operation.value="save";
            document.modifyGroup.submit();
        }
    }
    
    function cancelGroup()
    {
        document.modifyGroup.operation.value="cancel";
        document.modifyGroup.submit();
    }

    //Group functions
    function addCategories(){
    	m3len = m3.length ;
        for ( i=0; i<m3len ; i++)
        {
            if (m3.options[i].selected == true ) 
            {
                m4len = m4.length;
                m4.options[m4len]= new Option(m3.options[i].text);
            }
        }
        
        for ( i = (m3len -1); i>=0; i--)
        {
            if (m3.options[i].selected == true ) 
            {
                m3.options[i] = null;
            }
        }
    }

    function removeCategories(){
    	m4len = m4.length ;
        for ( i=0; i<m4len ; i++)
        {
            if (m4.options[i].selected == true ) 
            {
                m3len = m3.length;
                m3.options[m3len]= new Option(m4.options[i].text);
            }
        }
        for ( i=(m4len-1); i>=0; i--) 
        {
            if (m4.options[i].selected == true ) 
            {
                m4.options[i] = null;
            }
        }
    }

    function selectAllAvailableCategories(){
    	for (i=0; i < m3.length; i++){
            m3.options[i].selected = true;
        }
    }

    function selectAllSelectedCategories(){
    	for (i=0; i < m4.length; i++){
            m4.options[i].selected = true;
        }
    }
</script>

<form role="form" class="form" method="post" id="modifyGroup" name="modifyGroup">
  <input type="hidden" name="groupName" value="<%=group.getName()%>"/>
  <input type="hidden" name="operation"/>

    <div class="card">
        <div class="card-header">
            <span>Assignments</span>
        </div>
        <div class="card-body">
            <p>Assign and unassign users to the group using the select lists below. Also, change the ordering of the selected users by highlighting a user in the "Currently in Group" list and click the "Move Up" and "Move Down" buttons. The ordering of the users in the group will affect the order that the users are notified if this group is used in a notification.</p>
            <div class="row">
                <div class="col-md-6">
                    <table class="table table-sm" id="modifyGroupUsers">
                        <tr>
                            <th colspan="3" align="center">
                                <span>Assign/Unassign Users</span>
                            </th>
                        </tr>
                        <tr>
                            <td align="center">
                                <label class="col-form-label">Available Users</label>
                                <%=createSelectList("availableUsers", availableUsers)%><br/>
                                <div class="mt-2" align="center">
                                    <button type="button" class="btn btn-secondary" name="availableAll" onClick="javascript:selectAllAvailable()">Select All</button>
                                    <button type="button" class="btn btn-secondary" id="users.doAdd" onClick="javascript:addUsers()">&nbsp;&#155;&#155;&nbsp;</button>
                                </div>
                            </td>
                            <td align="center">
                                <label class="col-form-label">Currently in Group</label>
                                <%=createSelectList("selectedUsers", selectedUsers)%><br/>
                                <div class="mt-2" align="center">
                                    <button type="button" class="btn btn-secondary" name="selectedAll" onClick="javascript:selectAllSelected()">Select All</button>
                                    <button type="button" class="btn btn-secondary" id="users.doRemove" onClick="javascript:removeUsers()">&nbsp;&#139;&#139;&nbsp;</button>
                                </div>
                            </td>
                            <td class="align-middle">
                                <div>
                                    <button type="button" class="btn btn-secondary" onClick="javascript:move(-1)" title="Move Up"><i class="fa fa-arrow-up"></i></button>
                                    <button type="button" class="btn btn-secondary" onClick="javascript:move(1)" title="Move Down"><i class="fa fa-arrow-down"></i></button>
                                </div>
                            </td>
                        </tr>
                    </table>
                </div> <!-- column -->
                <div class="col-md-6">
                    <table class="table" id="modifyGroupCategories">
                        <tr>
                            <th colspan="3" align="center">
                                <span>Assign/Unassign Categories</span>
                            </th>
                        </tr>
                        <tr>
                            <td align="center">
                                <label class="col-form-label">Available Categories</label>
                                <%=createSelectList("availableCategories", categoryListNotInGroup)%>
                                <div class="mt-2" align="center">
                                    <button type="button" class="btn btn-secondary" name="availableAll" onClick="javascript:selectAllAvailableCategories()">Select All</button>
                                    <button type="button" class="btn btn-secondary" id="categories.doAdd" onClick="javascript:addCategories()">&nbsp;&#155;&#155;&nbsp;</button>
                                </div>
                            </td>
                            <td align="center">
                                <label class="col-form-label">Currently in Group</label>
                                <%=createSelectList("selectedCategories", categoryListInGroup)%>
                                <div class="mt-2" align="center">
                                    <button type="button" class="btn btn-secondary" id="categories.doRemove" onClick="javascript:removeCategories()">&nbsp;&#139;&#139;&nbsp;</button>
                                    <button type="button" class="btn btn-secondary" name="selectedAll" onClick="javascript:selectAllSelectedCategories()">Select All</button>
                                </div>
                            </td>
                            <td class="align-middle">
                                <div>
                                    <button type="button" class="btn btn-secondary" onClick="javascript:moveCat(-1)" title="Move Up"><i class="fa fa-arrow-up"></i></button>
                                    <button type="button" class="btn btn-secondary" onClick="javascript:moveCat(1)" title="Move Down"><i class="fa fa-arrow-down"></i></button>
                                </div>
                            </td>
                        </tr>
                    </table>
                </div> <!-- column -->
            </div> <!-- row -->
        </div> <!-- card-body -->
    </div> <!-- panel -->

    <div class="card">
      <div class="card-header">
        <span>Duty Schedules</span>
      </div>
      <div class="card-body">
      <table class="table table-sm table-responsive table-striped">
            <tr>
              <th>#</th>
              <th>Delete</th>
              <th>Mo</th>
              <th>Tu</th>
              <th>We</th>
              <th>Th</th>
              <th>Fr</th>
              <th>Sa</th>
              <th>Su</th>
              <th>Begin Time</th>
              <th>End Time</th>
            </tr>
                <%
                           int i = 0;
                           for(String dutySchedSpec : group.getDutySchedules()) {
                               DutySchedule tmp = new DutySchedule(dutySchedSpec);
                               Vector<Object> curSched = tmp.getAsVector();
                        %>
                        <tr>
                          <td width="1%"><%=(i+1)%></td>
                          <td width="1%">
                            <input type="checkbox" name="deleteDuty<%=i%>"/>
                          </td>
                          <% ChoiceFormat days = new ChoiceFormat("0#Mo|1#Tu|2#We|3#Th|4#Fr|5#Sa|6#Su");
                             for (int j = 0; j < 7; j++)
                             {
                                Boolean curDay = (Boolean)curSched.get(j);
                          %>
                          <td width="5%">
                            <input type="checkbox" name="duty<%=i+days.format(j)%>" <%= (curDay.booleanValue() ? "checked" : "")%>/>
                          </td>
                          <% } %>
                          <td width="5%">
                            <input type="text" class="form-control" size="4" name="duty<%=i%>Begin" value="<%=curSched.get(7)%>"/>
                          </td>
                          <td width="5%">
                            <input type="text" class="form-control" size="4" name="duty<%=i%>End" value="<%=curSched.get(8)%>"/>
                          </td>
                        </tr>
                        <% i++; } %>
      </table>

      <div class="form-row mb-2">
          <button type="button" name="addSchedule" class="btn btn-secondary" onclick="removeGroupDutySchedules()">Remove Checked Schedules</button>
      </div>

      <div class="form-row">
          <input type="hidden" name="dutySchedules" value="<%=group.getDutySchedules().size()%>"/>
<<<<<<< HEAD
          <select name="numSchedules" class="form-control custom-select col-xs-6 col-sm-2 col-md-1 mr-2">
            <option value="1">1</option>
=======
          <button id="addSchedule" class="btn btn-default" name="addSchedule" onclick="addGroupDutySchedules()">Add This Many Schedules</button>
          <select name="numSchedules" class="btn btn-default">
            <option value="1" selected="selected">1</option>
>>>>>>> 347522b8
            <option value="2">2</option>
            <option value="3">3</option>
            <option value="4">4</option>
            <option value="5">5</option>
            <option value="6">6</option>
            <option value="7">7</option>
          </select>
          <button id="addSchedule" class="btn btn-secondary" name="addSchedule" onclick="addGroupDutySchedules()" title="Add This Many Schedules"><i class="fa fa-plus"></i> New Schedules</button>
      </div>
      </div> <!-- card-body -->
    </div> <!-- card -->

  <div class="form-group">
    <button type="button" class="btn btn-secondary" name="finish" onclick="saveGroup()">Finish</button>
    <button type="button" class="btn btn-secondary" name="cancel" onclick="cancelGroup()">Cancel</button>
  </div>

</form>

<script type="text/javascript">
  // shorthand for refering to menus
  // must run after document has been created
  // you can also change the name of the select menus and
  // you would only need to change them in one spot, here
  var m1 = document.modifyGroup.availableUsers;
  var m2 = document.modifyGroup.selectedUsers;
  var m3 = document.modifyGroup.availableCategories;
  var m4 = document.modifyGroup.selectedCategories;
</script>

<jsp:include page="/includes/bootstrap-footer.jsp" flush="false" />

<%!
    private String createSelectList(String name, String[] categories) {
        StringBuffer buffer = new StringBuffer("<select class=\"form-control custom-select\" multiple=\"multiple\" name=\""+name+"\" size=\"10\">");
        for(String category : categories){
            buffer.append("<option>" + category + "</option>");
        }
        buffer.append("</select>");
        
        return buffer.toString();
    }
    
%><|MERGE_RESOLUTION|>--- conflicted
+++ resolved
@@ -425,14 +425,8 @@
 
       <div class="form-row">
           <input type="hidden" name="dutySchedules" value="<%=group.getDutySchedules().size()%>"/>
-<<<<<<< HEAD
           <select name="numSchedules" class="form-control custom-select col-xs-6 col-sm-2 col-md-1 mr-2">
-            <option value="1">1</option>
-=======
-          <button id="addSchedule" class="btn btn-default" name="addSchedule" onclick="addGroupDutySchedules()">Add This Many Schedules</button>
-          <select name="numSchedules" class="btn btn-default">
             <option value="1" selected="selected">1</option>
->>>>>>> 347522b8
             <option value="2">2</option>
             <option value="3">3</option>
             <option value="4">4</option>
