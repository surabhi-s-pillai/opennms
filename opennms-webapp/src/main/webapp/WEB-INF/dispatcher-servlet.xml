--- conflicted
+++ resolved
@@ -12,14 +12,9 @@
        >
   
   <context:annotation-config/>
-<<<<<<< HEAD
-  <context:component-scan base-package="org.opennms.web.controller" /> 
-  
-=======
   
   <!-- Scan the following packages for controllers that are annotated with the @Controller annotation -->
   <context:component-scan base-package="org.opennms.web.controller"/>
->>>>>>> e156ae4c
 
   <bean id="propertyConfigurer" class="org.springframework.beans.factory.config.PropertyPlaceholderConfigurer">
     <property name="systemPropertiesModeName" value="SYSTEM_PROPERTIES_MODE_OVERRIDE" />
@@ -31,12 +26,7 @@
     </property>
   </bean>
 
-<<<<<<< HEAD
-<bean class="org.springframework.web.servlet.mvc.annotation.AnnotationMethodHandlerAdapter"/>
-
-=======
   <!-- Map controllers based on their bean name -->
->>>>>>> e156ae4c
   <bean	class="org.springframework.web.servlet.handler.BeanNameUrlHandlerMapping">
   	    <property name="order" value="0"/>
   </bean>
@@ -47,18 +37,10 @@
   </bean>
   
   <!-- These HandlerMapping beans ensure that @RequestMapping-annotated classes and methods are resolvable -->
-  <bean class="org.springframework.web.servlet.mvc.annotation.DefaultAnnotationHandlerMapping"/>
-  <bean class="org.springframework.web.servlet.mvc.annotation.AnnotationMethodHandlerAdapter"/>
-
   <bean class="org.springframework.web.servlet.mvc.annotation.DefaultAnnotationHandlerMapping">
     <property name="order" value="2"/>
   </bean>
-
-
-  <bean class="org.springframework.web.servlet.mvc.annotation.DefaultAnnotationHandlerMapping">
-    <property name="order" value="2"/>
-  </bean>
-
+  <bean class="org.springframework.web.servlet.mvc.annotation.AnnotationMethodHandlerAdapter"/>
 
   <bean id="defaultViewResolver" class="org.springframework.web.servlet.view.InternalResourceViewResolver">
 	<property name="viewClass"
@@ -81,23 +63,6 @@
     <property name="flowExecutor" ref="flowExecutor" />
   </bean>
   
-<<<<<<< HEAD
-  <bean class="org.springframework.webflow.mvc.servlet.FlowHandlerMapping">
-    <property name="flowRegistry" ref="flowRegistry"/>
-    <property name="order" value="1"/>
-  </bean>
-
-  <bean class="org.springframework.web.servlet.mvc.annotation.AnnotationMethodHandlerAdapter"/>
-
-  <bean class="org.springframework.web.servlet.mvc.annotation.AnnotationMethodHandlerAdapter"/>
-
-  
-
-  <!-- Home Page -->
-  <bean name="/frontPage.htm" class="org.opennms.web.controller.FrontPageController"/>
-
-=======
->>>>>>> e156ae4c
   <bean name="/admin/provisioningGroups.htm" class="org.opennms.web.controller.ProvisioningGroupsController">
     <property name="provisioningService" ref="manualProvisioningService" />
     <property name="foreignSourceService" ref="defaultForeignSourceService" />
