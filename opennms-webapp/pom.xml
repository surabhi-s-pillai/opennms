<?xml version="1.0" encoding="UTF-8"?>
<project xmlns="http://maven.apache.org/POM/4.0.0" xmlns:xsi="http://www.w3.org/2001/XMLSchema-instance" xsi:schemaLocation="http://maven.apache.org/POM/4.0.0 http://maven.apache.org/maven-v4_0_0.xsd">
  <parent>
    <artifactId>opennms</artifactId>
    <groupId>org.opennms</groupId>
    <version>1.10.1-SNAPSHOT</version>
  </parent>
  <modelVersion>4.0.0</modelVersion>
  <artifactId>opennms-webapp</artifactId>
  <packaging>war</packaging>
  <name>OpenNMS Web Application</name>
  <properties>
    <moduleName>org.opennms.dashboard.Dashboard</moduleName>
    <moduleHtml>index.html</moduleHtml>
    <web.port>8080</web.port>
  </properties>
  <build>
    <plugins>
      <plugin>
        <groupId>org.codehaus.mojo</groupId>
        <artifactId>gwt-maven-plugin</artifactId>
      </plugin>
      <plugin>
        <groupId>org.apache.maven.plugins</groupId>
        <artifactId>maven-jar-plugin</artifactId>
        <executions>
          <execution>
            <goals>
              <goal>test-jar</goal>
            </goals>
          </execution>
        </executions>
      </plugin>
      <plugin>
        <artifactId>maven-clean-plugin</artifactId>
        <version>2.4.1</version>
        <configuration>
          <filesets>
            <fileset>
              <directory>.gwt-cache</directory>
            </fileset>
            <fileset>
              <directory>tomcat</directory>
            </fileset>
          </filesets>
        </configuration>
      </plugin>
      <plugin>
        <groupId>org.apache.maven.plugins</groupId>
        <artifactId>maven-war-plugin</artifactId>
        <configuration>
          <archiveClasses>true</archiveClasses>
          <webResources>
            <resource>
              <filtering>true</filtering>
              <directory>${basedir}/src/main/web-filtered</directory>
            </resource>
          </webResources>
        </configuration>
      </plugin>
      <plugin>
        <groupId>org.opennms.maven.plugins</groupId>
        <artifactId>castor-maven-plugin</artifactId>
      </plugin>
      <!-- plugin to use to run webapp in an embedded tomcat -->
      <plugin>
        <groupId>org.codehaus.mojo</groupId>
        <artifactId>tomcat-maven-plugin</artifactId>
        <version>1.0</version>
        <configuration>
          <path>/${project.artifactId}</path>
          <port>${web.port}</port>
        </configuration>
      </plugin>
      <!-- plugin to use to run webapp in an embedded jetty -->
      <plugin>
        <groupId>org.mortbay.jetty</groupId>
        <artifactId>jetty-maven-plugin</artifactId>
        <configuration>
          <scanIntervalSeconds>10</scanIntervalSeconds>
          <connectors>
            <connector implementation="org.mortbay.jetty.nio.SelectChannelConnector">
              <port>${web.port}</port>
              <maxIdleTime>60000</maxIdleTime>
            </connector>
          </connectors>
          <systemProperties>
            <systemProperty>
              <name>log4j.configuration</name>
              <value>file:${basedir}/runInPlace-log4j.properties</value>
            </systemProperty>
          </systemProperties>
        </configuration>
      </plugin>
      <plugin>
        <groupId>com.sun.tools.jxc.maven2</groupId>
        <artifactId>maven-jaxb-schemagen-plugin</artifactId>
        <version>1.2</version>
        <configuration>
          <destdir>${project.build.directory}/xsds</destdir>
          <srcdir>${basedir}/src/main/java</srcdir>
          <verbose>false</verbose>
          <includes>
            <include>org/opennms/web/snmpinfo/*.java</include>
          </includes>
          <schemas>
            <schema>
              <namespace>http://xmlns.opennms.org/xsd/config/snmp-info</namespace>
              <file>snmp-info.xsd</file>
            </schema>
          </schemas>
        </configuration>
        <executions>
          <execution>
            <phase>process-sources</phase>
            <goals>
              <goal>generate</goal>
            </goals>
          </execution>
        </executions>
      </plugin>
      <plugin>
        <artifactId>maven-assembly-plugin</artifactId>
        <configuration>
          <descriptors>
            <descriptor>src/assembly/meta-inf.xml</descriptor>
            <descriptor>src/assembly/web-inf.xml</descriptor>
            <descriptor>src/assembly/xsds.xml</descriptor>
          </descriptors>
        </configuration>
        <executions>
          <execution>
            <phase>package</phase>
            <goals>
              <goal>single</goal>
            </goals>
          </execution>
        </executions>
      </plugin>
      <!-- Generates the GWT Container and Nature for GWT projects when eclipse:eclipse is run -->
      <plugin>
        <groupId>org.apache.maven.plugins</groupId>
        <artifactId>maven-eclipse-plugin</artifactId>
        <configuration>
          <additionalBuildcommands>
            <buildcommand>org.springframework.ide.eclipse.core.springbuilder</buildcommand>
            <buildcommand>com.google.gwt.eclipse.core.gwtProjectValidator</buildcommand>
          </additionalBuildcommands>
          <additionalProjectnatures>
            <projectnature>org.springframework.ide.eclipse.core.springnature</projectnature>
            <projectnature>com.google.gwt.eclipse.core.gwtNature</projectnature>
          </additionalProjectnatures>
          <classpathContainers>
            <classpathContainer>org.eclipse.jdt.launching.JRE_CONTAINER</classpathContainer>
            <classpathContainer>com.google.gwt.eclipse.core.GWT_CONTAINER</classpathContainer>
          </classpathContainers>
        </configuration>
      </plugin>
      <plugin>
        <groupId>org.codehaus.mojo</groupId>
        <artifactId>build-helper-maven-plugin</artifactId>
        <version>1.7</version>
        <executions>
<<<<<<< HEAD
          <execution>
            <id>attach-artifacts</id>
            <phase>package</phase>
            <goals>
              <goal>attach-artifact</goal>
            </goals>
            <configuration>
              <artifacts>
                <artifact>
                  <file>target/opennms-webapp-1.9.94-RRP-SNAPSHOT/WEB-INF/lib/opennms-webapp-1.9.94-RRP-SNAPSHOT.jar</file>
                  <type>jar</type>
                </artifact>
              </artifacts>
            </configuration>
          </execution>
=======
            <execution>
                <id>attach-artifacts</id>
                <phase>package</phase>
                <goals>
                    <goal>attach-artifact</goal>
                </goals>
                <configuration>
                    <artifacts>
                        <artifact>
                            <file>target/opennms-webapp-1.10.1-SNAPSHOT/WEB-INF/lib/opennms-webapp-1.10.1-SNAPSHOT.jar</file>
                            <type>jar</type>
                        </artifact>
                    </artifacts>
                </configuration>
            </execution>
>>>>>>> eac6d79e
        </executions>
      </plugin>
    </plugins>
  </build>
  <profiles>
    <profile>
      <id>jspc</id>
      <activation>
        <activeByDefault>true</activeByDefault>
      </activation>
      <build>
        <plugins>
          <plugin>
            <groupId>org.mortbay.jetty</groupId>
            <artifactId>jetty-jspc-maven-plugin</artifactId>
            <executions>
              <execution>
                <id>jspc</id>
                <goals>
                  <goal>jspc</goal>
                </goals>
                <configuration>
                  <webXmlFragment>${basedir}/target/web.xml.jspc-insert</webXmlFragment>
                  <generatedClasses>${basedir}/target/jsp-classes</generatedClasses>
                </configuration>
              </execution>
            </executions>
          </plugin>
        </plugins>
      </build>
    </profile>
  </profiles>
  <dependencies>
    <!-- indirect dependencies that belong in $OPENNMS_HOME/lib -->
    <!-- these should all be <scope>provided</scope> and also included in opennms-base-assembly -->
    <dependency>
      <groupId>org.opennms</groupId>
      <artifactId>opennms-web-dependencies</artifactId>
      <type>pom</type>
      <scope>provided</scope>
      <!-- 
        We have to exclude this Java compiler from the classpath because it
        conflicts with one bundled inside gwt-dev that is used when GWT compiles
        code into Javascript.

        http://code.google.com/p/google-web-toolkit/issues/detail?id=5290
      -->
      <exclusions>
        <exclusion>
          <groupId>org.eclipse.jdt.core.compiler</groupId>
          <artifactId>ecj</artifactId>
        </exclusion>
      </exclusions>
    </dependency>
    <dependency>
      <groupId>org.opennms.dependencies</groupId>
      <artifactId>rancid-dependencies</artifactId>
      <type>pom</type>
      <scope>provided</scope>
    </dependency>
    <dependency>
      <groupId>org.opennms.features.reporting</groupId>
      <artifactId>org.opennms.features.reporting.core</artifactId>
      <scope>provided</scope>
    </dependency>
    <dependency>
      <groupId>org.opennms.features.reporting</groupId>
      <artifactId>org.opennms.features.reporting.api</artifactId>
      <scope>provided</scope>
    </dependency>
    <dependency>
      <groupId>org.opennms.features.reporting</groupId>
      <artifactId>org.opennms.features.reporting.availability</artifactId>
      <scope>provided</scope>
    </dependency>
    <dependency>
      <groupId>org.opennms.features.reporting</groupId>
      <artifactId>org.opennms.features.reporting.model</artifactId>
      <scope>provided</scope>
    </dependency>
    <dependency>
      <groupId>org.opennms.features.reporting</groupId>
      <artifactId>org.opennms.features.reporting.dao</artifactId>
      <scope>provided</scope>
    </dependency>
    <dependency>
      <groupId>org.opennms.features.reporting</groupId>
      <artifactId>org.opennms.features.reporting.repository</artifactId>
      <scope>provided</scope>
    </dependency>
    <dependency>
      <groupId>org.opennms.features</groupId>
      <artifactId>org.opennms.features.request-tracker</artifactId>
      <scope>provided</scope>
    </dependency>
    <dependency>
      <groupId>org.opennms.features</groupId>
      <artifactId>org.opennms.features.system-report</artifactId>
      <scope>provided</scope>
    </dependency>
    <dependency>
      <groupId>org.apache.xmlgraphics</groupId>
      <artifactId>batik-dom</artifactId>
      <scope>provided</scope>
    </dependency>
    <dependency>
      <groupId>org.apache.xmlgraphics</groupId>
      <artifactId>batik-svg-dom</artifactId>
      <scope>provided</scope>
    </dependency>
    <dependency>
      <groupId>org.apache.xmlgraphics</groupId>
      <artifactId>batik-transcoder</artifactId>
      <scope>provided</scope>
    </dependency>
    <dependency>
      <groupId>org.apache.xmlgraphics</groupId>
      <artifactId>batik-xml</artifactId>
      <scope>provided</scope>
    </dependency>
    <dependency>
      <groupId>org.apache.xmlgraphics</groupId>
      <artifactId>batik-util</artifactId>
      <scope>provided</scope>
    </dependency>
    <dependency>
      <groupId>org.opennms.core</groupId>
      <artifactId>org.opennms.core.soa</artifactId>
      <scope>provided</scope>
    </dependency>
    <!-- direct dependencies that should be in WEB-INF/lib -->
    <dependency>
      <groupId>org.opennms.dependencies</groupId>
      <artifactId>gwt-dependencies</artifactId>
      <type>pom</type>
    </dependency>
    <dependency>
      <groupId>org.extremecomponents</groupId>
      <artifactId>extremecomponents</artifactId>
    </dependency>
    <dependency>
      <groupId>com.google.collections</groupId>
      <artifactId>google-collections</artifactId>
    </dependency>
    <dependency>
      <groupId>net.sf.opencsv</groupId>
      <artifactId>opencsv</artifactId>
    </dependency>
    <dependency>
      <groupId>org.opennms.features</groupId>
      <artifactId>org.opennms.features.instrumentationLogReader</artifactId>
    </dependency>
    <dependency>
      <groupId>net.sf.json-lib</groupId>
      <artifactId>json-lib</artifactId>
      <classifier>jdk15</classifier>
    </dependency>
    <dependency>
      <groupId>ognl</groupId>
      <artifactId>ognl</artifactId>
      <version>2.6.9</version>
    </dependency>
    <dependency>
      <groupId>org.tuckey</groupId>
      <artifactId>urlrewrite</artifactId>
    </dependency>
    <dependency>
      <groupId>poi</groupId>
      <artifactId>poi</artifactId>
    </dependency>
    <!-- for RSS feeds -->
    <dependency>
      <groupId>rome</groupId>
      <artifactId>rome</artifactId>
    </dependency>
    <dependency>
      <groupId>struts</groupId>
      <artifactId>struts</artifactId>
    </dependency>
    <!-- GWT components -->
    <dependency>
      <groupId>org.opennms.features</groupId>
      <artifactId>org.opennms.features.opennms-gwt-theme</artifactId>
      <version>${project.version}</version>
    </dependency>
    <dependency>
      <groupId>org.opennms.features</groupId>
      <artifactId>org.opennms.features.node-page-list</artifactId>
      <version>${project.version}</version>
    </dependency>
    <dependency>
      <groupId>org.opennms.features</groupId>
      <artifactId>org.opennms.features.gwt-ksc-combobox</artifactId>
      <version>${project.version}</version>
    </dependency>
    <dependency>
      <groupId>org.opennms.features</groupId>
      <artifactId>org.opennms.features.gwt-suggestion-combobox</artifactId>
      <type>jar</type>
      <version>${project.version}</version>
      <scope>compile</scope>
    </dependency>
    <dependency>
      <groupId>org.opennms.features</groupId>
      <artifactId>org.opennms.features.gwt-graph-resources-list</artifactId>
      <type>jar</type>
      <version>${project.version}</version>
    </dependency>
    <dependency>
      <groupId>org.opennms.features</groupId>
      <artifactId>org.opennms.features.gwt-snmpselect-list</artifactId>
      <type>jar</type>
      <version>${project.version}</version>
    </dependency>
    <!-- test dependencies -->
    <dependency>
      <groupId>org.opennms</groupId>
      <artifactId>opennms-dao</artifactId>
      <type>test-jar</type>
    </dependency>
    <dependency>
      <groupId>org.opennms</groupId>
      <artifactId>opennms-services</artifactId>
      <type>test-jar</type>
    </dependency>
    <dependency>
      <groupId>org.opennms</groupId>
      <artifactId>opennms-provision-persistence</artifactId>
      <type>test-jar</type>
    </dependency>
    <dependency>
      <groupId>org.opennms</groupId>
      <artifactId>opennms-test</artifactId>
    </dependency>
    <dependency>
      <groupId>org.opennms.core.test-api</groupId>
      <artifactId>org.opennms.core.test-api.http</artifactId>
    </dependency>
    <dependency>
      <groupId>org.opennms.tests</groupId>
      <artifactId>org.opennms.tests.mock-elements</artifactId>
    </dependency>
    <dependency>
      <groupId>org.easymock</groupId>
      <artifactId>easymock</artifactId>
    </dependency>
    <dependency>
      <groupId>org.apache.directory.server</groupId>
      <artifactId>apacheds-core</artifactId>
      <version>1.0.2</version>
      <scope>test</scope>
    </dependency>
    <dependency>
      <groupId>org.apache.directory.server</groupId>
      <artifactId>apacheds-server-jndi</artifactId>
      <version>1.0.2</version>
      <scope>test</scope>
    </dependency>
  </dependencies>
</project><|MERGE_RESOLUTION|>--- conflicted
+++ resolved
@@ -62,6 +62,7 @@
         <groupId>org.opennms.maven.plugins</groupId>
         <artifactId>castor-maven-plugin</artifactId>
       </plugin>
+
       <!-- plugin to use to run webapp in an embedded tomcat -->
       <plugin>
         <groupId>org.codehaus.mojo</groupId>
@@ -92,6 +93,7 @@
           </systemProperties>
         </configuration>
       </plugin>
+
       <plugin>
         <groupId>com.sun.tools.jxc.maven2</groupId>
         <artifactId>maven-jaxb-schemagen-plugin</artifactId>
@@ -161,23 +163,6 @@
         <artifactId>build-helper-maven-plugin</artifactId>
         <version>1.7</version>
         <executions>
-<<<<<<< HEAD
-          <execution>
-            <id>attach-artifacts</id>
-            <phase>package</phase>
-            <goals>
-              <goal>attach-artifact</goal>
-            </goals>
-            <configuration>
-              <artifacts>
-                <artifact>
-                  <file>target/opennms-webapp-1.9.94-RRP-SNAPSHOT/WEB-INF/lib/opennms-webapp-1.9.94-RRP-SNAPSHOT.jar</file>
-                  <type>jar</type>
-                </artifact>
-              </artifacts>
-            </configuration>
-          </execution>
-=======
             <execution>
                 <id>attach-artifacts</id>
                 <phase>package</phase>
@@ -193,7 +178,6 @@
                     </artifacts>
                 </configuration>
             </execution>
->>>>>>> eac6d79e
         </executions>
       </plugin>
     </plugins>
@@ -201,9 +185,7 @@
   <profiles>
     <profile>
       <id>jspc</id>
-      <activation>
-        <activeByDefault>true</activeByDefault>
-      </activation>
+      <activation><activeByDefault>true</activeByDefault></activation>
       <build>
         <plugins>
           <plugin>
@@ -320,10 +302,11 @@
       <scope>provided</scope>
     </dependency>
     <dependency>
-      <groupId>org.opennms.core</groupId>
-      <artifactId>org.opennms.core.soa</artifactId>
-      <scope>provided</scope>
-    </dependency>
+        <groupId>org.opennms.core</groupId>
+        <artifactId>org.opennms.core.soa</artifactId>
+        <scope>provided</scope>
+    </dependency>
+
     <!-- direct dependencies that should be in WEB-INF/lib -->
     <dependency>
       <groupId>org.opennms.dependencies</groupId>
@@ -345,7 +328,7 @@
     <dependency>
       <groupId>org.opennms.features</groupId>
       <artifactId>org.opennms.features.instrumentationLogReader</artifactId>
-    </dependency>
+    </dependency>   
     <dependency>
       <groupId>net.sf.json-lib</groupId>
       <artifactId>json-lib</artifactId>
@@ -375,39 +358,40 @@
     </dependency>
     <!-- GWT components -->
     <dependency>
-      <groupId>org.opennms.features</groupId>
-      <artifactId>org.opennms.features.opennms-gwt-theme</artifactId>
-      <version>${project.version}</version>
-    </dependency>
-    <dependency>
-      <groupId>org.opennms.features</groupId>
-      <artifactId>org.opennms.features.node-page-list</artifactId>
-      <version>${project.version}</version>
-    </dependency>
-    <dependency>
-      <groupId>org.opennms.features</groupId>
-      <artifactId>org.opennms.features.gwt-ksc-combobox</artifactId>
-      <version>${project.version}</version>
-    </dependency>
-    <dependency>
-      <groupId>org.opennms.features</groupId>
-      <artifactId>org.opennms.features.gwt-suggestion-combobox</artifactId>
-      <type>jar</type>
-      <version>${project.version}</version>
-      <scope>compile</scope>
-    </dependency>
-    <dependency>
-      <groupId>org.opennms.features</groupId>
-      <artifactId>org.opennms.features.gwt-graph-resources-list</artifactId>
-      <type>jar</type>
-      <version>${project.version}</version>
-    </dependency>
-    <dependency>
-      <groupId>org.opennms.features</groupId>
-      <artifactId>org.opennms.features.gwt-snmpselect-list</artifactId>
-      <type>jar</type>
-      <version>${project.version}</version>
-    </dependency>
+        <groupId>org.opennms.features</groupId>
+        <artifactId>org.opennms.features.opennms-gwt-theme</artifactId>
+        <version>${project.version}</version>
+    </dependency>
+    <dependency>
+        <groupId>org.opennms.features</groupId>
+        <artifactId>org.opennms.features.node-page-list</artifactId>
+        <version>${project.version}</version>
+    </dependency>
+    <dependency>
+        <groupId>org.opennms.features</groupId>
+        <artifactId>org.opennms.features.gwt-ksc-combobox</artifactId>
+        <version>${project.version}</version>
+    </dependency>
+    <dependency>
+        <groupId>org.opennms.features</groupId>
+        <artifactId>org.opennms.features.gwt-suggestion-combobox</artifactId>
+        <type>jar</type>
+        <version>${project.version}</version>
+        <scope>compile</scope>
+    </dependency>
+    <dependency>
+        <groupId>org.opennms.features</groupId>
+        <artifactId>org.opennms.features.gwt-graph-resources-list</artifactId>
+        <type>jar</type>
+        <version>${project.version}</version>
+    </dependency>
+    <dependency>
+        <groupId>org.opennms.features</groupId>
+        <artifactId>org.opennms.features.gwt-snmpselect-list</artifactId>
+        <type>jar</type>
+        <version>${project.version}</version>
+    </dependency>
+
     <!-- test dependencies -->
     <dependency>
       <groupId>org.opennms</groupId>
@@ -452,5 +436,7 @@
       <version>1.0.2</version>
       <scope>test</scope>
     </dependency>
+
+    
   </dependencies>
 </project>