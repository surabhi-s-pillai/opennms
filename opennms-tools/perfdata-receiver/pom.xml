--- conflicted
+++ resolved
@@ -52,11 +52,7 @@
     <dependency>
       <groupId>org.opennms</groupId>
       <artifactId>opennms-rrd-tcp</artifactId>
-<<<<<<< HEAD
-      <version>14.0.1-SNAPSHOT</version>
-=======
       <version>14.0.3-SNAPSHOT</version>
->>>>>>> 0cdacbf6
     </dependency>
     <dependency>
       <groupId>junit</groupId>
