--- conflicted
+++ resolved
@@ -46,11 +46,7 @@
     <dependency>
       <groupId>org.opennms.dependencies</groupId>
       <artifactId>jasper-dependencies</artifactId>
-<<<<<<< HEAD
-      <version>1.11.2-SPACE-SNAPSHOT</version>
-=======
-      <version>1.11.3-SNAPSHOT</version>
->>>>>>> 53ff6ef5
+      <version>1.11.3-SPACE-SNAPSHOT</version>
       <type>pom</type>
     </dependency>
     <dependency>
