--- conflicted
+++ resolved
@@ -47,14 +47,11 @@
       </exclusions>
     </dependency>
     <dependency>
-<<<<<<< HEAD
-=======
       <groupId>org.slf4j</groupId>
       <artifactId>slf4j-api</artifactId>
       <version>${slf4jVersion}</version>
     </dependency>
     <dependency>
->>>>>>> 824a7f08
       <groupId>org.opennms.dependencies</groupId>
       <artifactId>servlet-dependencies</artifactId>
       <type>pom</type>
