<?xml version="1.0"?>
<project xmlns="http://maven.apache.org/POM/4.0.0" xmlns:xsi="http://www.w3.org/2001/XMLSchema-instance" xsi:schemaLocation="http://maven.apache.org/POM/4.0.0 http://maven.apache.org/maven-v4_0_0.xsd">
  <parent>
    <artifactId>opennms-tools</artifactId>
    <groupId>org.opennms</groupId>
    <version>1.13.0-SNAPSHOT</version>
  </parent>
  <modelVersion>4.0.0</modelVersion>
  <groupId>org.opennms.netmgt.mib2events</groupId>
  <artifactId>mib2events</artifactId>
  <packaging>jar</packaging>
  <name>mib2events</name>
<<<<<<< HEAD
  <version>1.13.0-SNAPSHOT</version>
=======
>>>>>>> 1191a5b0
  <url>http://maven.apache.org</url>
  <dependencies>
    <dependency>
      <groupId>junit</groupId>
      <artifactId>junit</artifactId>
      <version>3.8.1</version>
      <scope>test</scope>
    </dependency>
    <dependency>
      <groupId>org.opennms</groupId>
      <artifactId>opennms-config-model</artifactId>
      <scope>compile</scope>
      <version>1.13.0-SNAPSHOT</version>
    </dependency>
    <dependency>
      <groupId>net.percederberg.grammatica</groupId>
      <artifactId>grammatica</artifactId>
      <version>1.4</version>
      <scope>compile</scope>
    </dependency>
    <dependency>
      <groupId>net.percederberg.mibble</groupId>
      <artifactId>mibble</artifactId>
      <version>2.8</version>
      <scope>compile</scope>
    </dependency>
    <dependency>
      <groupId>net.percederberg.mibble</groupId>
      <artifactId>mibble-mibs</artifactId>
      <version>2.8</version>
      <scope>runtime</scope>
    </dependency>
    <dependency>
      <groupId>xerces</groupId>
      <artifactId>xercesImpl</artifactId>
      <version>2.6.2</version>
      <scope>compile</scope>
    </dependency>
    <dependency>
      <groupId>commons-logging</groupId>
      <artifactId>commons-logging</artifactId>
      <version>1.0.4</version>
    </dependency>
    <dependency>
      <groupId>commons-cli</groupId>
      <artifactId>commons-cli</artifactId>
      <version>1.0</version>
      <scope>compile</scope>
    </dependency>
  </dependencies>
  <build>
    <plugins>
      <plugin>
        <groupId>org.apache.maven.plugins</groupId>
        <artifactId>maven-jar-plugin</artifactId>
        <configuration>
          <archive>
            <manifestFile>src/main/resources/META-INF/MANIFEST.MF</manifestFile>
          </archive>
        </configuration>
      </plugin>
      <plugin>
        <artifactId>maven-assembly-plugin</artifactId>
        <executions>
          <execution>
            <phase>package</phase>
            <goals>
              <goal>attached</goal>
            </goals>
          </execution>
        </executions>
        <configuration>
          <archive>
            <manifest>
              <mainClass>org.opennms.netmgt.mib2events.Mib2Events</mainClass>
            </manifest>
          </archive>
          <descriptorRefs>
            <descriptorRef>jar-with-dependencies</descriptorRef>
          </descriptorRefs>
          <!-- appendAssemblyId>false</appendAssemblyId -->
          <tarLongFileMode>gnu</tarLongFileMode>
        </configuration>
      </plugin>
    </plugins>
  </build>
</project><|MERGE_RESOLUTION|>--- conflicted
+++ resolved
@@ -10,10 +10,6 @@
   <artifactId>mib2events</artifactId>
   <packaging>jar</packaging>
   <name>mib2events</name>
-<<<<<<< HEAD
-  <version>1.13.0-SNAPSHOT</version>
-=======
->>>>>>> 1191a5b0
   <url>http://maven.apache.org</url>
   <dependencies>
     <dependency>
