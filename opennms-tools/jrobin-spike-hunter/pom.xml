<?xml version="1.0"?>
<project xmlns="http://maven.apache.org/POM/4.0.0" xmlns:xsi="http://www.w3.org/2001/XMLSchema-instance" xsi:schemaLocation="http://maven.apache.org/POM/4.0.0 http://maven.apache.org/maven-v4_0_0.xsd">
  <parent>
    <artifactId>opennms-tools</artifactId>
    <groupId>org.opennms</groupId>
    <version>1.13.0-SNAPSHOT</version>
  </parent>
  <modelVersion>4.0.0</modelVersion>
  <artifactId>spike-hunter</artifactId>
  <packaging>jar</packaging>
  <name>spike-hunter</name>
  <url>http://maven.apache.org</url>
  <dependencies>
    <dependency>
      <groupId>junit</groupId>
      <artifactId>junit</artifactId>
    </dependency>
    <dependency>
      <groupId>org.opennms</groupId>
      <artifactId>opennms-config</artifactId>
      <version>${project.version}</version>
    </dependency>
    <dependency>
<<<<<<< HEAD
      <groupId>org.jrobin</groupId>
      <artifactId>jrobin</artifactId>
      <version>1.5.11</version>
=======
      <groupId>org.opennms.dependencies</groupId>
      <artifactId>jrobin-dependencies</artifactId>
      <version>${project.version}</version>
      <type>pom</type>
>>>>>>> a5844a4e
    </dependency>
    <dependency>
      <groupId>commons-cli</groupId>
      <artifactId>commons-cli</artifactId>
    </dependency>
  </dependencies>
  <build>
    <plugins>
      <plugin>
        <groupId>org.apache.maven.plugins</groupId>
        <artifactId>maven-jar-plugin</artifactId>
        <configuration>
          <archive>
            <manifestFile>src/main/resources/META-INF/MANIFEST.MF</manifestFile>
          </archive>
        </configuration>
      </plugin>
      <plugin>
        <artifactId>maven-assembly-plugin</artifactId>
        <executions>
          <execution>
            <phase>package</phase>
            <goals>
              <goal>attached</goal>
            </goals>
          </execution>
        </executions>
        <configuration>
          <archive>
            <manifest>
              <mainClass>org.opennms.netmgt.util.spikehunter.SpikeHunter</mainClass>
            </manifest>
          </archive>
          <descriptorRefs>
            <descriptorRef>jar-with-dependencies</descriptorRef>
          </descriptorRefs>
          <!-- appendAssemblyId>false</appendAssemblyId -->
          <tarLongFileMode>gnu</tarLongFileMode>
        </configuration>
      </plugin>
    </plugins>
  </build>
</project><|MERGE_RESOLUTION|>--- conflicted
+++ resolved
@@ -21,16 +21,10 @@
       <version>${project.version}</version>
     </dependency>
     <dependency>
-<<<<<<< HEAD
-      <groupId>org.jrobin</groupId>
-      <artifactId>jrobin</artifactId>
-      <version>1.5.11</version>
-=======
       <groupId>org.opennms.dependencies</groupId>
       <artifactId>jrobin-dependencies</artifactId>
       <version>${project.version}</version>
       <type>pom</type>
->>>>>>> a5844a4e
     </dependency>
     <dependency>
       <groupId>commons-cli</groupId>
