/*******************************************************************************
 * This file is part of OpenNMS(R).
 *
 * Copyright (C) 2005-2015 The OpenNMS Group, Inc.
 * OpenNMS(R) is Copyright (C) 1999-2015 The OpenNMS Group, Inc.
 *
 * OpenNMS(R) is a registered trademark of The OpenNMS Group, Inc.
 *
 * OpenNMS(R) is free software: you can redistribute it and/or modify
 * it under the terms of the GNU Affero General Public License as published
 * by the Free Software Foundation, either version 3 of the License,
 * or (at your option) any later version.
 *
 * OpenNMS(R) is distributed in the hope that it will be useful,
 * but WITHOUT ANY WARRANTY; without even the implied warranty of
 * MERCHANTABILITY or FITNESS FOR A PARTICULAR PURPOSE.  See the
 * GNU Affero General Public License for more details.
 *
 * You should have received a copy of the GNU Affero General Public License
 * along with OpenNMS(R).  If not, see:
 *      http://www.gnu.org/licenses/
 *
 * For more information contact:
 *     OpenNMS(R) Licensing <license@opennms.org>
 *     http://www.opennms.org/
 *     http://www.opennms.com/
 *******************************************************************************/

package org.opennms.bootstrap;

import java.io.File;
import java.io.FileFilter;
import java.io.FileInputStream;
import java.io.FileNotFoundException;
import java.io.FilenameFilter;
import java.io.IOException;
import java.io.InputStream;
import java.lang.reflect.Method;
import java.net.MalformedURLException;
import java.net.URL;
import java.net.URLClassLoader;
import java.rmi.server.RMISocketFactory;
import java.util.ArrayList;
import java.util.Arrays;
import java.util.LinkedList;
import java.util.List;
import java.util.Map;
import java.util.Map.Entry;
import java.util.Properties;
import java.util.StringTokenizer;
import java.util.stream.Collectors;

/**
 * Bootstrap application for starting OpenNMS.
 */
public abstract class Bootstrap {

    /**
     * We don't have the class-loader setup with all of our logging libraries yet,
     * so we resort to logging to System.err when this flag is set
     */
    private static final boolean DEBUG = Boolean.getBoolean("opennms.bootstrap.debug");

    protected static final String BOOT_PROPERTIES_NAME = "bootstrap.properties";
    protected static final String RRD_PROPERTIES_NAME = "rrd-configuration.properties";
    protected static final String LIBRARY_PROPERTIES_NAME = "libraries.properties";
    protected static final String OPENNMS_PROPERTIES_NAME = "opennms.properties";
    protected static final String OPENNMS_PROPERTIES_D_NAME = "opennms.properties.d";
    protected static final String OPENNMS_HOME_PROPERTY = "opennms.home";
    
    /**
     * Matches any file that is a directory.
     */
    private static FileFilter m_dirFilter = new FileFilter() {
        @Override
        public boolean accept(File pathname) {
            return pathname.isDirectory();
        }
    };

    /**
     * Matches any file that has a name ending in ".jar".
     */
    private static FilenameFilter m_jarFilter = new FilenameFilter() {
        @Override
        public boolean accept(File dir, String name) {
            return name.endsWith(".jar");
        }
    };
    private static HostRMIServerSocketFactory m_rmiServerSocketFactory;

    /**
     * Matches any file that has a name ending in ".properties".
     */
    private static FilenameFilter m_propertiesFilter = new FilenameFilter() {
        @Override
        public boolean accept(File dir, String name) {
            return name.endsWith(".properties");
        }
    };

    /**
     * Create a ClassLoader with the JARs found in dirStr.
     *
     * @param dirStr
     *            List of directories to search for JARs, separated by
     *            {@link java.io.File#pathSeparator File.pathSeparator}.
     * @param recursive
     *            Whether to recurse into subdirectories of the directories in
     *            dirStr.
     * @param append Append the URLs of the current {@link java.lang.Thread#getContextClassLoader())
     *            to this classloader.
     * @returns A new ClassLoader containing the found JARs
     * @return a {@link java.lang.ClassLoader} object.
     * @throws java.net.MalformedURLException if any.
     */
    public static ClassLoader loadClasses(String dirStr, boolean recursive, boolean append) throws MalformedURLException {
        LinkedList<URL> urls = new LinkedList<URL>();

        if (append) {
            ClassLoader classLoader = Thread.currentThread().getContextClassLoader();
            for (final URL u : ((URLClassLoader) classLoader).getURLs()) {
                urls.add(u);
            }
        }
        StringTokenizer toke = new StringTokenizer(dirStr, File.pathSeparator);
        while (toke.hasMoreTokens()) {
            String token = toke.nextToken();
            loadClasses(new File(token), recursive, urls);
        }

        if (DEBUG) {
            System.err.println("urls:");
            for (final URL u : urls) {
                System.err.println("  " + u);
            }
        }
        return newClassLoader(urls);
    }

    /**
     * Create a ClassLoader with the JARs found in dir.
     *
     * @param dir
     *            Directory to search for JARs
     * @param recursive
     *            Whether to recurse into subdirectories of dir
     * @returns A new ClassLoader containing the found JARs
     * @return a {@link java.lang.ClassLoader} object.
     * @throws java.net.MalformedURLException if any.
     */
    public static ClassLoader loadClasses(File dir, boolean recursive)
            throws MalformedURLException {
        LinkedList<URL> urls = new LinkedList<URL>();
        loadClasses(dir, recursive, urls);
        return newClassLoader(urls);
    }

    /**
     * Create a ClassLoader with the list of URLs found in urls.
     *
     * @param urls
     *            List of URLs to add to the ClassLoader's search list.
     * @returns A new ClassLoader with the specified search list
     * @return a {@link java.lang.ClassLoader} object.
     */
    public static ClassLoader newClassLoader(List<URL> urls) {
        URL[] urlsArray = urls.toArray(new URL[0]);

        return URLClassLoader.newInstance(urlsArray);
    }

    /**
     * Add JARs found in dir to the LinkedList urls.
     *
     * @param dir
     *            Directory to search for JARs
     * @param recursive
     *            Whether to recurse into subdirectories of the directory in
     *            dir
     * @param urls
     *            LinkedList to append found JARs onto
     * @throws java.net.MalformedURLException if any.
     */
    public static void loadClasses(File dir, boolean recursive, List<URL> urls) throws MalformedURLException {
        // Add the directory
        urls.add(dir.toURI().toURL());

        if (recursive) {
            // Descend into sub-directories
            File[] dirlist = dir.listFiles(m_dirFilter);
            if (dirlist != null) {
            	Arrays.sort(dirlist);
                for (File childDir : dirlist) {
                    loadClasses(childDir, recursive, urls);
                }
            }
        }

        // Add individual JAR files
        File[] children = dir.listFiles(m_jarFilter);
        if (children != null) {
        	Arrays.sort(children);
            for (File childFile : children) {
                urls.add(childFile.toURI().toURL());
            }
        }
    }

    /**
     * Retrieves the list of configuration files containing
     * system properties to be set.
     *
     * The system properties must be set in the same order
     * as they are returned here.
     *
     * @param opennmsHome the OpenNMS home directory
     * @return a list of property files
     */
    protected static List<File> getPropertiesFiles(File opennmsHome) {
        final File etc = new File(opennmsHome, "etc");
        final List<File> propertiesFiles = new ArrayList<>();
        propertiesFiles.add(new File(etc, BOOT_PROPERTIES_NAME));
        propertiesFiles.add(new File(etc, RRD_PROPERTIES_NAME));
        propertiesFiles.add(new File(etc, LIBRARY_PROPERTIES_NAME));
        propertiesFiles.add(new File(etc, OPENNMS_PROPERTIES_NAME));

        // Add all of the .properties files in etc/opennms.properties.d/
        final File opennmsPropertiesDotD = new File(etc, OPENNMS_PROPERTIES_D_NAME);
        if (opennmsPropertiesDotD.isDirectory()) {
            final File[] properties = opennmsPropertiesDotD.listFiles(m_propertiesFilter);
            if (properties != null) {
                Arrays.sort(properties);
                propertiesFiles.addAll(Arrays.asList(properties));
            }
        }

        return propertiesFiles;
    }

    /**
     * Load default properties from the specified OpenNMS home into the
     * system properties.
     *
     * @param opennmsHome the OpenNMS home directory
     * @throws IOException
     */
    protected static void loadSystemProperties(File opennmsHome) throws IOException {
        // Grab a copy of the set of existing system properties:
        //  The set will include $OPENNMS_HOME and the values set via the Java command line
        Map<String, String> systemProperties = System.getProperties().entrySet().stream()
                .collect(Collectors.toMap(
                   // Explicitly convert the property names and values to string
                    e -> e.getKey().toString(),
                    e -> e.getValue().toString()
                ));

        // Load the properties from all of the available properties files
        // Order matters here since value may be overwritten by files
        // that appear later in the list
        for (File propertiesFile : getPropertiesFiles(opennmsHome)) {
            try (
                    InputStream is = new FileInputStream(propertiesFile);
            ) {
                if (DEBUG) { System.err.println("Loading system properties from: " + propertiesFile.getAbsolutePath()); }
                Properties props = new Properties();
                props.load(is);
                for (Entry<Object, Object> entry : props.entrySet()) {
                    String key = entry.getKey().toString();
                    String value = entry.getValue().toString();

                    if (systemProperties.containsKey(key)) {
<<<<<<< HEAD
                        if (DEBUG) { System.err.println("Skipping: " + key); }
=======
                        if (DEBUG) {
                            System.err.printf("Skipping system property entry '%s' with value '%s' found in '%s'. "
                                    + " The property was already set on the JVM command line.\n",
                                    key, value, propertiesFile.getAbsolutePath());
                        }
>>>>>>> eae0b86c
                        // Skip properties that were already set outside of the .properties files
                        continue;
                    }

<<<<<<< HEAD
=======
                    if (DEBUG) {
                        System.err.printf("Setting system property '%s' to '%s' found in '%s'.\n",
                                key, value, propertiesFile.getAbsolutePath());
                    }
>>>>>>> eae0b86c
                    System.setProperty(key, value);
                }
            } catch (FileNotFoundException e) {
                // Skip missing files
                if (DEBUG) { System.err.println("Skipping: " + propertiesFile.getAbsolutePath()); }
            }
        }
	}

    /**
     * Validates the OpenNMS home directory by checking
     * for known mandatory files.
     *
     * @param opennmsHome the OpenNMS home directory
     * @return true is the opennmsHome folder is a valid OpenNMS home directory
     */
    protected static boolean isValidOpenNMSHome(File opennmsHome) {
        File etc = new File(opennmsHome, "etc");
        File opennmsProperties = new File(etc, OPENNMS_PROPERTIES_NAME);
        return opennmsProperties.exists();
    }

    /**
     * Find the OpenNMS home directory.
     */
    protected static File findOpenNMSHome() throws Exception {
        // Try using the value of the OPENNMS_HOME system property, if set
        String opennmsHomeProperty = System.getProperty(OPENNMS_HOME_PROPERTY);
        if (opennmsHomeProperty != null) {
            File opennmsHome = new File(opennmsHomeProperty);
            if (isValidOpenNMSHome(opennmsHome)) {
                return opennmsHome;
            }
        }

        // Otherwise, attempt to infer the path from the location of this code-base
        File opennmsHome = findOpenNMSHome();
        if (opennmsHome == null) {
            System.err.println("Could not determine OpenNMS home "
                    + "directory.  Use \"-Dopennms.home=...\" "
                    + "option to Java to specify a specific "
                    + "OpenNMS home directory.  " + "E.g.: "
                    + "\"java -Dopennms.home=... -jar ...\".");
            System.exit(1);
        } else if (!isValidOpenNMSHome(opennmsHome)) {
            throw new RuntimeException("Unable to determine the location $OPENNMS_HOME.");
        }

        // Set the system property to reflect the path
        System.setProperty(OPENNMS_HOME_PROPERTY, opennmsHome.getAbsolutePath());
        return opennmsHome;
    }

    /**
     * Determine the OpenNMS home directory based on the location of the JAR
     * file containing this code. Finds the JAR file containing this code, and
     * if it is found, the file name of the JAR (e.g.: opennms_bootstrap.jar)
     * and its parent directory (e.g.: the lib directory) are removed from the
     * path and the resulting path (e.g.: /opt/OpenNMS) is returned.
     *
     * @return Home directory or null if it couldn't be found
     */
    public static File findOpenNMSHomeUsingJarPath() {
        ClassLoader l = Thread.currentThread().getContextClassLoader();

        try {
            String classFile = Bootstrap.class.getName().replace('.', '/') + ".class";
            URL url = l.getResource(classFile);
            if (url.getProtocol().equals("jar")) {
                URL subUrl = new URL(url.getFile());
                if (subUrl.getProtocol().equals("file")) {
                    String filePath = subUrl.getFile();
                    int i = filePath.lastIndexOf('!');
                    File file = new File(filePath.substring(0, i));
                    return file.getParentFile().getParentFile();
                }
            }
        } catch (MalformedURLException e) {
            return null;
        }

        return null;
    }

    /**
     * Bootloader main method. Takes the following steps to initialize a
     * ClassLoader, set properties, and start OpenNMS:
     * <ul>
     * <li>Checks for existence of opennms.home system property, and loads
     * properties file located at ${opennms.home}/etc/bootstrap.properties if
     * it exists.</li>
     * <li>Calls {@link #findOpenNMSHome findOpenNMSHome} to determine the
     * OpenNMS home directory if the bootstrap.properties file has not yet
     * been loaded. Sets the opennms.home system property to the path returned
     * from findOpenNMSHome.</li>
     * <li>Calls {@link #loadClasses(String, boolean, boolean) loadClasses} to create
     * a new ClassLoader. ${opennms.home}/etc and ${opennms.home}/lib are
     * passed to loadClasses.</li>
     * <li>Determines the proper default value for configuration options when
     * overriding system properties have not been set. Below are the default
     * values.
     * <ul>
     * <li>opennms.library.jicmp:
     * ClassLoader.getResource(System.mapLibraryName("jicmp"))</li>
     * <li>opennms.library.jrrd:
     * ClassLoader.getResource(System.mapLibraryName("jrrd"))</li>
     * <li>log4j.configuration: "log4j.properties"</li>
     * <li>jcifs.properties: ClassLoader.getResource("jcifs.properties")</li>
     * </ul>
     * </li>
     * <li>Finally, the main method of org.opennms.netmgt.vmmgr.Controller is
     * invoked with the parameters passed in argv.</li>
     * </ul>
     *
     * @param args
     *            Command line arguments
     * @throws java.lang.Exception if any.
     */
    public static void main(String[] args) throws Exception {
        final File opennmsHome = findOpenNMSHome();
        loadSystemProperties(opennmsHome);

        final String classToExec = System.getProperty("opennms.manager.class", "org.opennms.netmgt.vmmgr.Controller");
        final String classToExecMethod = System.getProperty("opennms.manager.method", "main");
        final String[] classToExecArgs = args;

        executeClass(classToExec, classToExecMethod, classToExecArgs, false);
    }

    protected static void executeClass(final String classToExec, final String classToExecMethod, final String[] classToExecArgs, boolean appendClasspath) throws ClassNotFoundException, NoSuchMethodException, IOException {
        executeClass(classToExec, classToExecMethod, classToExecArgs, appendClasspath, false);
    }

    protected static void executeClass(final String classToExec, final String classToExecMethod, final String[] classToExecArgs, boolean appendClasspath, final boolean recurse) throws ClassNotFoundException, NoSuchMethodException, IOException {
        String dir = System.getProperty("opennms.classpath");
        if (dir == null) {
            dir = System.getProperty(OPENNMS_HOME_PROPERTY) + File.separator
            		+ "classes" + File.pathSeparator
            		+ System.getProperty(OPENNMS_HOME_PROPERTY) + File.separator
                    + "lib" + File.pathSeparator
                    + System.getProperty(OPENNMS_HOME_PROPERTY)
                    + File.separator + "etc";
        }

        // Add the JDK tools.jar to the classpath so that we can use the Attach API
        dir += File.pathSeparator + System.getProperty("java.home") + File.separator + ".." + File.separator + "lib" + File.separator + "tools.jar";

        if (System.getProperty("org.opennms.protocols.icmp.interfaceJar") != null) {
        	dir += File.pathSeparator + System.getProperty("org.opennms.protocols.icmp.interfaceJar");
        }
        
        if (System.getProperty("org.opennms.rrd.interfaceJar") != null) {
        	dir += File.pathSeparator + System.getProperty("org.opennms.rrd.interfaceJar");
        }

        if (DEBUG) {
            System.err.println("dir = " + dir);
        }

        final ClassLoader cl = Bootstrap.loadClasses(dir, recurse, appendClasspath);

        configureRMI(cl);

        if (classToExec != null) {
            final String className = classToExec;
            final Class<?>[] classes = new Class[] { classToExecArgs.getClass() };
            final Object[] methodArgs = new Object[] { classToExecArgs };
            Class<?> c = cl.loadClass(className);
            final Method method = c.getMethod(classToExecMethod, classes);

            Runnable execer = new Runnable() {
                @Override
                public void run() {
                    try {
                        method.invoke(null, methodArgs);
                    } catch (final Exception e) {
                        e.printStackTrace();
                        System.exit(1);
                    }
                }

            };
            Thread bootstrapper = new Thread(execer, "Main");
            bootstrapper.setContextClassLoader(cl);
            bootstrapper.start();
        }
    }

    private static void configureRMI(final ClassLoader cl) throws IOException {
        if (m_rmiServerSocketFactory != null) {
            // socket already configured
            return;
        }

        final String host = System.getProperty("opennms.poller.server.serverHost", "localhost");
        if ("localhost".equals(host) || "127.0.0.1".equals(host) || "::1".equals(host)) {
            if (System.getProperty("java.rmi.server.hostname") == null) {
                System.setProperty("java.rmi.server.hostname", host);
            }
            m_rmiServerSocketFactory = new HostRMIServerSocketFactory("localhost");
            RMISocketFactory.setSocketFactory(m_rmiServerSocketFactory);
        }

        /**
          * This is necessary so the ProxyLoginModule can find the OpenNMSLoginModule because
          * otherwise we're at the mercy of which thread/context is the first to make a JAAS
          * request, since LoginModules are initialized statically.  In my testing, attempting
          * to connect to JMX with jconsole would give a class not found while attempting to
          * locate the OpenNMSLoginModule without using a classloader like this.
          */
        OpenNMSProxyLoginModule.setClassloader(cl);
    }
}<|MERGE_RESOLUTION|>--- conflicted
+++ resolved
@@ -270,26 +270,19 @@
                     String value = entry.getValue().toString();
 
                     if (systemProperties.containsKey(key)) {
-<<<<<<< HEAD
-                        if (DEBUG) { System.err.println("Skipping: " + key); }
-=======
                         if (DEBUG) {
                             System.err.printf("Skipping system property entry '%s' with value '%s' found in '%s'. "
                                     + " The property was already set on the JVM command line.\n",
                                     key, value, propertiesFile.getAbsolutePath());
                         }
->>>>>>> eae0b86c
                         // Skip properties that were already set outside of the .properties files
                         continue;
                     }
 
-<<<<<<< HEAD
-=======
                     if (DEBUG) {
                         System.err.printf("Setting system property '%s' to '%s' found in '%s'.\n",
                                 key, value, propertiesFile.getAbsolutePath());
                     }
->>>>>>> eae0b86c
                     System.setProperty(key, value);
                 }
             } catch (FileNotFoundException e) {
