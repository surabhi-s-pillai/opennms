--- conflicted
+++ resolved
@@ -297,16 +297,11 @@
      */
     protected XmlCollectionResource getCollectionResource(CollectionAgent agent, String instance, String resourceType, Date timestamp) {
         XmlCollectionResource resource = null;
-<<<<<<< HEAD
         if (resourceType.equalsIgnoreCase("node")) {
-            resource = new XmlSingleInstanceCollectionResource(agent);
-=======
-        if (resourceType.toLowerCase().equals("node")) {
             if (m_nodeResource == null) {
                 m_nodeResource = new XmlSingleInstanceCollectionResource(agent);
             }
             resource = m_nodeResource;
->>>>>>> b3b7c1f3
         } else {
             XmlResourceType type = getXmlResourceType(agent, resourceType);
             resource = new XmlMultiInstanceCollectionResource(agent, instance, type);
