/*******************************************************************************
 * This file is part of OpenNMS(R).
 *
 * Copyright (C) 2011-2012 The OpenNMS Group, Inc.
 * OpenNMS(R) is Copyright (C) 1999-2012 The OpenNMS Group, Inc.
 *
 * OpenNMS(R) is a registered trademark of The OpenNMS Group, Inc.
 *
 * OpenNMS(R) is free software: you can redistribute it and/or modify
 * it under the terms of the GNU General Public License as published
 * by the Free Software Foundation, either version 3 of the License,
 * or (at your option) any later version.
 *
 * OpenNMS(R) is distributed in the hope that it will be useful,
 * but WITHOUT ANY WARRANTY; without even the implied warranty of
 * MERCHANTABILITY or FITNESS FOR A PARTICULAR PURPOSE.  See the
 * GNU General Public License for more details.
 *
 * You should have received a copy of the GNU General Public License
 * along with OpenNMS(R).  If not, see:
 *      http://www.gnu.org/licenses/
 *
 * For more information contact:
 *     OpenNMS(R) Licensing <license@opennms.org>
 *     http://www.opennms.org/
 *     http://www.opennms.com/
 *******************************************************************************/

package org.opennms.protocols.xml.collector;

import java.beans.PropertyDescriptor;
import java.io.ByteArrayInputStream;
import java.io.ByteArrayOutputStream;
import java.io.File;
import java.io.IOException;
import java.io.InputStream;
import java.net.URL;
import java.net.URLConnection;
import java.text.ParseException;
import java.util.ArrayList;
import java.util.Date;
import java.util.HashMap;
import java.util.List;

import javax.xml.parsers.DocumentBuilder;
import javax.xml.parsers.DocumentBuilderFactory;
import javax.xml.transform.Source;
import javax.xml.transform.Transformer;
import javax.xml.transform.TransformerFactory;
import javax.xml.transform.stream.StreamResult;
import javax.xml.transform.stream.StreamSource;
import javax.xml.xpath.XPath;
import javax.xml.xpath.XPathConstants;
import javax.xml.xpath.XPathExpressionException;
import javax.xml.xpath.XPathFactory;

import org.apache.commons.io.IOUtils;
import org.apache.commons.lang.StringUtils;
import org.joda.time.DateTime;
import org.joda.time.format.DateTimeFormat;
import org.joda.time.format.DateTimeFormatter;
import org.jsoup.Jsoup;

import org.opennms.core.utils.BeanUtils;
import org.opennms.netmgt.collectd.CollectionAgent;
import org.opennms.netmgt.collectd.PersistAllSelectorStrategy;
import org.opennms.netmgt.config.DataCollectionConfigFactory;
import org.opennms.netmgt.config.collector.AttributeGroupType;
import org.opennms.netmgt.config.datacollection.PersistenceSelectorStrategy;
import org.opennms.netmgt.config.datacollection.ResourceType;
import org.opennms.netmgt.config.datacollection.StorageStrategy;
import org.opennms.netmgt.dao.api.NodeDao;
import org.opennms.netmgt.model.OnmsNode;
import org.opennms.netmgt.model.RrdRepository;
import org.opennms.protocols.xml.config.Content;
import org.opennms.protocols.xml.config.Header;
import org.opennms.protocols.xml.config.Parameter;
import org.opennms.protocols.xml.config.Request;
import org.opennms.protocols.xml.config.XmlGroup;
import org.opennms.protocols.xml.config.XmlObject;
import org.opennms.protocols.xml.config.XmlSource;
import org.slf4j.Logger;
import org.slf4j.LoggerFactory;
import org.springframework.beans.BeanWrapper;
import org.springframework.beans.BeanWrapperImpl;

import org.w3c.dom.Document;
import org.w3c.dom.Node;
import org.w3c.dom.NodeList;

/**
 * The Abstract Class XML Collection Handler.
 * <p>All XmlCollectionHandler should extend this class.</p>
 * 
 * @author <a href="mailto:agalue@opennms.org">Alejandro Galue</a>
 */
public abstract class AbstractXmlCollectionHandler implements XmlCollectionHandler {
	
	private static final Logger LOG = LoggerFactory.getLogger(AbstractXmlCollectionHandler.class);


    /** The Service Name associated with this Collection Handler. */
    private String m_serviceName;

    /** OpenNMS Node DAO. */
    private NodeDao m_nodeDao;

    /** The RRD Repository. */
    private RrdRepository m_rrdRepository;

    /** The XML resource type Map. */
    private HashMap<String, XmlResourceType> m_resourceTypeList = new HashMap<String, XmlResourceType>();

    /* (non-Javadoc)
     * @see org.opennms.protocols.xml.collector.XmlCollectionHandler#setServiceName(java.lang.String)
     */
    @Override
    public void setServiceName(String serviceName) {
        this.m_serviceName = serviceName;
    }

    /* (non-Javadoc)
     * @see org.opennms.protocols.xml.collector.XmlCollectionHandler#setRrdRepository(org.opennms.netmgt.model.RrdRepository)
     */
<<<<<<< HEAD
    @Override
    public void setRrdRepository(RrdRepository m_rrdRepository) {
        this.m_rrdRepository = m_rrdRepository;
=======
    public void setRrdRepository(RrdRepository rrdRepository) {
        this.m_rrdRepository = rrdRepository;
>>>>>>> f7b64342
    }

    /**
     * Gets the service name.
     *
     * @return the service name
     */
    public String getServiceName() {
        return m_serviceName;
    }

    /**
     * Gets the RRD repository.
     *
     * @return the RRD repository
     */
    public RrdRepository getRrdRepository() {
        return m_rrdRepository;
    }

    /**
     * Gets the Node DAO.
     *
     * @return the Node DAO
     */
    public NodeDao getNodeDao() {
        if (m_nodeDao == null) {
            m_nodeDao = BeanUtils.getBean("daoContext", "nodeDao", NodeDao.class);
        }
        return m_nodeDao;
    }

    /**
     * Sets the Node DAO.
     *
     * @param nodeDao the new Node DAO
     */
    public void setNodeDao(NodeDao nodeDao) {
        this.m_nodeDao = nodeDao;
    }

    /**
     * Fill collection set.
     *
     * @param agent the agent
     * @param collectionSet the collection set
     * @param source the source
     * @param doc the doc
     * @throws XPathExpressionException the x path expression exception
     * @throws ParseException the parse exception
     */
    protected void fillCollectionSet(CollectionAgent agent, XmlCollectionSet collectionSet, XmlSource source, Document doc) throws XPathExpressionException, ParseException {
        XPath xpath = XPathFactory.newInstance().newXPath();
        for (XmlGroup group : source.getXmlGroups()) {
            LOG.debug("fillCollectionSet: getting resources for XML group {} using XPATH {}", group.getName(), group.getResourceXpath());
            Date timestamp = getTimeStamp(doc, xpath, group);
            NodeList resourceList = (NodeList) xpath.evaluate(group.getResourceXpath(), doc, XPathConstants.NODESET);
            for (int j = 0; j < resourceList.getLength(); j++) {
                Node resource = resourceList.item(j);
                String resourceName = getResourceName(xpath, group, resource);
                LOG.debug("fillCollectionSet: processing XML resource {}", resourceName);
                XmlCollectionResource collectionResource = getCollectionResource(agent, resourceName, group.getResourceType(), timestamp);
                AttributeGroupType attribGroupType = new AttributeGroupType(group.getName(), group.getIfType());
                for (XmlObject object : group.getXmlObjects()) {
                    String value = (String) xpath.evaluate(object.getXpath(), resource, XPathConstants.STRING);
                    XmlCollectionAttributeType attribType = new XmlCollectionAttributeType(object, attribGroupType);
                    collectionResource.setAttributeValue(attribType, value);
                }
                processXmlResource(collectionResource, attribGroupType);
                collectionSet.getCollectionResources().add(collectionResource);
            }
        }
    }

    /**
     * Gets the resource name.
     *
     * @param xpath the Xpath
     * @param group the group
     * @param resource the resource
     * @return the resource name
     * @throws XPathExpressionException the x path expression exception
     */
    private String getResourceName(XPath xpath, XmlGroup group, Node resource) throws XPathExpressionException {
        // Processing multiple-key resource name.
        if (group.hasMultipleResourceKey()) {
            List<String> keys = new ArrayList<String>();
            for (String key : group.getXmlResourceKey().getKeyXpathList()) {
                LOG.debug("getResourceName: getting key for resource's name using {}", key);
                Node keyNode = (Node) xpath.evaluate(key, resource, XPathConstants.NODE);
                keys.add(keyNode.getNodeValue() == null ? keyNode.getTextContent() : keyNode.getNodeValue());
            }
            return StringUtils.join(keys, "_");
        }
        // If key-xpath doesn't exist or not found, a node resource will be assumed.
        if (group.getKeyXpath() == null) {
            return "node";
        }
        // Processing single-key resource name.
        LOG.debug("getResourceName: getting key for resource's name using {}", group.getKeyXpath());
        Node keyNode = (Node) xpath.evaluate(group.getKeyXpath(), resource, XPathConstants.NODE);
        return keyNode.getNodeValue() == null ? keyNode.getTextContent() : keyNode.getNodeValue();
    }

    /**
     * Process XML resource.
     *
     * @param collectionResource the collection resource
     * @param attribGroupType the attribute group type
     */
    protected abstract void processXmlResource(XmlCollectionResource collectionResource, AttributeGroupType attribGroupType);

    /**
     * Gets the collection resource.
     *
     * @param agent the collection agent
     * @param instance the resource instance
     * @param resourceType the resource type
     * @param timestamp the timestamp
     * @return the collection resource
     */
    protected XmlCollectionResource getCollectionResource(CollectionAgent agent, String instance, String resourceType, Date timestamp) {
        XmlCollectionResource resource = null;
        if (resourceType.toLowerCase().equals("node")) {
            resource = new XmlSingleInstanceCollectionResource(agent);
        } else {
            XmlResourceType type = getXmlResourceType(agent, resourceType);
            resource = new XmlMultiInstanceCollectionResource(agent, instance, type);
        }
        if (timestamp != null) {
            LOG.debug("getCollectionResource: the date that will be used when updating the RRDs is {}", timestamp);
            resource.setTimeKeeper(new ConstantTimeKeeper(timestamp));
        }
        return resource;
    }

    /**
     * Gets the time stamp.
     * 
     * @param doc the doc
     * @param xpath the xpath
     * @param group the group
     * @return the time stamp
     * @throws XPathExpressionException the x path expression exception
     */
    protected Date getTimeStamp(Document doc, XPath xpath, XmlGroup group) throws XPathExpressionException {
        if (group.getTimestampXpath() == null) {
            return null;
        }
        String pattern = group.getTimestampFormat() == null ? "yyyy-MM-dd HH:mm:ss" : group.getTimestampFormat();
        LOG.debug("getTimeStamp: retrieving custom timestamp to be used when updating RRDs using XPATH {} and pattern {}", group.getTimestampXpath(), pattern);
        Node tsNode = (Node) xpath.evaluate(group.getTimestampXpath(), doc, XPathConstants.NODE);
        if (tsNode == null) {
            LOG.warn("getTimeStamp: can't find the custom timestamp using XPATH {}",  group.getTimestampXpath());
            return null;
        }
        Date date = null;
        String value = tsNode.getNodeValue() == null ? tsNode.getTextContent() : tsNode.getNodeValue();
        try {
            DateTimeFormatter dtf = DateTimeFormat.forPattern(pattern);
            DateTime dateTime = dtf.parseDateTime(value);
            date = dateTime.toDate();
        } catch (Exception e) {
            LOG.warn("getTimeStamp: can't convert custom timetime {} using pattern {}", value,  pattern);
        }
        return date;
    }

    /**
     * Parses the URL.
     * 
     * <p>Additional placeholders:</p>
     * <ul>
     * <li><b>step</b>, The Collection Step in seconds</li>
     * </ul>
     * 
     * @param unformattedUrl the unformatted URL
     * @param agent the collection agent
     * @param collectionStep the collection step (in seconds)
     * @return the string
     * 
     * @throws IllegalArgumentException the illegal argument exception
     */
    protected String parseUrl(final String unformattedUrl, final CollectionAgent agent, final Integer collectionStep) throws IllegalArgumentException {
        final OnmsNode node = getNodeDao().get(agent.getNodeId());
        String url = parseString("URL", unformattedUrl, node, agent.getHostAddress());
        return url.replaceAll("[{]step[}]", collectionStep.toString());
    }

    /**
     * Parses the request.
     *
     * @param unformattedRequest the unformatted request
     * @param agent the agent
     * @return the request
     * @throws IllegalArgumentException the illegal argument exception
     */
    protected Request parseRequest(final Request unformattedRequest, final CollectionAgent agent) throws IllegalArgumentException {
        if (unformattedRequest == null)
            return null;
        final OnmsNode node = getNodeDao().get(agent.getNodeId());
        final Request request = new Request();
        for (Header header : unformattedRequest.getHeaders()) {
            request.addHeader(header.getName(), parseString(header.getName(), header.getValue(), node, agent.getHostAddress()));
        }
        for (Parameter param : unformattedRequest.getParameters()) {
            request.addParameter(param.getName(), parseString(param.getName(), param.getValue(), node, agent.getHostAddress()));
        }
        final Content cnt = unformattedRequest.getContent();
        if (cnt != null)
            request.setContent(new Content(cnt.getType(), parseString("Content", cnt.getData(), node, agent.getHostAddress())));
        return request;
    }

    /**
     * Parses the string.
     *
     * <p>Valid placeholders are:</p>
     * <ul>
     * <li><b>ipaddr</b>, The Node IP Address</li>
     * <li><b>step</b>, The Collection Step in seconds</li>
     * <li><b>nodeId</b>, The Node ID</li>
     * <li><b>nodeLabel</b>, The Node Label</li>
     * <li><b>foreignId</b>, The Node Foreign ID</li>
     * <li><b>foreignSource</b>, The Node Foreign Source</li>
     * <li>Any asset property defined on the node.</li>
     * </ul>
     * 
     * @param reference the reference
     * @param unformattedString the unformatted string
     * @param node the node
     * @param ipAddress the IP address
     * @return the string
     * @throws IllegalArgumentException the illegal argument exception
     */
    protected String parseString(final String reference, final String unformattedString, final OnmsNode node, final String ipAddress) throws IllegalArgumentException {
        if (unformattedString == null)
            return null;
        String formattedString = unformattedString.replaceAll("[{](?i)(ipAddr|ipAddress)[}]", ipAddress);
        formattedString = formattedString.replaceAll("[{](?i)nodeId[}]", node.getNodeId());
        if (node.getLabel() != null)
            formattedString = formattedString.replaceAll("[{](?i)nodeLabel[}]", node.getLabel());
        if (node.getForeignId() != null)
            formattedString = formattedString.replaceAll("[{](?i)foreignId[}]", node.getForeignId());
        if (node.getForeignSource() != null)
            formattedString = formattedString.replaceAll("[{](?i)foreignSource[}]", node.getForeignSource());
        if (node.getAssetRecord() != null) {
            BeanWrapper wrapper = new BeanWrapperImpl(node.getAssetRecord());
            for (PropertyDescriptor p : wrapper.getPropertyDescriptors()) {
                Object obj = wrapper.getPropertyValue(p.getName());
                if (obj != null)
                    formattedString = formattedString.replaceAll("[{](?i)" + p.getName() + "[}]", obj.toString());
            }
        }
        if (formattedString.matches(".*[{].+[}].*"))
            throw new IllegalArgumentException("The " + reference + " " + formattedString + " contains unknown placeholders.");
        return formattedString;
    }

    /**
     * Gets the XML document.
     *
     * @param urlString the URL string
     * @param request the request
     * @return the XML document
     */
    protected Document getXmlDocument(String urlString, Request request) {
        InputStream is = null;
        try {
            URL url = UrlFactory.getUrl(urlString, request);
            URLConnection c = url.openConnection();
            is = c.getInputStream();
            is = preProcessHtml(request, is);
            is = applyXsltTransformation(request, is);
            DocumentBuilderFactory factory = DocumentBuilderFactory.newInstance();
            factory.setIgnoringComments(true);
            DocumentBuilder builder = factory.newDocumentBuilder();
            Document doc = builder.parse(is);
            UrlFactory.disconnect(c);
            return doc;
        } catch (Exception e) {
            throw new XmlCollectorException(e.getMessage(), e);
        } finally {
            IOUtils.closeQuietly(is);
        }
    }

    /**
     * Apply XSLT transformation.
     *
     * @param request the request
     * @param is the is
     * @return the input stream
     * @throws Exception the exception
     */
    private InputStream applyXsltTransformation(Request request, InputStream is) throws Exception {
        if (request == null)
            return is;
        String xsltFilename = request.getParameter("xslt-source-file");
        if (xsltFilename == null)
            return is;
        File xsltFile = new File(xsltFilename);
        if (!xsltFile.exists())
            return is;
        TransformerFactory factory = TransformerFactory.newInstance();
        Source xslt = new StreamSource(xsltFile);
        Transformer transformer = factory.newTransformer(xslt);
        ByteArrayOutputStream baos = new ByteArrayOutputStream();
        transformer.transform(new StreamSource(is), new StreamResult(baos));
        IOUtils.closeQuietly(is);
        return new ByteArrayInputStream(baos.toByteArray());
    }

    /**
     * Pre-process HTML.
     *
     * @param request the request
     * @param is the input stream
     * @return the updated input stream
     * @throws IOException Signals that an I/O exception has occurred.
     */
    private InputStream preProcessHtml(Request request, InputStream is) throws IOException {
        if (request == null)
            return is;
        if (Boolean.parseBoolean(request.getParameter("pre-parse-html"))) {
            org.jsoup.nodes.Document doc = Jsoup.parse(is, "UTF-8", "/");
            IOUtils.closeQuietly(is);
            return new ByteArrayInputStream(doc.outerHtml().getBytes());
        }
        return is;
    }

    /**
     * Gets the XML resource type.
     *
     * @param agent the collection agent
     * @param resourceType the resource type
     * @return the XML resource type
     */
    protected XmlResourceType getXmlResourceType(CollectionAgent agent, String resourceType) {
        if (!m_resourceTypeList.containsKey(resourceType)) {
            ResourceType rt = DataCollectionConfigFactory.getInstance().getConfiguredResourceTypes().get(resourceType);
            if (rt == null) {
                LOG.debug("getXmlResourceType: using default XML resource type strategy.");
                rt = new ResourceType();
                rt.setName(resourceType);
                rt.setStorageStrategy(new StorageStrategy());
                rt.getStorageStrategy().setClazz(XmlStorageStrategy.class.getName());
                rt.setPersistenceSelectorStrategy(new PersistenceSelectorStrategy());
                rt.getPersistenceSelectorStrategy().setClazz(PersistAllSelectorStrategy.class.getName());
            }
            XmlResourceType type = new XmlResourceType(agent, rt);
            m_resourceTypeList.put(resourceType, type);
        }
        return m_resourceTypeList.get(resourceType);
    }

    /**
     * Log.
     *
     * @return the thread category
     */

}<|MERGE_RESOLUTION|>--- conflicted
+++ resolved
@@ -122,14 +122,9 @@
     /* (non-Javadoc)
      * @see org.opennms.protocols.xml.collector.XmlCollectionHandler#setRrdRepository(org.opennms.netmgt.model.RrdRepository)
      */
-<<<<<<< HEAD
     @Override
-    public void setRrdRepository(RrdRepository m_rrdRepository) {
-        this.m_rrdRepository = m_rrdRepository;
-=======
     public void setRrdRepository(RrdRepository rrdRepository) {
         this.m_rrdRepository = rrdRepository;
->>>>>>> f7b64342
     }
 
     /**
