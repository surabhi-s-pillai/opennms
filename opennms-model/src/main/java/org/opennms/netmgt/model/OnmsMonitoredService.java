/*******************************************************************************
 * This file is part of OpenNMS(R).
 *
 * Copyright (C) 2006-2014 The OpenNMS Group, Inc.
 * OpenNMS(R) is Copyright (C) 1999-2014 The OpenNMS Group, Inc.
 *
 * OpenNMS(R) is a registered trademark of The OpenNMS Group, Inc.
 *
 * OpenNMS(R) is free software: you can redistribute it and/or modify
 * it under the terms of the GNU Affero General Public License as published
 * by the Free Software Foundation, either version 3 of the License,
 * or (at your option) any later version.
 *
 * OpenNMS(R) is distributed in the hope that it will be useful,
 * but WITHOUT ANY WARRANTY; without even the implied warranty of
 * MERCHANTABILITY or FITNESS FOR A PARTICULAR PURPOSE.  See the
 * GNU Affero General Public License for more details.
 *
 * You should have received a copy of the GNU Affero General Public License
 * along with OpenNMS(R).  If not, see:
 *      http://www.gnu.org/licenses/
 *
 * For more information contact:
 *     OpenNMS(R) Licensing <license@opennms.org>
 *     http://www.opennms.org/
 *     http://www.opennms.com/
 *******************************************************************************/

package org.opennms.netmgt.model;

import static org.opennms.core.utils.InetAddressUtils.toInteger;

import java.io.Serializable;
import java.math.BigInteger;
import java.net.InetAddress;
import java.util.Date;
import java.util.HashMap;
import java.util.LinkedHashSet;
import java.util.Map;
import java.util.Set;

import javax.persistence.CascadeType;
import javax.persistence.Column;
import javax.persistence.Entity;
import javax.persistence.FetchType;
import javax.persistence.GeneratedValue;
import javax.persistence.Id;
import javax.persistence.JoinColumn;
import javax.persistence.JoinTable;
import javax.persistence.ManyToMany;
import javax.persistence.ManyToOne;
import javax.persistence.OneToMany;
import javax.persistence.SequenceGenerator;
import javax.persistence.Table;
import javax.persistence.Temporal;
import javax.persistence.TemporalType;
import javax.persistence.Transient;
import javax.xml.bind.annotation.XmlAttribute;
import javax.xml.bind.annotation.XmlElement;
import javax.xml.bind.annotation.XmlElementWrapper;
import javax.xml.bind.annotation.XmlID;
import javax.xml.bind.annotation.XmlIDREF;
import javax.xml.bind.annotation.XmlRootElement;
import javax.xml.bind.annotation.XmlTransient;

import org.codehaus.jackson.annotate.JsonIgnore;
import org.codehaus.jackson.annotate.JsonIgnoreProperties;
import org.codehaus.jackson.annotate.JsonManagedReference;
import org.hibernate.annotations.Where;
import org.springframework.core.style.ToStringCreator;

@XmlRootElement(name = "service")
@Entity
@Table(name="ifServices")
@JsonIgnoreProperties({"hibernateLazyInitializer", "handler"})
<<<<<<< HEAD
public class OnmsMonitoredService extends OnmsEntity implements Serializable,
Comparable<OnmsMonitoredService> {

    /**
     * 
     */
    private static final long serialVersionUID = -7106081378757872886L;
=======
public class OnmsMonitoredService extends OnmsEntity implements Serializable, Comparable<OnmsMonitoredService> {
    private static final long serialVersionUID = 7899180234592272274L;
>>>>>>> b72eb48d

    private Integer m_id;

    private Date m_lastGood;

    private Date m_lastFail;

    private String m_qualifier;

    private String m_status;

    private String m_source;

    private String m_notify;

    private OnmsServiceType m_serviceType;

    private OnmsIpInterface m_ipInterface;

    /*
     * This is a set only because we want it to be lazy
     * and we need a better query language (i.e. HQL)
     * to make this work.  In this case, the Set size
     * will always be 1 or empty because there can only
     * be one outage at a time on a service.
     * 
     * With distributed monitoring, there will probably
     * be a model change were one service can be represented
     * by more than one outage.
     */
    private Set<OnmsOutage> m_currentOutages = new LinkedHashSet<OnmsOutage>();

    private Set<OnmsApplication> m_applications = new LinkedHashSet<OnmsApplication>();

	private static final Map<String, String> STATUS_MAP;
	
	static {
        STATUS_MAP = new HashMap<String, String>();
        STATUS_MAP.put("A", "Managed");
        STATUS_MAP.put("U", "Unmanaged");
        STATUS_MAP.put("D", "Deleted");
        STATUS_MAP.put("F", "Forced Unmanaged");
        STATUS_MAP.put("N", "Not Monitored");
        STATUS_MAP.put("R", "Rescan to Resume");
        STATUS_MAP.put("S", "Rescan to Suspend");
        STATUS_MAP.put("X", "Remotely Monitored");
	}

    /**
     * <p>Constructor for OnmsMonitoredService.</p>
     */
    public OnmsMonitoredService() {
    }

    /**
     * <p>Constructor for OnmsMonitoredService.</p>
     *
     * @param ipIf a {@link org.opennms.netmgt.model.OnmsIpInterface} object.
     * @param serviceType a {@link org.opennms.netmgt.model.OnmsServiceType} object.
     */
    public OnmsMonitoredService(OnmsIpInterface ipIf, OnmsServiceType serviceType) {
        m_ipInterface = ipIf;
        m_ipInterface.getMonitoredServices().add(this);
        m_serviceType = serviceType;

    }

    /**
     * Unique identifier for ifService.
     *
     * @return a {@link java.lang.Integer} object.
     */
    @Id
    @Column(nullable=false)
    @SequenceGenerator(name="opennmsSequence", sequenceName="opennmsNxtId")
    @GeneratedValue(generator="opennmsSequence")
    @XmlTransient
    public Integer getId() {
        return m_id;
    }

    /**
     * <p>setId</p>
     *
     * @param id a {@link java.lang.Integer} object.
     */
    public void setId(Integer id) {
        m_id = id;
    }

    /**
     * This id is used for the serialized representation such as json, xml etc.
     */
    @XmlID
    @XmlAttribute(name="id")
    @Transient
    @JsonIgnore
    public String getXmlId() {
        return getId() == null? null : getId().toString();
    }

    public void setXmlId(final String id) {
        setId(Integer.valueOf(id));
    }

    /**
     * <p>getIpAddress</p>
     *
     * @return a {@link java.lang.String} object.
     */
    @XmlTransient
    @Transient
    @JsonIgnore
    public InetAddress getIpAddress() {
        return m_ipInterface.getIpAddress();
    }

    /**
     * <p>getIpAddress</p>
     *
     * @return a {@link java.lang.String} object.
     * 
     * @deprecated
     */
    @XmlTransient
    @Transient
    @JsonIgnore
    public String getIpAddressAsString() {
        return m_ipInterface.getIpAddressAsString();
    }

    /**
     * <p>getIfIndex</p>
     *
     * @return a {@link java.lang.Integer} object.
     */
    @XmlTransient
    @Transient
    @JsonIgnore
    public Integer getIfIndex() {
        return m_ipInterface.getIfIndex();
    }

    /**
     * <p>getLastGood</p>
     *
     * @return a {@link java.util.Date} object.
     */
    @Temporal(TemporalType.TIMESTAMP)
    @Column(name="lastGood")
    public Date getLastGood() {
        return m_lastGood;
    }

    /**
     * <p>setLastGood</p>
     *
     * @param lastgood a {@link java.util.Date} object.
     */
    public void setLastGood(Date lastgood) {
        m_lastGood = lastgood;
    }

    /**
     * <p>getLastFail</p>
     *
     * @return a {@link java.util.Date} object.
     */
    @Temporal(TemporalType.TIMESTAMP)
    @Column(name="lastFail")
    public Date getLastFail() {
        return m_lastFail;
    }

    /**
     * <p>setLastFail</p>
     *
     * @param lastfail a {@link java.util.Date} object.
     */
    public void setLastFail(Date lastfail) {
        m_lastFail = lastfail;
    }

    /**
     * <p>getQualifier</p>
     *
     * @return a {@link java.lang.String} object.
     */
    @Column(name="qualifier", length=16)
    public String getQualifier() {
        return m_qualifier;
    }

    /**
     * <p>setQualifier</p>
     *
     * @param qualifier a {@link java.lang.String} object.
     */
    public void setQualifier(String qualifier) {
        m_qualifier = qualifier;
    }

    /**
     * <p>getStatus</p>
     *
     * @return a {@link java.lang.String} object.
     */
    @XmlAttribute
    @Column(name="status", length=1)
    public String getStatus() {
        return m_status;
    }

    /**
     * <p>setStatus</p>
     *
     * @param status a {@link java.lang.String} object.
     */
    public void setStatus(String status) {
        m_status = status;
    }
    
    @Transient
    @XmlAttribute
    public String getStatusLong() {
    	return STATUS_MAP.get(getStatus());
    }

    /**
     * <p>getSource</p>
     *
     * @return a {@link java.lang.String} object.
     */
    @XmlAttribute
    @Column(name="source", length=1)
    public String getSource() {
        return m_source;
    }

    /**
     * <p>setSource</p>
     *
     * @param source a {@link java.lang.String} object.
     */
    public void setSource(String source) {
        m_source = source;
    }

    /**
     * <p>getNotify</p>
     *
     * @return a {@link java.lang.String} object.
     */
    @Column(name="notify", length=1)
    public String getNotify() {
        return m_notify;
    }

    /**
     * <p>setNotify</p>
     *
     * @param notify a {@link java.lang.String} object.
     */
    public void setNotify(String notify) {
        m_notify = notify;
    }

    /**
     * <p>getIpInterface</p>
     *
     * @return a {@link org.opennms.netmgt.model.OnmsIpInterface} object.
     */
    @XmlIDREF
    @JsonIgnore
    @XmlElement(name="ipInterfaceId")
    @ManyToOne(optional=false, fetch=FetchType.LAZY)
    @JoinColumn(name="ipInterfaceId")
    public OnmsIpInterface getIpInterface() {
        return m_ipInterface;
    }

    /**
     * <p>setIpInterface</p>
     *
     * @param ipInterface a {@link org.opennms.netmgt.model.OnmsIpInterface} object.
     */
    public void setIpInterface(OnmsIpInterface ipInterface) {
        m_ipInterface = ipInterface;
    }

    /**
     * <p>getNodeId</p>
     *
     * @return a {@link java.lang.Integer} object.
     */
    @XmlTransient
    @Transient
    @JsonIgnore
    public Integer getNodeId() {
        return m_ipInterface.getNode().getId();
    }

    /**
     * <p>getServiceType</p>
     *
     * @return a {@link org.opennms.netmgt.model.OnmsServiceType} object.
     */
    @ManyToOne(optional=false)
    @JoinColumn(name="serviceId")
    public OnmsServiceType getServiceType() {
        return m_serviceType;
    }

    /**
     * <p>setServiceType</p>
     *
     * @param service a {@link org.opennms.netmgt.model.OnmsServiceType} object.
     */
    public void setServiceType(OnmsServiceType service) {
        m_serviceType = service;
    }

    /**
     * <p>toString</p>
     *
     * @return a {@link java.lang.String} object.
     */
    @Override
    public String toString() {
        return new ToStringCreator(this)
        .append("id", m_id)
        .append("lastGood", m_lastGood)
        .append("lastFail", m_lastFail)
        .append("qualifier", m_qualifier)
        .append("status", m_status)
        .append("source", m_source)
        .append("notify", m_notify)
        .append("serviceType", m_serviceType)
        // cannot include these since the require db queries
//        .append("ipInterface", m_ipInterface)
//        .append("currentOutages", m_currentOutages)
//        .append("applications", m_applications)
        .toString();
    }

    /**
     * <p>getServiceId</p>
     *
     * @return a {@link java.lang.Integer} object.
     */
    @Transient
    @JsonIgnore
    public Integer getServiceId() {
        return getServiceType().getId();
    }

    /** {@inheritDoc} */
    @Override
    public void visit(EntityVisitor visitor) {
        visitor.visitMonitoredService(this);
        visitor.visitMonitoredServiceComplete(this);
    }

    /**
     * <p>getServiceName</p>
     *
     * @return a {@link java.lang.String} object.
     */
    @Transient
    @JsonIgnore
    public String getServiceName() {
        return getServiceType().getName();
    }

    /**
     * <p>isDown</p>
     *
     * @return a boolean.
     */
    @Transient
    @XmlAttribute(name="down")
    public boolean isDown() {
        boolean down = true;
        if (!"A".equals(getStatus()) || m_currentOutages.isEmpty()) {
            return !down;
        }

        return down;
    }

    /**
     * <p>getCurrentOutages</p>
     *
     * @return a {@link java.util.Set} object.
     */
    @XmlTransient
    @OneToMany(mappedBy="monitoredService", fetch=FetchType.LAZY)
    @Where(clause="ifRegainedService is null")
    @JsonIgnore
    public Set<OnmsOutage> getCurrentOutages() {
        return m_currentOutages;
    }

    /**
     * <p>setCurrentOutages</p>
     *
     * @param currentOutages a {@link java.util.Set} object.
     */
    public void setCurrentOutages(Set<OnmsOutage> currentOutages) {
        m_currentOutages = currentOutages;
    }

    /**
     * <p>getApplications</p>
     *
     * @return a {@link java.util.Set} object.
     */
    @ManyToMany(
                cascade={CascadeType.PERSIST, CascadeType.MERGE}
    )
    @JoinTable(
               name="application_service_map",
               joinColumns={@JoinColumn(name="ifserviceid")},
               inverseJoinColumns={@JoinColumn(name="appid")}
    )
    @XmlElementWrapper(name="applications")
    @XmlElement(name="application")
    @JsonManagedReference
    public Set<OnmsApplication> getApplications() {
        return m_applications;
    }

    /**
     * <p>setApplications</p>
     *
     * @param applications a {@link java.util.Set} object.
     */
    public void setApplications(Set<OnmsApplication> applications) {
        m_applications = applications;
    }

    /**
     * <p>addApplication</p>
     *
     * @param application a {@link org.opennms.netmgt.model.OnmsApplication} object.
     * @return a boolean.
     */
    public boolean addApplication(OnmsApplication application) {
        return getApplications().add(application);
    }

    /**
     * <p>removeApplication</p>
     *
     * @param application a {@link org.opennms.netmgt.model.OnmsApplication} object.
     * @return a boolean.
     */
    public boolean removeApplication(OnmsApplication application) {
        return getApplications().remove(application);
    }

    /**
     * <p>compareTo</p>
     *
     * @param o a {@link org.opennms.netmgt.model.OnmsMonitoredService} object.
     * @return a int.
     */
    @Override
    public int compareTo(OnmsMonitoredService o) {
        int diff;

        diff = getIpInterface().getNode().getLabel().compareToIgnoreCase(o.getIpInterface().getNode().getLabel());
        if (diff != 0) {
            return diff;
        }

        BigInteger a = toInteger(getIpAddress());
        BigInteger b = toInteger(o.getIpAddress());
        diff = a.compareTo(b);
        if (diff != 0) {
            return diff;
        }

        return getServiceName().compareToIgnoreCase(o.getServiceName());
    }

    /**
     * <p>mergeServiceAttributes</p>
     *
     * @param scanned a {@link org.opennms.netmgt.model.OnmsMonitoredService} object.
     */
    public void mergeServiceAttributes(OnmsMonitoredService scanned) {

        if (hasNewValue(scanned.getQualifier(), getQualifier())) {
            setQualifier(scanned.getQualifier());
        }

        if (hasNewStatusValue(scanned.getStatus(), getStatus())) {
            setStatus(scanned.getStatus());
        }
        
        if (hasNewValue(scanned.getSource(), getSource())) {
            setSource(scanned.getSource());
        }

        if (hasNewValue(scanned.getNotify(), getNotify())) {
            setNotify(scanned.getNotify());
        }

    }

	private boolean hasNewStatusValue(String newStatus, String oldStatus) 
	{
		/*
		 * Don't overwrite the 'Not Monitored' in the database when provisioning the
		 * node.  The Poller will update it when scheduling it packages.
		 */
		return !"N".equals(oldStatus) && newStatus != null && !newStatus.equals(oldStatus);
	}

    @Transient
    @XmlTransient
    @JsonIgnore
    public String getForeignSource() {
        if (getIpInterface() != null) {
            return getIpInterface().getForeignSource();
        }
        return null;
    }

    @Transient
    @XmlTransient
    @JsonIgnore
    public String getForeignId() {
        if (getIpInterface() != null) {
            return getIpInterface().getForeignId();
        }
        return null;
    }
}<|MERGE_RESOLUTION|>--- conflicted
+++ resolved
@@ -73,18 +73,8 @@
 @Entity
 @Table(name="ifServices")
 @JsonIgnoreProperties({"hibernateLazyInitializer", "handler"})
-<<<<<<< HEAD
-public class OnmsMonitoredService extends OnmsEntity implements Serializable,
-Comparable<OnmsMonitoredService> {
-
-    /**
-     * 
-     */
-    private static final long serialVersionUID = -7106081378757872886L;
-=======
 public class OnmsMonitoredService extends OnmsEntity implements Serializable, Comparable<OnmsMonitoredService> {
     private static final long serialVersionUID = 7899180234592272274L;
->>>>>>> b72eb48d
 
     private Integer m_id;
 
