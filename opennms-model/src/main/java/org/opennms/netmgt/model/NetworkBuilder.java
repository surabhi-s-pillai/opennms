--- conflicted
+++ resolved
@@ -36,10 +36,6 @@
 import java.util.Map;
 import java.util.Set;
 
-<<<<<<< HEAD
-import org.opennms.core.utils.InetAddressUtils;
-=======
->>>>>>> cf65d591
 import org.opennms.netmgt.model.OnmsArpInterface.StatusType;
 import org.opennms.netmgt.model.OnmsNode.NodeLabelSource;
 import org.opennms.netmgt.model.OnmsNode.NodeType;
@@ -168,23 +164,12 @@
 
     }
 
-<<<<<<< HEAD
-    /**
-     * <p>addInterface</p>
-     *
-     * @param ipAddr a {@link java.lang.String} object.
-     * @return a {@link org.opennms.netmgt.model.NetworkBuilder.InterfaceBuilder} object.
-     */
-    public InterfaceBuilder addInterface(final String ipAddr) {
-        m_currentIf = new OnmsIpInterface(InetAddressUtils.addr(ipAddr), m_currentNode);
-=======
     public InterfaceBuilder addInterface(final String ipAddr) {
         return addInterface(addr(ipAddr));
     }
 
     public InterfaceBuilder addInterface(final InetAddress ipAddr) {
         m_currentIf = new OnmsIpInterface(ipAddr, m_currentNode);
->>>>>>> cf65d591
         return new InterfaceBuilder(m_currentIf);
     }
 
@@ -400,29 +385,16 @@
             m_assetBean.setPropertyValue(name, value);
         } catch (final BeansException e) {
             LOG.warn("Could not set property '{}' on asset '{}'", value, name, e);
-<<<<<<< HEAD
-=======
         }
     }
 
     public OnmsServiceType getServiceType(final String serviceName) {
         if (!m_serviceTypeCache.containsKey(serviceName)) {
             m_serviceTypeCache.put(serviceName, new OnmsServiceType(serviceName));
->>>>>>> cf65d591
         }
         return m_serviceTypeCache.get(serviceName);
     }
 
-<<<<<<< HEAD
-    public OnmsServiceType getServiceType(final String serviceName) {
-        if (!m_serviceTypeCache.containsKey(serviceName)) {
-            m_serviceTypeCache.put(serviceName, new OnmsServiceType(serviceName));
-        }
-        return m_serviceTypeCache.get(serviceName);
-    }
-
-=======
->>>>>>> cf65d591
     public OnmsCategory getCategory(final String categoryName) {
         if (!m_categoryCache.containsKey(categoryName)) {
             m_categoryCache.put(categoryName, new OnmsCategory(categoryName));
