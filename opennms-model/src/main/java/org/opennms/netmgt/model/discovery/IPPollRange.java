--- conflicted
+++ resolved
@@ -39,14 +39,9 @@
  * @author <A HREF="mailto:sowmya@opennms.org">Sowmya </A>
  * @author <A HREF="mailto:weave@oculan.com">Brian Weaver </A>
  */
-<<<<<<< HEAD
-public class IPPollRange implements Iterable<IPPollAddress>
-{
-=======
 public class IPPollRange implements Iterable<IPPollAddress>, Serializable {
     private static final long serialVersionUID = -287583115922481242L;
 
->>>>>>> 810b73ae
     /**
      * The range to cycle over.
      */
