/*******************************************************************************
 * This file is part of OpenNMS(R).
 *
 * Copyright (C) 2008-2012 The OpenNMS Group, Inc.
 * OpenNMS(R) is Copyright (C) 1999-2012 The OpenNMS Group, Inc.
 *
 * OpenNMS(R) is a registered trademark of The OpenNMS Group, Inc.
 *
 * OpenNMS(R) is free software: you can redistribute it and/or modify
 * it under the terms of the GNU General Public License as published
 * by the Free Software Foundation, either version 3 of the License,
 * or (at your option) any later version.
 *
 * OpenNMS(R) is distributed in the hope that it will be useful,
 * but WITHOUT ANY WARRANTY; without even the implied warranty of
 * MERCHANTABILITY or FITNESS FOR A PARTICULAR PURPOSE.  See the
 * GNU General Public License for more details.
 *
 * You should have received a copy of the GNU General Public License
 * along with OpenNMS(R).  If not, see:
 *      http://www.gnu.org/licenses/
 *
 * For more information contact:
 *     OpenNMS(R) Licensing <license@opennms.org>
 *     http://www.opennms.org/
 *     http://www.opennms.com/
 *******************************************************************************/

package org.opennms.netmgt.model;

import java.util.Collection;
import java.util.List;

import javax.xml.bind.annotation.XmlElement;
import javax.xml.bind.annotation.XmlRootElement;

import org.opennms.core.config.api.JaxbListWrapper;

<<<<<<< HEAD
    private long m_totalCount;

	/**
	 * <p>Constructor for OnmsEventCollection.</p>
	 */
	public OnmsEventCollection() {
        super();
    }
=======
@XmlRootElement(name="events")
public class OnmsEventCollection extends JaxbListWrapper<OnmsEvent> {
    private static final long serialVersionUID = 1L;
>>>>>>> ba17cda5

    public OnmsEventCollection() { super(); }
    public OnmsEventCollection(final Collection<? extends OnmsEvent> events) {
        super(events);
    }

    @XmlElement(name="event")
<<<<<<< HEAD
    public List<OnmsEvent> getEvents() {
        return this;
    }

    /**
     * <p>setEvents</p>
     *
     * @param events a {@link java.util.List} object.
     */
    public void setEvents(List<OnmsEvent> events) {
        if (events == this) return;
        clear();
        addAll(events);
    }
    
    /**
     * <p>getCount</p>
     *
     * @return a {@link java.lang.Integer} object.
     */
    @XmlAttribute(name="count")
    public Integer getCount() {
    	return this.size();
    }
    
    /**
     * <p>getTotalCount</p>
     *
     * @return a int.
     */
    @XmlAttribute(name="totalCount")
    public long getTotalCount() {
        return m_totalCount;
    }
    
    /**
     * <p>setTotalCount</p>
     *
     * @param l a int.
     */
    public void setTotalCount(long l) {
        m_totalCount = l;
=======
    public List<OnmsEvent> getObjects() {
        return super.getObjects();
>>>>>>> ba17cda5
    }
}
<|MERGE_RESOLUTION|>--- conflicted
+++ resolved
@@ -36,20 +36,9 @@
 
 import org.opennms.core.config.api.JaxbListWrapper;
 
-<<<<<<< HEAD
-    private long m_totalCount;
-
-	/**
-	 * <p>Constructor for OnmsEventCollection.</p>
-	 */
-	public OnmsEventCollection() {
-        super();
-    }
-=======
 @XmlRootElement(name="events")
 public class OnmsEventCollection extends JaxbListWrapper<OnmsEvent> {
     private static final long serialVersionUID = 1L;
->>>>>>> ba17cda5
 
     public OnmsEventCollection() { super(); }
     public OnmsEventCollection(final Collection<? extends OnmsEvent> events) {
@@ -57,52 +46,7 @@
     }
 
     @XmlElement(name="event")
-<<<<<<< HEAD
-    public List<OnmsEvent> getEvents() {
-        return this;
-    }
-
-    /**
-     * <p>setEvents</p>
-     *
-     * @param events a {@link java.util.List} object.
-     */
-    public void setEvents(List<OnmsEvent> events) {
-        if (events == this) return;
-        clear();
-        addAll(events);
-    }
-    
-    /**
-     * <p>getCount</p>
-     *
-     * @return a {@link java.lang.Integer} object.
-     */
-    @XmlAttribute(name="count")
-    public Integer getCount() {
-    	return this.size();
-    }
-    
-    /**
-     * <p>getTotalCount</p>
-     *
-     * @return a int.
-     */
-    @XmlAttribute(name="totalCount")
-    public long getTotalCount() {
-        return m_totalCount;
-    }
-    
-    /**
-     * <p>setTotalCount</p>
-     *
-     * @param l a int.
-     */
-    public void setTotalCount(long l) {
-        m_totalCount = l;
-=======
     public List<OnmsEvent> getObjects() {
         return super.getObjects();
->>>>>>> ba17cda5
     }
 }
