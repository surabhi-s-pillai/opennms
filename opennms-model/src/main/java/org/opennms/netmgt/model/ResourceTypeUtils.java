--- conflicted
+++ resolved
@@ -59,29 +59,8 @@
      */
     public static final String FOREIGN_SOURCE_DIRECTORY = "fs";
 
-<<<<<<< HEAD
-=======
-    private static final String[] s_numericTypes = new String[] { "counter", "gauge", "timeticks", "integer", "octetstring" };
-
     private static final Pattern s_responseDirectoryPattern =  Pattern.compile("^" + RESPONSE_DIRECTORY + ".+$");
 
-    /**
-     * <p>isNumericType</p>
-     *
-     * @param rawType a {@link java.lang.String} object.
-     * @return a boolean.
-     */
-    public static boolean isNumericType(String rawType) {
-        String type = rawType.toLowerCase();
-        for (int i = 0; i < s_numericTypes.length; i++) {
-            String supportedType = s_numericTypes[i];
-            if (type.startsWith(supportedType))
-                return true;
-        }
-        return false;
-    }
-
->>>>>>> 66af69ab
     /**
      * <p>isStoreByGroup</p>
      *
