/*******************************************************************************
 * This file is part of OpenNMS(R).
 *
 * Copyright (C) 2012 The OpenNMS Group, Inc.
 * OpenNMS(R) is Copyright (C) 1999-2012 The OpenNMS Group, Inc.
 *
 * OpenNMS(R) is a registered trademark of The OpenNMS Group, Inc.
 *
 * OpenNMS(R) is free software: you can redistribute it and/or modify
 * it under the terms of the GNU General Public License as published
 * by the Free Software Foundation, either version 3 of the License,
 * or (at your option) any later version.
 *
 * OpenNMS(R) is distributed in the hope that it will be useful,
 * but WITHOUT ANY WARRANTY; without even the implied warranty of
 * MERCHANTABILITY or FITNESS FOR A PARTICULAR PURPOSE.  See the
 * GNU General Public License for more details.
 *
 * You should have received a copy of the GNU General Public License
 * along with OpenNMS(R).  If not, see:
 *      http://www.gnu.org/licenses/
 *
 * For more information contact:
 *     OpenNMS(R) Licensing <license@opennms.org>
 *     http://www.opennms.org/
 *     http://www.opennms.com/
 *******************************************************************************/

package org.opennms.netmgt.config;

import java.io.File;
import java.util.Map;

import org.junit.After;
import org.junit.Assert;
import org.junit.Before;
import org.junit.Test;
import org.opennms.core.test.ConfigurationTestUtils;
import org.opennms.core.test.MockLogAppender;
import org.opennms.core.xml.CastorUtils;
import org.opennms.netmgt.config.datacollection.DatacollectionConfig;
import org.opennms.netmgt.config.datacollection.DatacollectionGroup;
import org.opennms.netmgt.config.datacollection.Group;
import org.opennms.netmgt.config.datacollection.SnmpCollection;
import org.opennms.netmgt.config.datacollection.SystemDef;
import org.springframework.core.io.InputStreamResource;
import org.springframework.core.io.Resource;

/**
 * DataCollectionConfigParserTest
 * 
 * @author <a href="mail:agalue@opennms.org">Alejandro Galue</a>
 */
public class DataCollectionConfigParserTest {

    private static final int resourceTypesCount = 161;
<<<<<<< HEAD
    private static final int systemDefCount = 150;
    private static final int groupsCount = 259;
=======
    private static final int systemDefCount = 153;
    private static final int groupsCount = 260;
>>>>>>> 940396a0

    @Before
    public void setUp() {
        MockLogAppender.setupLogging();
    }

    @After
    public void tearDown() {
        MockLogAppender.assertNoErrorOrGreater();
    }

    @Test
    public void testLoadWithEmptyConfig() throws Exception {
        // Create a SNMP collection
        SnmpCollection collection = new SnmpCollection();
        collection.setName("default");

        // Validate default datacollection content
        Assert.assertEquals(0, collection.getIncludeCollectionCount());
        Assert.assertEquals(0, collection.getResourceTypeCount()); 
        Assert.assertNull(collection.getSystems());
        Assert.assertNull(collection.getGroups());

        // Execute Parser
        File configFolder = getDatacollectionDirectory();
        DataCollectionConfigParser parser = new DataCollectionConfigParser(configFolder.getAbsolutePath());
        parser.parseCollection(collection);

        // Validate SNMP Collection
        Assert.assertEquals(0, collection.getResourceTypeCount()); 
        Assert.assertNull(collection.getSystems());
        Assert.assertNull(collection.getGroups());
    }

    @Test
    public void testLoadWithOnlyExternalReferences() throws Exception {
        // Create DatacollectionConfig
        Resource resource = new InputStreamResource(this.getClass().getResourceAsStream("datacollection-config-onlyimports.xml"));
        DatacollectionConfig config = CastorUtils.unmarshal(DatacollectionConfig.class, resource, false);

        // Validate default datacollection content
        SnmpCollection collection = config.getSnmpCollection(0);
        Assert.assertEquals(49, collection.getIncludeCollectionCount());
        Assert.assertEquals(0, collection.getResourceTypeCount()); 
        Assert.assertNull(collection.getSystems());
        Assert.assertNull(collection.getGroups());

        // Execute Parser
        executeParser(collection);

        // Validate SNMP Collection
        Assert.assertEquals(0, collection.getResourceTypeCount()); // Resource Types should live on a special collection
        Assert.assertEquals(145, collection.getSystems().getSystemDefCount());
        Assert.assertEquals(171, collection.getGroups().getGroupCount()); // Unused groups will be ignored
    }

    @Test
    public void testLoadHybridConfiguration() throws Exception {
        // Create DatacollectionConfig
        Resource resource = new InputStreamResource(this.getClass().getResourceAsStream("datacollection-config-hybrid.xml"));
        DatacollectionConfig config = CastorUtils.unmarshal(DatacollectionConfig.class, resource, false);

        // Validate default datacollection content
        SnmpCollection collection = config.getSnmpCollection(0);
        Assert.assertEquals(12, collection.getIncludeCollectionCount());
        Assert.assertEquals(0, collection.getResourceTypeCount()); 
        Assert.assertEquals(1, collection.getSystems().getSystemDefCount());
        Assert.assertEquals(1, collection.getGroups().getGroupCount());

        // Execute Parser
        executeParser(collection);

        // Validate SNMP Collection
        Assert.assertEquals(0, collection.getResourceTypeCount()); // Resource Types should live on a special collection
        Assert.assertEquals(17, collection.getSystems().getSystemDefCount());
        Assert.assertEquals(65, collection.getGroups().getGroupCount());
    }

    @Test
    public void testLoadSimple() throws Exception {
        // Create DatacollectionConfig
        Resource resource = new InputStreamResource(this.getClass().getResourceAsStream("datacollection-config-simple.xml"));
        DatacollectionConfig config = CastorUtils.unmarshal(DatacollectionConfig.class, resource, false);

        // Validate default datacollection content
        SnmpCollection collection = config.getSnmpCollection(0);
        Assert.assertEquals(1, collection.getIncludeCollectionCount());
        Assert.assertEquals(0, collection.getResourceTypeCount()); 
        Assert.assertNull(collection.getSystems());
        Assert.assertNull(collection.getGroups());

        // Execute Parser
        executeParser(collection);

        // Validate SNMP Collection
        Assert.assertEquals(0, collection.getResourceTypeCount()); // Resource Types should live on a special collection
        Assert.assertEquals(71, collection.getSystems().getSystemDefCount());
        Assert.assertEquals(28, collection.getGroups().getGroupCount());
    }

    @Test
    public void testLoadSimpleWithExclusions() throws Exception {
        // Create DatacollectionConfig
        Resource resource = new InputStreamResource(this.getClass().getResourceAsStream("datacollection-config-excludes.xml"));
        DatacollectionConfig config = CastorUtils.unmarshal(DatacollectionConfig.class, resource, false);

        // Validate default datacollection content
        SnmpCollection collection = config.getSnmpCollection(0);
        Assert.assertEquals(1, collection.getIncludeCollectionCount());
        Assert.assertEquals(0, collection.getResourceTypeCount()); 
        Assert.assertNull(collection.getSystems());
        Assert.assertNull(collection.getGroups());

        // Execute Parser
        executeParser(collection);

        // Validate SNMP Collection
        Assert.assertEquals(0, collection.getResourceTypeCount()); // Resource Types should live on a special collection
        Assert.assertEquals(41, collection.getSystems().getSystemDefCount()); // 48 systemDef to exclude
        Assert.assertEquals(27, collection.getGroups().getGroupCount()); //  1 group to exclude (used only on Cisco PIX or Cisco AS)
    }

    @Test
    public void testSingleSystemDefs() throws Exception {
        // Create DatacollectionConfig
        Resource resource = new InputStreamResource(this.getClass().getResourceAsStream("datacollection-config-single-systemdef.xml"));
        DatacollectionConfig config = CastorUtils.unmarshal(DatacollectionConfig.class, resource, false);

        // Validate default datacollection content
        SnmpCollection collection = config.getSnmpCollection(0);
        Assert.assertEquals(2, collection.getIncludeCollectionCount());
        Assert.assertEquals(0, collection.getResourceTypeCount()); 
        Assert.assertNull(collection.getSystems());
        Assert.assertNull(collection.getGroups());

        // Execute Parser
        executeParser(collection);

        // Validate SNMP Collection
        Assert.assertEquals(0, collection.getResourceTypeCount()); // Resource Types should live on a special collection
        Assert.assertEquals(2, collection.getSystems().getSystemDefCount());
        Assert.assertEquals(32, collection.getGroups().getGroupCount());
    }

    @Test
    public void testPrecedence() throws Exception {
        // Create DatacollectionConfig
        Resource resource = new InputStreamResource(this.getClass().getResourceAsStream("datacollection-config-hybrid-precedence.xml"));
        DatacollectionConfig config = CastorUtils.unmarshal(DatacollectionConfig.class, resource, false);
        
        // Validate default datacollection content
        SnmpCollection collection = config.getSnmpCollection(0);
        Assert.assertEquals(1, collection.getIncludeCollectionCount());
        Assert.assertEquals(0, collection.getResourceTypeCount());
        Assert.assertEquals(1, collection.getSystems().getSystemDefCount());
        Assert.assertEquals(1, collection.getGroups().getGroupCount());

        // Execute Parser
        executeParser(collection);

        // Validate SNMP Collection
        Assert.assertEquals(0, collection.getResourceTypeCount()); // Resource Types should live on a special collection
        Assert.assertEquals(71, collection.getSystems().getSystemDefCount());
        Assert.assertEquals(14, collection.getGroups().getGroupCount());

        // Test Precedence ~ any group/systemDef directly defined inside the SNMP collection will have precedence over any definition
        // from external files. That means, the definitions from external files will be ignored and won't be included in the collection.
        // This is a way to "override" the content of a specific datacollection-group.
        for (Group group : collection.getGroups().getGroupCollection()) {
            if (group.getName().equals("cisco-frame-relay")) {
                Assert.assertEquals(4, group.getMibObjCount());
            }
        }
        for (SystemDef systemDef : collection.getSystems().getSystemDefCollection()) {
            if (systemDef.getName().equals("Cisco Routers")) {
                Assert.assertEquals(3, systemDef.getCollect().getIncludeGroupCount());
            }
        }
    }

    private static File getDatacollectionDirectory() {
        File configFile = ConfigurationTestUtils.getFileForConfigFile("datacollection-config.xml");
        File configFolder = new File(configFile.getParentFile(), "datacollection");
        System.err.println(configFolder.getAbsolutePath());
        Assert.assertTrue(configFolder.isDirectory());
        return configFolder;
    }

    private static void executeParser(SnmpCollection collection) {
        File configFolder = getDatacollectionDirectory();
        DataCollectionConfigParser parser = new DataCollectionConfigParser(configFolder.getAbsolutePath());
        parser.parseCollection(collection);
        validateParser(parser);
    }

    private static void validateParser(DataCollectionConfigParser parser) {
        Map<String,DatacollectionGroup> groupMap = parser.getExternalGroupMap();
        int currentResourceTypes = 0;
        int currentSystemDefs = 0;
        int currentMibGroups = 0;
        for (DatacollectionGroup group : groupMap.values()) {
            currentResourceTypes += group.getResourceTypeCount();
        }
        for (DatacollectionGroup group : groupMap.values()) {
            currentSystemDefs += group.getSystemDefCount();
        }
        for (DatacollectionGroup group : groupMap.values()) {
            currentMibGroups += group.getGroupCount();
        }
        Assert.assertEquals(resourceTypesCount, currentResourceTypes);
        Assert.assertEquals(systemDefCount, currentSystemDefs);
        Assert.assertEquals(groupsCount, currentMibGroups);
    }

}<|MERGE_RESOLUTION|>--- conflicted
+++ resolved
@@ -54,13 +54,8 @@
 public class DataCollectionConfigParserTest {
 
     private static final int resourceTypesCount = 161;
-<<<<<<< HEAD
-    private static final int systemDefCount = 150;
-    private static final int groupsCount = 259;
-=======
     private static final int systemDefCount = 153;
     private static final int groupsCount = 260;
->>>>>>> 940396a0
 
     @Before
     public void setUp() {
