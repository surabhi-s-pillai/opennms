/*******************************************************************************
 * This file is part of OpenNMS(R).
 *
 * Copyright (C) 2012 The OpenNMS Group, Inc.
 * OpenNMS(R) is Copyright (C) 1999-2012 The OpenNMS Group, Inc.
 *
 * OpenNMS(R) is a registered trademark of The OpenNMS Group, Inc.
 *
 * OpenNMS(R) is free software: you can redistribute it and/or modify
 * it under the terms of the GNU General Public License as published
 * by the Free Software Foundation, either version 3 of the License,
 * or (at your option) any later version.
 *
 * OpenNMS(R) is distributed in the hope that it will be useful,
 * but WITHOUT ANY WARRANTY; without even the implied warranty of
 * MERCHANTABILITY or FITNESS FOR A PARTICULAR PURPOSE.  See the
 * GNU General Public License for more details.
 *
 * You should have received a copy of the GNU General Public License
 * along with OpenNMS(R).  If not, see:
 *      http://www.gnu.org/licenses/
 *
 * For more information contact:
 *     OpenNMS(R) Licensing <license@opennms.org>
 *     http://www.opennms.org/
 *     http://www.opennms.com/
 *******************************************************************************/

package org.opennms.netmgt.config;

import java.io.File;
import java.io.FileNotFoundException;
import java.io.FileOutputStream;
import java.io.IOException;
import java.io.OutputStreamWriter;
import java.io.StringWriter;
import java.io.UnsupportedEncodingException;
import java.io.Writer;
import java.net.InetAddress;
import java.util.concurrent.locks.Lock;

import org.apache.commons.io.IOUtils;
import org.opennms.core.spring.FileReloadCallback;
import org.opennms.core.spring.FileReloadContainer;
import org.opennms.core.utils.ConfigFileConstants;
import org.opennms.core.utils.InetAddressUtils;
import org.opennms.core.xml.JaxbUtils;
import org.opennms.netmgt.config.api.SnmpAgentConfigFactory;
import org.opennms.netmgt.config.snmp.AddressSnmpConfigVisitor;
import org.opennms.netmgt.config.snmp.Definition;
import org.opennms.netmgt.config.snmp.SnmpConfig;
import org.opennms.netmgt.snmp.SnmpAgentConfig;
import org.opennms.netmgt.snmp.SnmpConfiguration;
import org.slf4j.Logger;
import org.slf4j.LoggerFactory;
import org.springframework.core.io.FileSystemResource;
import org.springframework.core.io.Resource;

import com.googlecode.concurentlocks.ReadWriteUpdateLock;
import com.googlecode.concurentlocks.ReentrantReadWriteUpdateLock;

/**
 * This class is the main repository for SNMP configuration information used by
 * the capabilities daemon. When this class is loaded it reads the snmp
 * configuration into memory, and uses the configuration to find the
 * {@link org.opennms.netmgt.snmp.SnmpAgentConfig SnmpAgentConfig} objects for specific
 * addresses. If an address cannot be located in the configuration then a
 * default peer instance is returned to the caller.
 *
 * <strong>Note: </strong>Users of this class should make sure the
 * <em>init()</em> is called before calling any other method to ensure the
 * config is loaded before accessing other convenience methods.
 *
 * @author <a href="mailto:david@opennms.org">David Hustace</a>
 * @author <a href="mailto:weave@oculan.com">Weave</a>
 * @author <a href="mailto:gturner@newedgenetworks.com">Gerald Turner</a>
 */
public class SnmpPeerFactory implements SnmpAgentConfigFactory {
    private static final Logger LOG = LoggerFactory.getLogger(SnmpPeerFactory.class);
    private static final ReadWriteUpdateLock m_globalLock = new ReentrantReadWriteUpdateLock();
    private static final Lock m_readLock = m_globalLock.updateLock();
    private static final Lock m_writeLock = m_globalLock.writeLock();

    /**
     * The singleton instance of this factory
     */
    private static SnmpPeerFactory m_singleton = null;

    private static File m_configFile;

    /**
     * The config class loaded from the config file
     */
    private SnmpConfig m_config;

    private static FileReloadContainer<SnmpConfig> m_container;
    private static FileReloadCallback<SnmpConfig> m_callback;

    /**
     * This member is set to true if the configuration file has been loaded.
     */
    private static volatile boolean m_loaded = false;

    private static final int VERSION_UNSPECIFIED = -1;

    /**
     * <p>Constructor for SnmpPeerFactory.</p>
     *
     * @param resource a {@link org.springframework.core.io.Resource} object.
     */
    public SnmpPeerFactory(final Resource resource) {
        SnmpPeerFactory.getWriteLock().lock();

        try {
            final SnmpConfig config = JaxbUtils.unmarshal(SnmpConfig.class, resource);

            try {
                final File file = resource.getFile();
                if (file != null) {
                    m_callback = new FileReloadCallback<SnmpConfig>() {
                        @Override
                        public SnmpConfig reload(final SnmpConfig object, final Resource resource) throws IOException {
                            return JaxbUtils.unmarshal(SnmpConfig.class, resource);
                        }

                    };
                    m_container = new FileReloadContainer<SnmpConfig>(config, resource, m_callback);
                    return;
                }
            } catch (final IOException e) {
                LOG.debug("No file associated with resource {}, skipping reload container initialization.", resource);
            }

            // if we fall through to here, then the file was null, or something else went wrong store the config directly
            m_config = config;
        } finally {
            SnmpPeerFactory.getWriteLock().unlock();
        }
    }

    protected static Lock getReadLock() {
        return m_readLock;
    }

    protected static Lock getWriteLock() {
        return m_writeLock;
    }

    public static synchronized void init() throws IOException {
<<<<<<< HEAD
        final File cfgFile = getFile();
        LOG.debug("init: config file path: {}", cfgFile.getPath());
        final FileSystemResource resource = new FileSystemResource(cfgFile);
=======
        if (!m_loaded) {
            final File cfgFile = getFile();
            LogUtils.debugf(SnmpPeerFactory.class, "init: config file path: %s", cfgFile.getPath());
            final FileSystemResource resource = new FileSystemResource(cfgFile);
>>>>>>> 2df85629

            m_singleton = new SnmpPeerFactory(resource);
            m_loaded = true;
        }
    }

    /**
     * Load the config from the default config file and create the singleton instance of this factory.
     *
     * @exception java.io.IOException Thrown if the specified config file cannot be read
     */
    public static synchronized SnmpPeerFactory getInstance() {
        if (!m_loaded) {
            try {
                init();
            } catch (final IOException e) {
                LOG.error("Failed to initialize SnmpPeerFactory instance!", e);
            }
        }
        return m_singleton;
    }

    /**
     * <p>setInstance</p>
     *
     * @param singleton a {@link org.opennms.netmgt.config.SnmpPeerFactory} object.
     */
    public static synchronized void setInstance(final SnmpPeerFactory singleton) {
        m_singleton = singleton;
        m_loaded = true;
    }

    public static synchronized File getFile() throws IOException {
        if (m_configFile == null) {
            setFile(ConfigFileConstants.getFile(ConfigFileConstants.SNMP_CONF_FILE_NAME));
        }
        return m_configFile;
    }

    /**
     * <p>setFile</p>
     *
     * @param configFile a {@link java.io.File} object.
     */
    public static synchronized void setFile(final File configFile) {
        final File oldFile = m_configFile;
        m_configFile = configFile;

        // if the file changed then we need to reload the config
        if (oldFile == null || m_configFile == null || !oldFile.equals(m_configFile)) {
            m_singleton = null;
            m_loaded = false;
        }
    }

    /**
     * Saves the current settings to disk
     *
     * @throws java.io.IOException if any.
     * @throws org.exolab.castor.xml.MarshalException if any.
     * @throws org.exolab.castor.xml.ValidationException if any.
     */
    public void saveCurrent() throws IOException {
        saveToFile(getFile());
    }

    public void saveToFile(final File file) throws UnsupportedEncodingException, FileNotFoundException, IOException {
        // Marshal to a string first, then write the string to the file. This
        // way the original config isn't lost if the XML from the marshal is hosed.
        SnmpPeerFactory.getWriteLock().lock();

        final String marshalledConfig = getSnmpConfigAsString();

        FileOutputStream out = null;
        Writer fileWriter = null;
        try {
            if (marshalledConfig != null) {
                out = new FileOutputStream(file);
                fileWriter = new OutputStreamWriter(out, "UTF-8");
                fileWriter.write(marshalledConfig);
                fileWriter.flush();
                fileWriter.close();
                if (m_container != null) {
                    m_container.reload();
                }
            }
        } finally {
            IOUtils.closeQuietly(fileWriter);
            IOUtils.closeQuietly(out);
            SnmpPeerFactory.getWriteLock().unlock();
        }
    }

    /** {@inheritDoc} */
    public SnmpAgentConfig getAgentConfig(final InetAddress agentAddress) {
        return getAgentConfig(agentAddress, VERSION_UNSPECIFIED);
    }

    private SnmpAgentConfig getAgentConfig(final InetAddress agentInetAddress, final int requestedSnmpVersion) {
        SnmpPeerFactory.getReadLock().lock();
        try {
            if (getSnmpConfig() == null) {
                final SnmpAgentConfig agentConfig = new SnmpAgentConfig(agentInetAddress);
                if (requestedSnmpVersion == SnmpAgentConfig.VERSION_UNSPECIFIED) {
                    agentConfig.setVersion(SnmpAgentConfig.DEFAULT_VERSION);
                } else {
                    agentConfig.setVersion(requestedSnmpVersion);
                }

                return agentConfig;
            }

            final SnmpAgentConfig agentConfig = new SnmpAgentConfig(agentInetAddress);

            // Now set the defaults from the getSnmpConfig()
            setSnmpAgentConfig(agentConfig, new Definition(), requestedSnmpVersion);

            final AddressSnmpConfigVisitor visitor = new AddressSnmpConfigVisitor(agentInetAddress);
            getSnmpConfig().visit(visitor);
            final Definition matchingDef = visitor.getDefinition();
            if (matchingDef != null) {
                setSnmpAgentConfig(agentConfig, matchingDef, requestedSnmpVersion);
            }
            return agentConfig;
        } finally {
            SnmpPeerFactory.getReadLock().unlock();
        }
    }

    private void setSnmpAgentConfig(final SnmpAgentConfig agentConfig, final Definition def, final int requestedSnmpVersion) {
        int version = getVersionCode(def, getSnmpConfig(), requestedSnmpVersion);

        setCommonAttributes(agentConfig, def, version);
        agentConfig.setSecurityLevel(def.getSecurityLevel());
        agentConfig.setSecurityName(def.getSecurityName());
        agentConfig.setAuthProtocol(def.getAuthProtocol());
        agentConfig.setAuthPassPhrase(def.getAuthPassphrase());
        agentConfig.setPrivPassPhrase(def.getPrivacyPassphrase());
        agentConfig.setPrivProtocol(def.getPrivacyProtocol());
        agentConfig.setReadCommunity(def.getReadCommunity());
        agentConfig.setWriteCommunity(def.getWriteCommunity());
        agentConfig.setContextName(def.getContextName());
        agentConfig.setEngineId(def.getEngineId());
        agentConfig.setContextEngineId(def.getContextEngineId());
        agentConfig.setEnterpriseId(def.getEnterpriseId());
    }

    private void setCommonAttributes(final SnmpAgentConfig agentConfig, final Definition def, final int version) {
        agentConfig.setVersion(version);
        agentConfig.setPort(def.getPort());
        agentConfig.setRetries(def.getRetry());
        agentConfig.setTimeout((int)def.getTimeout());
        agentConfig.setMaxRequestSize(def.getMaxRequestSize());
        agentConfig.setMaxVarsPerPdu(def.getMaxVarsPerPdu());
        agentConfig.setMaxRepetitions(def.getMaxRepetitions());
        InetAddress proxyHost = InetAddressUtils.addr(def.getProxyHost());

        if (proxyHost != null) {
            agentConfig.setProxyFor(agentConfig.getAddress());
            agentConfig.setAddress(proxyHost);
        }
    }

    public int getVersionCode(final Definition def, final SnmpConfig config, final int requestedSnmpVersion) {
        if (requestedSnmpVersion == SnmpAgentConfig.VERSION_UNSPECIFIED) {
            if (def.getVersion() == null) {
                if (config.getVersion() == null) {
                    return SnmpAgentConfig.DEFAULT_VERSION;
                } else {
                    return SnmpConfiguration.stringToVersion(config.getVersion());
                }
            } else {
                return SnmpConfiguration.stringToVersion(def.getVersion());
            }
        } else {
            return requestedSnmpVersion;
        }
    }

    /**
     * <p>getSnmpConfig</p>
     *
     * @return a {@link org.opennms.netmgt.config.snmp.SnmpConfig} object.
     */
    public SnmpConfig getSnmpConfig() {
        SnmpPeerFactory.getReadLock().lock();
        try {
            if (m_container == null) {
                return m_config;
            } else {
                return m_container.getObject();
            }
        } finally {
            SnmpPeerFactory.getReadLock().unlock();
        }
    }

    /**
     * Enhancement: Allows specific or ranges to be merged into SNMP configuration
     * with many other attributes.  Uses new classes the wrap Castor-generated code to
     * help with merging, comparing, and optimizing definitions.  Thanks for your
     * initial work on this Gerald.
     *
     * Puts a specific IP address with associated read-community string into
     * the currently loaded snmp-config.xml.
     *
     * @param info a {@link org.opennms.netmgt.config.SnmpEventInfo} object.
     */
    public void define(final SnmpEventInfo info) {
        getWriteLock().lock();
        try {
            final SnmpConfigManager mgr = new SnmpConfigManager(getSnmpConfig());
            mgr.mergeIntoConfig(info.createDef());
        } finally {
            getWriteLock().unlock();
        }
    }

    /**
     * Creates a string containing the XML of the current SnmpConfig
     *
     * @return Marshalled SnmpConfig
     */
    public String getSnmpConfigAsString() {
        String marshalledConfig = null;
        StringWriter writer = null;
        try {
            writer = new StringWriter();
            JaxbUtils.marshal(getSnmpConfig(), writer);
            marshalledConfig = writer.toString();
        } finally {
            IOUtils.closeQuietly(writer);
        }
        return marshalledConfig;
    }
}<|MERGE_RESOLUTION|>--- conflicted
+++ resolved
@@ -147,16 +147,10 @@
     }
 
     public static synchronized void init() throws IOException {
-<<<<<<< HEAD
-        final File cfgFile = getFile();
-        LOG.debug("init: config file path: {}", cfgFile.getPath());
-        final FileSystemResource resource = new FileSystemResource(cfgFile);
-=======
         if (!m_loaded) {
             final File cfgFile = getFile();
-            LogUtils.debugf(SnmpPeerFactory.class, "init: config file path: %s", cfgFile.getPath());
+            LOG.debug("init: config file path: {}", cfgFile.getPath());
             final FileSystemResource resource = new FileSystemResource(cfgFile);
->>>>>>> 2df85629
 
             m_singleton = new SnmpPeerFactory(resource);
             m_loaded = true;
