/*******************************************************************************
 * This file is part of OpenNMS(R).
 *
 * Copyright (C) 2012-2014 The OpenNMS Group, Inc.
 * OpenNMS(R) is Copyright (C) 1999-2014 The OpenNMS Group, Inc.
 *
 * OpenNMS(R) is a registered trademark of The OpenNMS Group, Inc.
 *
 * OpenNMS(R) is free software: you can redistribute it and/or modify
 * it under the terms of the GNU General Public License as published
 * by the Free Software Foundation, either version 3 of the License,
 * or (at your option) any later version.
 *
 * OpenNMS(R) is distributed in the hope that it will be useful,
 * but WITHOUT ANY WARRANTY; without even the implied warranty of
 * MERCHANTABILITY or FITNESS FOR A PARTICULAR PURPOSE.  See the
 * GNU General Public License for more details.
 *
 * You should have received a copy of the GNU General Public License
 * along with OpenNMS(R).  If not, see:
 *      http://www.gnu.org/licenses/
 *
 * For more information contact:
 *     OpenNMS(R) Licensing <license@opennms.org>
 *     http://www.opennms.org/
 *     http://www.opennms.com/
 *******************************************************************************/

package org.opennms.netmgt.config;

import java.io.IOException;
import java.io.InputStream;
import java.io.Reader;
import java.io.StringWriter;
import java.sql.Connection;
import java.sql.PreparedStatement;
import java.sql.ResultSet;
import java.sql.SQLException;
import java.sql.Statement;
import java.sql.Timestamp;
import java.sql.Types;
import java.util.ArrayList;
import java.util.Collection;
import java.util.Collections;
import java.util.Date;
import java.util.HashMap;
import java.util.LinkedList;
import java.util.List;
import java.util.Map;
import java.util.Set;
import java.util.TreeSet;

import javax.sql.DataSource;

import org.exolab.castor.xml.MarshalException;
import org.exolab.castor.xml.Marshaller;
import org.exolab.castor.xml.ValidationException;
import org.opennms.core.utils.DBUtils;
import org.opennms.core.utils.Querier;
import org.opennms.core.utils.RowProcessor;
import org.opennms.core.utils.SingleResultQuerier;
import org.opennms.core.xml.CastorUtils;
import org.opennms.netmgt.EventConstants;
import org.opennms.netmgt.config.notifications.Header;
import org.opennms.netmgt.config.notifications.Notification;
import org.opennms.netmgt.config.notifications.Notifications;
import org.opennms.netmgt.config.notifications.Parameter;
import org.opennms.netmgt.filter.FilterDaoFactory;
import org.opennms.netmgt.filter.FilterParseException;
import org.opennms.netmgt.xml.event.Event;
import org.opennms.netmgt.xml.event.Parm;
import org.opennms.netmgt.xml.event.Tticket;
import org.slf4j.Logger;
import org.slf4j.LoggerFactory;
import org.springframework.util.Assert;

/**
 * <p>Abstract NotificationManager class.</p>
 *
 * @author David Hustace <david@opennms.org>
 * This base class was refactored from NotificationFactory to support non-global
 * references during JUnit testing and later to support distributed processes.
 * @version $Id: $
 */
public abstract class NotificationManager {
    private static final Logger LOG = LoggerFactory.getLogger(NotificationManager.class);

    /**
     * Object containing all Notification objects parsed from the xml file
     */
    public Notifications m_notifications;

    /**
     * Counters for exposure via JMX
     */
    private long m_notifTasksQueued = 0;
    private long m_binaryNoticesAttempted = 0;
    private long m_javaNoticesAttempted = 0;
    private long m_binaryNoticesSucceeded = 0;
    private long m_javaNoticesSucceeded = 0;
    private long m_binaryNoticesFailed = 0;
    private long m_javaNoticesFailed = 0;
    private long m_binaryNoticesInterrupted = 0;
    private long m_javaNoticesInterrupted = 0;
    private long m_unknownNoticesInterrupted = 0;
    
    /**
     * 
     */
    private Header oldHeader;
    /** Constant <code>PARAM_TYPE="-t"</code> */
    public static final String PARAM_TYPE = "-t";
    /** Constant <code>PARAM_DESTINATION="-d"</code> */
    public static final String PARAM_DESTINATION = "-d";
    /** Constant <code>PARAM_TEXT_MSG="-tm"</code> */
    public static final String PARAM_TEXT_MSG = "-tm";
    /** Constant <code>PARAM_NUM_MSG="-nm"</code> */
    public static final String PARAM_NUM_MSG = "-nm";
    /** Constant <code>PARAM_RESPONSE="-r"</code> */
    public static final String PARAM_RESPONSE = "-r";
    /** Constant <code>PARAM_NODE="-nodeid"</code> */
    public static final String PARAM_NODE = "-nodeid";
    /** Constant <code>PARAM_INTERFACE="-interface"</code> */
    public static final String PARAM_INTERFACE = "-interface";
    /** Constant <code>PARAM_SERVICE="-service"</code> */
    public static final String PARAM_SERVICE = "-service";
    /** Constant <code>PARAM_SUBJECT="-subject"</code> */
    public static final String PARAM_SUBJECT = "-subject";
    /** Constant <code>PARAM_EMAIL="-email"</code> */
    public static final String PARAM_EMAIL = "-email";
    /** Constant <code>PARAM_PAGER_EMAIL="-pemail"</code> */
    public static final String PARAM_PAGER_EMAIL = "-pemail";
    /** Constant <code>PARAM_XMPP_ADDRESS="-xmpp"</code> */
    public static final String PARAM_XMPP_ADDRESS = "-xmpp";
    /** Constant <code>PARAM_TEXT_PAGER_PIN="-tp"</code> */
    public static final String PARAM_TEXT_PAGER_PIN = "-tp";
    /** Constant <code>PARAM_NUM_PAGER_PIN="-np"</code> */
    public static final String PARAM_NUM_PAGER_PIN = "-np";
    /** Constant <code>PARAM_WORK_PHONE="-wphone"</code> */
    public static final String PARAM_WORK_PHONE = "-wphone";
    /** Constant <code>PARAM_HOME_PHONE="-hphone"</code> */
    public static final String PARAM_HOME_PHONE = "-hphone";
    /** Constant <code>PARAM_MOBILE_PHONE="-mphone"</code> */
    public static final String PARAM_MOBILE_PHONE = "-mphone";
    /** Constant <code>PARAM_TUI_PIN="-tuipin"</code> */
    public static final String PARAM_TUI_PIN = "-tuipin";
    /** Constant <code>PARAM_MICROBLOG_USERNAME="-ublog"</code> */
    public static final String PARAM_MICROBLOG_USERNAME = "-ublog";

    NotifdConfigManager m_configManager;
    private DataSource m_dataSource;

    /**
     * A parameter expansion algorithm, designed to replace strings delimited by
     * percent signs '%' with a value supplied by a Map object.
     *
     * <p>NOTE: This function only replaces one particular parameter, the
     * <code>%noticeid%</code> parameter.</p>
     *
     * @param input
     *            the input string
     * @param paramMap
     *            a map that will supply the substitution values
     * @return a {@link java.lang.String} object.
     */
    public static String expandNotifParms(final String input, final Map<String, String> paramMap) {
        if (input.contains("%noticeid%")) {
            String noticeId = paramMap.get("noticeid");
            if (noticeId != null) {
                return input.replaceAll("%noticeid%", noticeId);
            }
        }
        return input;
    }

    /**
     * <p>Constructor for NotificationManager.</p>
     *
     * @throws MarshalException if any.
     * @throws ValidationException if any.
     * @param configManager a {@link org.opennms.netmgt.config.NotifdConfigManager} object.
     * @param dcf a {@link javax.sql.DataSource} object.
     */
    protected NotificationManager(final NotifdConfigManager configManager, final DataSource dcf) {
        m_configManager = configManager;
        m_dataSource = dcf;
    }

    /**
     * <p>parseXML</p>
     *
     * @param reader a {@link java.io.Reader} object.
     * @throws org.exolab.castor.xml.MarshalException if any.
     * @throws org.exolab.castor.xml.ValidationException if any.
     */
    @Deprecated
    public synchronized void parseXML(final Reader reader) throws MarshalException, ValidationException {
        m_notifications = CastorUtils.unmarshal(Notifications.class, reader, true);
        oldHeader = m_notifications.getHeader();
    }

    /**
     * <p>parseXML</p>
     *
     * @param stream a {@link java.io.InputStream} object.
     * @throws org.exolab.castor.xml.MarshalException if any.
     * @throws org.exolab.castor.xml.ValidationException if any.
     */
    public synchronized void parseXML(final InputStream stream) throws MarshalException, ValidationException {
        m_notifications = CastorUtils.unmarshal(Notifications.class, stream, true);
        oldHeader = m_notifications.getHeader();
    }

    /**
     * <p>hasUei</p>
     *
     * @param uei a {@link java.lang.String} object.
     * @return a boolean.
     * @throws java.io.IOException if any.
     * @throws org.exolab.castor.xml.MarshalException if any.
     * @throws org.exolab.castor.xml.ValidationException if any.
     */
    public boolean hasUei(final String uei) throws IOException, MarshalException, ValidationException {
        update();

        for (Notification notif : m_notifications.getNotificationCollection()) {
            if (uei.equals(notif.getUei()) || "MATCH-ANY-UEI".equals(notif.getUei())) {
                return true;
            } else if (notif.getUei().charAt(0) == '~') {
                if (uei.matches(notif.getUei().substring(1))) {
                    return true;
                }

            }
        }

        return false;
    }

    /**
     * <p>getNotifForEvent</p>
     *
     * @param event a {@link org.opennms.netmgt.xml.event.Event} object.
     * @return an array of {@link org.opennms.netmgt.config.notifications.Notification} objects.
     * @throws java.io.IOException if any.
     * @throws org.exolab.castor.xml.MarshalException if any.
     * @throws org.exolab.castor.xml.ValidationException if any.
     */
    public Notification[] getNotifForEvent(final Event event) throws IOException, MarshalException, ValidationException {
        update();
        List<Notification> notifList = new ArrayList<Notification>();
        boolean matchAll = getConfigManager().getNotificationMatch();

        // This if statement will check to see if notification should be suppressed for this event.

        if (event == null) {
            LOG.warn("unable to get notification for null event!");
            return null;
        } else if (event.getLogmsg() != null && !(event.getLogmsg().getNotify())) {

            LOG.debug("Event {} is configured to suppress notifications.", event.getUei());
            return null;
        }

        for (Notification curNotif : m_notifications.getNotificationCollection()) {

            LOG.debug("Checking {} against {}", curNotif.getUei(), event.getUei());

            if (event.getUei().equals(curNotif.getUei()) || "MATCH-ANY-UEI".equals(curNotif.getUei())) {
                // Match!
            } else if (curNotif.getUei().charAt(0) == '~') {
                if (event.getUei().matches(curNotif.getUei().substring(1))) {
                    // Match!
                } else {

                    LOG.debug("Notification regex {} failed to match event UEI: {}", event.getUei(), curNotif.getUei());
                    continue;
                }
            } else {

                LOG.debug("Event UEI {} did not match {}", curNotif.getUei(), event.getUei());
                continue;
            }

            /**
             * Check if event severity matches pattern in notification
             */

            LOG.debug("Checking event severity: {} against notification severity: {}", curNotif.getEventSeverity(), event.getSeverity());
            // parameter is optional, return true if not set
            if (curNotif.getEventSeverity() == null) {
                // Skip matching on severity
            } else if (event.getSeverity().toLowerCase().matches(curNotif.getEventSeverity().toLowerCase())) {
                // Severities match
            } else {

                LOG.debug("Event severity: {} did not match notification severity: {}", curNotif.getEventSeverity(), event.getSeverity());
                continue;
            }

            // The notice has to be "on"
            // The notice has to match a severity if configured - currHasSeverity should be true if there is no severity rule 
            // The notice has to match the UEI of the event or MATCH-ANY-UEI
            // If all those things are true:
            // Then the service has to match if configured, the interface if configured, and the node if configured.

            if (curNotif.getStatus().equals("on")) {
                if (nodeInterfaceServiceValid(curNotif, event)) {
                    boolean parmsmatched = getConfigManager().matchNotificationParameters(event, curNotif);

                    if (!parmsmatched) {

                        LOG.debug("Event {} did not match parameters for notice {}", curNotif.getName(), event.getUei());
                        continue;
                    }
                    // Add this notification to the return value
                    notifList.add(curNotif);


                    LOG.debug("Event {} matched notice {}", curNotif.getName(), event.getUei());

                    if (!matchAll)
                        break;
                } else {

                    LOG.debug("Node/interface/service combination in the event was invalid");
                }
            } else {

                LOG.debug("Current notification is turned off.");
            }
        }

        if (!notifList.isEmpty()) {
            return notifList.toArray(new Notification[0]);
        } else {
            return null;
        }
    }

    /**
     * <p>getConfigManager</p>
     *
     * @return a {@link org.opennms.netmgt.config.NotifdConfigManager} object.
     */
    protected NotifdConfigManager getConfigManager() {
        return m_configManager;
    }

    /**
     * <p>nodeInterfaceServiceValid</p>
     *
     * @param notif a {@link org.opennms.netmgt.config.notifications.Notification} object.
     * @param event a {@link org.opennms.netmgt.xml.event.Event} object.
     * @return a boolean.
     */
    protected boolean nodeInterfaceServiceValid(final Notification notif, final Event event) {
        Assert.notNull(notif, "notif argument must not be null");
        Assert.notNull(event, "event argument must not be null");
        Assert.notNull(notif.getRule(), "getRule() on notif argument must not return null");

        /*
         *  If the event doesn't have a nodeId, interface, or service,
         *  return true since there is nothing on which to filter.
         */
        if (event.getNodeid() == 0 && event.getInterface() == null && event.getService() == null) {
            if ("MATCH-ANY-UEI".equals(notif.getUei())) {
                // TODO: Trim parentheses from the filter and trim whitespace from inside the
                // filter statement. This comparison is very brittle as it is.
                if ("ipaddr != '0.0.0.0'".equals(notif.getRule().toLowerCase()) || "ipaddr iplike *.*.*.*".equals(notif.getRule().toLowerCase())) {
                    return true;
                } else {
                    return false;
                }
            }
            return true;
        }

        StringBuffer constraints = new StringBuffer();
        if (event.getNodeid() != 0) {
            constraints.append(" & (nodeId == " + event.getNodeid() + ")");
        }

        if (event.getInterface() != null
                && !"0.0.0.0".equals(event.getInterface())) {
            constraints.append(" & (ipAddr == '" + event.getInterface() + "')");
            if (event.getService() != null) {
                constraints.append(" & (serviceName == '" + event.getService() + "')");
            }
        }

        String rule = "((" + notif.getRule() + ")" + constraints + ")";

        return isRuleMatchingFilter(notif, rule);
    }

    private boolean isRuleMatchingFilter(final Notification notif, final String rule) {
        try {
            return FilterDaoFactory.getInstance().isRuleMatching(rule);
        } catch (FilterParseException e) {
            LOG.error("Invalid filter rule for notification {}: {}", notif.getName(), notif.getRule(), e);
            throw e;
        }
    }

    /**
     * @return
     * @throws SQLException
     */
    private Connection getConnection() throws SQLException {
        return m_dataSource.getConnection();
    }

    /**
     * This method wraps the call to the database to get a sequence notice ID
     * from the database.
     *
     * @return int, the sequence id from the database, 0 by default if there is
     *         database trouble
     * @throws java.sql.SQLException if any.
     * @throws java.io.IOException if any.
     * @throws org.exolab.castor.xml.MarshalException if any.
     * @throws org.exolab.castor.xml.ValidationException if any.
     */
    public int getNoticeId() throws SQLException, IOException, MarshalException, ValidationException {
        return getNxtId(m_configManager.getNextNotifIdSql());
    }

    /**
     * <p>getUserNotifId</p>
     *
     * @return a int.
     * @throws java.sql.SQLException if any.
     * @throws java.io.IOException if any.
     * @throws org.exolab.castor.xml.MarshalException if any.
     * @throws org.exolab.castor.xml.ValidationException if any.
     */
    public int getUserNotifId() throws SQLException, IOException, MarshalException, ValidationException {
        return getNxtId(m_configManager.getNextUserNotifIdSql());
    }

    /**
     * This method returns the next ID for a given sql.
     *
     * @param sql a java.lang.String.
     * @return a int.
     * @throws java.io.IOException if any.
     */
    private int getNxtId(final String sql) throws SQLException {
        int id = 0;
        Connection connection = null;
        try {
            connection = getConnection();
            Statement stmt = connection.createStatement();
            ResultSet results = stmt.executeQuery(sql);

            results.next();

            id = results.getInt(1);

            stmt.close();
            results.close();
        } finally {
            if (connection != null) {
                try {
                    connection.close();
                } catch (SQLException e) {
                }
            }
        }
        return id;
    }

    /**
     * This method returns a boolean indicating if the page has been responded
     * to by any member of the group the page was sent to.
     *
     * @param noticeId a int.
     * @return a boolean.
     * @throws java.io.IOException if any.
     * @throws org.exolab.castor.xml.MarshalException if any.
     * @throws org.exolab.castor.xml.ValidationException if any.
     */
    public boolean noticeOutstanding(final int noticeId) throws IOException, MarshalException, ValidationException {
        boolean outstanding = false;

        Connection connection = null;
        final DBUtils d = new DBUtils(getClass());
        try {
            connection = getConnection();
            d.watch(connection);
            final PreparedStatement statement = connection.prepareStatement(getConfigManager().getConfiguration().getOutstandingNoticesSql());
            d.watch(statement);

            statement.setInt(1, noticeId);

            ResultSet results = statement.executeQuery();
            d.watch(results);

            // count how many rows were returned, if there is even one then the
            // page
            // has been responded too.
            int count = 0;
            while (results.next()) {
                count++;
            }

            if (count == 0) {
                outstanding = true;
            }
        } catch (SQLException e) {
            LOG.error("Error getting notice status", e);
        } finally {
            d.cleanUp();
        }

        return outstanding;
    }

    /**
     * <p>acknowledgeNotice</p>
     *
     * @param event a {@link org.opennms.netmgt.xml.event.Event} object.
     * @param uei a {@link java.lang.String} object.
     * @param matchList an array of {@link java.lang.String} objects.
     * @return a {@link java.util.Collection} object.
     * @throws java.sql.SQLException if any.
     * @throws java.io.IOException if any.
     * @throws org.exolab.castor.xml.MarshalException if any.
     * @throws org.exolab.castor.xml.ValidationException if any.
     */
    public Collection<Integer> acknowledgeNotice(final Event event, final String uei, final String[] matchList) throws SQLException, IOException, MarshalException, ValidationException {
        List<Integer> notifIDs = new LinkedList<Integer>();
        final DBUtils dbUtils = new DBUtils(getClass());

        try {
            // First get most recent event ID from notifications 
            // that match the matchList, then get all notifications
            // with this event ID
            Connection connection = getConnection();
            dbUtils.watch(connection);

            // Verify if parameter matching is required
            boolean matchParameters = false;
            for (int i = 0; i < matchList.length; i++) {
                if (matchList[i].startsWith("parm[")) {
                    matchParameters = true;
                    break;
                }
            }

            StringBuffer sql = new StringBuffer(matchParameters ? "SELECT n.eventid FROM notifications n, events e WHERE n.eventid = e.eventid AND n.eventuei=? " : "SELECT n.eventid FROM notifications n WHERE n.eventuei=? ");
            for (int i = 0; i < matchList.length; i++) {
                if (matchList[i].startsWith("parm[")) {
                    sql.append("AND e.eventparms LIKE ? ");
                } else {
                    sql.append("AND n.").append(matchList[i]).append("=? ");
                }
            }
            sql.append("ORDER BY eventid desc limit 1");
            PreparedStatement statement = connection.prepareStatement(sql.toString());
            dbUtils.watch(statement);
            statement.setString(1, uei);

            for (int i = 0; i < matchList.length; i++) {
                if (matchList[i].equals("nodeid")) {
                    statement.setLong(i + 2, event.getNodeid());
                }

                if (matchList[i].equals("interfaceid")) {
                    statement.setString(i + 2, event.getInterface());
                }

                if (matchList[i].equals("serviceid")) {
                    statement.setInt(i + 2, getServiceId(event.getService()));
                }

                if (matchList[i].startsWith("parm[")) {
                    String match = matchList[i];
                    String key = null;
                    String param = null;
                    String value = null;
                    try {
                        key = match.substring(match.indexOf('[') + 1, match.indexOf(']'));
                    } catch (Exception e) {}
                    if (key != null) {
                        int numkey = 0;
                        if (key.startsWith("#")) {
                            try {
                                numkey = Integer.parseInt(key.substring(1));
                            } catch (Exception e) {}
                        }
                        int idx = 0;
                        for (Parm p : event.getParmCollection()) {
                            if (numkey > 0) {
                                if (numkey == idx) {
                                    param = p.getParmName();
                                    value = p.getValue().getContent();
                                }
                            } else {
                                if (p.getParmName().equalsIgnoreCase(key)) {
                                    param = p.getParmName();
                                    value = p.getValue().getContent();
                                }
                            }
                            idx++;
                        }
                    }
                    statement.setString(i + 2, '%' + param + '=' + value + '%');
                }
            }

            ResultSet results = statement.executeQuery();
            dbUtils.watch(results);
            if (results != null && results.next()) {
                int eventID = results.getInt(1);
                notifIDs = doAcknowledgeNotificationsFromEvent(connection, dbUtils, eventID);
            } else {
                LOG.debug("No matching DOWN eventID found");
            }
        } finally {
            dbUtils.cleanUp();
        }
        return notifIDs;
    }

    /**
     * <p>acknowledgeNoticeBasedOnAlarms</p>
     *
     * @param event a {@link org.opennms.netmgt.xml.event.Event} object.
     * @return a {@link java.utilCollection} object.
     * @throws java.sql.SQLException if any.
     * @throws java.io.IOException if any.
     * @throws org.exolab.castor.xml.MarshalException if any.
     * @throws org.exolab.castor.xml.ValidationException if any.
     */
    public Collection<Integer> acknowledgeNoticeBasedOnAlarms(final Event event) throws SQLException, IOException, MarshalException, ValidationException {
        Set<Integer> notifIDs = new TreeSet<Integer>();
        if (event.getAlarmData() == null || event.getAlarmData().getAlarmType() != 2) {
            return notifIDs;
        }
        final DBUtils dbUtils = new DBUtils(getClass());
        try {
            Connection connection = getConnection();
            dbUtils.watch(connection);
            PreparedStatement statement = connection.prepareStatement("SELECT e.eventId FROM events e, alarms a WHERE e.alarmid = a.alarmid AND a.reductionkey= ?");
            dbUtils.watch(statement);
            statement.setString(1, event.getAlarmData().getClearKey());
            ResultSet results = statement.executeQuery();
            dbUtils.watch(results);
            while (results.next()) {
                int eventID = results.getInt(1);
                notifIDs.addAll(doAcknowledgeNotificationsFromEvent(connection, dbUtils, eventID));
            }
        } finally {
            dbUtils.cleanUp();
        }
        return notifIDs;
    }

    /**
     * <p>doAcknowledgeNotificationsFromEvent</p>
     *
     * @param connection a {@link java.sql.Connection} object.
     * @param dbUtils a {@link org.opennms.core.utils.DBUtils} object.
     * @param eventID a {@link java.lang.Integer} object.
     * @return a {@link java.util.List} object.
     * @throws java.sql.SQLException if any.
     * @throws java.io.IOException if any.
     * @throws org.exolab.castor.xml.MarshalException if any.
     * @throws org.exolab.castor.xml.ValidationException if any.
     */
    private List<Integer> doAcknowledgeNotificationsFromEvent(final Connection connection, final DBUtils dbUtils, int eventID) 
            throws SQLException, IOException, MarshalException, ValidationException {
        List<Integer> notifIDs = new LinkedList<Integer>();
        LOG.debug("EventID for notice(s) to be acked: {}", eventID);

        PreparedStatement statement = connection.prepareStatement("SELECT notifyid, answeredby, respondtime FROM notifications WHERE eventID=?");
        dbUtils.watch(statement);
        statement.setInt(1, eventID);

        ResultSet results = statement.executeQuery();
        boolean wasAcked = false;
        if (results != null) {
            dbUtils.watch(results);
            while (results.next()) {
                int notifID = results.getInt(1);
                String ansBy = results.getString(2);
                Timestamp ts = results.getTimestamp(3);
                if(ansBy == null) {
                    ansBy = "auto-acknowledged";
                    ts = new Timestamp((new Date()).getTime());
                } else if(ansBy.indexOf("auto-acknowledged") > -1) {
                    LOG.debug("Notice has previously been auto-acknowledged. Skipping...");
                    continue;
                } else {
                    wasAcked = true;
                    ansBy = ansBy + "/auto-acknowledged";
                }
                LOG.debug("Matching DOWN notifyID = {}, was acked by user = {}, ansBy = {}", notifID, wasAcked, ansBy);
                final PreparedStatement update = connection.prepareStatement(getConfigManager().getConfiguration().getAcknowledgeUpdateSql());
                dbUtils.watch(update);
                update.setString(1, ansBy);
                update.setTimestamp(2, ts);
                update.setInt(3, notifID);
                update.executeUpdate();
                update.close();
                if(wasAcked) {
                    notifIDs.add(-1 * notifID);
                } else {
                    notifIDs.add(notifID);
                }
            }
        }

        return notifIDs;
    }

    /**
     * <p>getActiveNodes</p>
     *
     * @return a {@link java.util.List} object.
     * @throws java.sql.SQLException if any.
     */
    public List<Integer> getActiveNodes() throws SQLException {
        final List<Integer> allNodes = new ArrayList<Integer>();
        Querier querier = new Querier(m_dataSource, "SELECT n.nodeid FROM node n WHERE n.nodetype != 'D' ORDER BY n.nodelabel", new RowProcessor() {
            @Override
            public void processRow(ResultSet rs) throws SQLException {
                allNodes.add(rs.getInt(1));
            }
        });
        querier.execute(new Object[] {});
        return allNodes;
    }

    /**
     * <p>getServiceNoticeStatus</p>
     *
     * @param nodeID a {@link java.lang.String} object.
     * @param ipaddr a {@link java.lang.String} object.
     * @param service a {@link java.lang.String} object.
     * @return a {@link java.lang.String} object.
     * @throws java.sql.SQLException if any.
     */
    public String getServiceNoticeStatus(final String nodeID, final String ipaddr, final String service) throws SQLException {
        String notify = "Y";

        final String query = "SELECT notify FROM ifservices, service WHERE nodeid=? AND ipaddr=? AND ifservices.serviceid=service.serviceid AND service.servicename=?";
        java.sql.Connection connection = null;
        final DBUtils d = new DBUtils(getClass());

        try {
            connection = getConnection();
            d.watch(connection);

            final PreparedStatement statement = connection.prepareStatement(query);
            d.watch(statement);
            statement.setInt(1, Integer.parseInt(nodeID));
            statement.setString(2, ipaddr);
            statement.setString(3, service);

            final ResultSet rs = statement.executeQuery();
            d.watch(rs);

            if (rs.next() && rs.getString("notify") != null) {
                notify = rs.getString("notify");
                if (notify == null)
                    notify = "Y";
            }
            return notify;
        } finally {
            d.cleanUp();
        }
    }

    /**
     * <p>updateNoticeWithUserInfo</p>
     *
     * @throws java.io.IOException if any.
     * @throws org.exolab.castor.xml.ValidationException if any.
     * @throws org.exolab.castor.xml.MarshalException if any.
     * @param userId a {@link java.lang.String} object.
     * @param noticeId a int.
     * @param media a {@link java.lang.String} object.
     * @param contactInfo a {@link java.lang.String} object.
     * @param autoNotify a {@link java.lang.String} object.
     * @throws java.sql.SQLException if any.
     */
    public void updateNoticeWithUserInfo(final String userId, final int noticeId, final String media, final String contactInfo, final String autoNotify) throws SQLException, MarshalException, ValidationException, IOException {
        if (noticeId < 0) return;
        int userNotifId = getUserNotifId();
        LOG.debug("updating usersnotified: ID = {} User = {}, notice ID = {}, conctactinfo = {}, media = {}, autoNotify = {}", autoNotify, userNotifId, userId, noticeId, contactInfo, media);
        Connection connection = null;
        final DBUtils d = new DBUtils(getClass());
        try {
            connection = getConnection();
            d.watch(connection);
            final PreparedStatement insert = connection.prepareStatement("INSERT INTO usersNotified (id, userid, notifyid, notifytime, media, contactinfo, autonotify) values (?,?,?,?,?,?,?)");
            d.watch(insert);

            insert.setInt(1, userNotifId);
            insert.setString(2, userId);
            insert.setInt(3, noticeId);

            insert.setTimestamp(4, new Timestamp((new Date()).getTime()));

            insert.setString(5, media);
            insert.setString(6, contactInfo);
            insert.setString(7, autoNotify);

            insert.executeUpdate();
        } finally {
            d.cleanUp();
        }
    }

    /**
     * This method inserts a row into the notifications table in the database.
     * This row indicates that the page has been sent out.
     *
     * @param queueID a {@link java.lang.String} object.
     * @param notification TODO
     * @param notifyId a int.
     * @param params a {@link java.util.Map} object.
     * @throws java.sql.SQLException if any.
     */
    public void insertNotice(final int notifyId, final Map<String, String> params, final String queueID, final Notification notification) throws SQLException {
        Connection connection = null;
        final DBUtils d = new DBUtils(getClass());
        try {
            connection = getConnection();
            d.watch(connection);
            final PreparedStatement statement = connection.prepareStatement("INSERT INTO notifications (" +
                    "textmsg, numericmsg, notifyid, pagetime, nodeid, interfaceid, serviceid, eventid, " +
                    "eventuei, subject, queueID, notifConfigName) VALUES (?, ?, ?, ?, ?, ?, ?, ?, ?, ?, ?, ?)");
            d.watch(statement);

            // notifications textMsg field
<<<<<<< HEAD
            String textMsg = params.get(NotificationManager.PARAM_TEXT_MSG);
            if (textMsg != null && textMsg.length() > 4000) {
                LOG.warn("textmsg too long, it will be truncated");
                textMsg = textMsg.substring(0, 4000);
            }
            statement.setString(1, textMsg);

=======
            statement.setString(1, params.get(NotificationManager.PARAM_TEXT_MSG));
    
>>>>>>> fa9e0fab
            // notifications numericMsg field
            String numMsg = params.get(NotificationManager.PARAM_NUM_MSG);
            if (numMsg != null && numMsg.length() > 256) {
                LOG.warn("numericmsg too long, it will be truncated");
                numMsg = numMsg.substring(0, 256);
            }
            statement.setString(2, numMsg);

            // notifications notifyID field
            statement.setInt(3, notifyId);

            // notifications pageTime field
            statement.setTimestamp(4, new Timestamp((new Date()).getTime()));

            // notifications nodeID field
            String node = params.get(NotificationManager.PARAM_NODE);
            if (node != null && !node.trim().equals("") && !node.equalsIgnoreCase("null") && !node.equalsIgnoreCase("%nodeid%")) {
                statement.setInt(5, Integer.parseInt(node));
            } else {
                statement.setNull(5, Types.INTEGER);
            }

            // notifications interfaceID field
            String ipaddr = params.get(NotificationManager.PARAM_INTERFACE);
            if (ipaddr != null && !ipaddr.trim().equals("") && !ipaddr.equalsIgnoreCase("null") && !ipaddr.equalsIgnoreCase("%interface%")) {
                statement.setString(6, ipaddr);
            } else {
                statement.setString(6, null);
            }

            // notifications serviceID field
            String service = params.get(NotificationManager.PARAM_SERVICE);
            if (service != null && !service.trim().equals("") && !service.equalsIgnoreCase("null") && !service.equalsIgnoreCase("%service%")) {
                statement.setInt(7, getServiceId(service));
            } else {
                statement.setNull(7, Types.INTEGER);
            }

            // eventID field
            final String eventID = params.get("eventID");
            if (eventID != null && !eventID.trim().equals("") && !eventID.trim().equals("0") && !eventID.equalsIgnoreCase("null") && !eventID.equalsIgnoreCase("%eventid%")) {
                statement.setInt(8, Integer.parseInt(eventID));
            } else {
                statement.setNull(8, Types.INTEGER);
            }

            statement.setString(9, params.get("eventUEI"));

            // notifications subject field
            statement.setString(10, params.get(NotificationManager.PARAM_SUBJECT));

            // the queue this will be sent on
            statement.setString(11, queueID);

            statement.setString(12, notification.getName());

            statement.executeUpdate();
        } finally {
            d.cleanUp();
        }
    }

    /**
     * This method queries the database in search of a service id for a given service name
     * 
     * @param service
     *            the name of the service
     * @return the serviceID of the service
     */
    private int getServiceId(final String service) throws SQLException {
        int serviceID = 0;

        Connection connection = null;
        final DBUtils d = new DBUtils(getClass());
        try {
            connection = getConnection();
            d.watch(connection);

            final PreparedStatement statement = connection.prepareStatement("SELECT serviceID from service where serviceName = ?");
            d.watch(statement);
            statement.setString(1, service);

            final ResultSet results = statement.executeQuery();
            d.watch(results);
            results.next();

            serviceID = results.getInt(1);

            return serviceID;
        } finally {
            d.cleanUp();
        }
    }

    /**
     * <p>getNotifications</p>
     *
     * @return a {@link java.util.Map} object.
     * @throws java.io.IOException if any.
     * @throws org.exolab.castor.xml.MarshalException if any.
     * @throws org.exolab.castor.xml.ValidationException if any.
     */
    public Map<String, Notification> getNotifications() throws IOException, MarshalException, ValidationException {
        update();

        Map<String, Notification> newMap = new HashMap<String, Notification>();

        Notification notices[] = m_notifications.getNotification();
        for (int i = 0; i < notices.length; i++) {
            newMap.put(notices[i].getName(), notices[i]);
        }

        return Collections.unmodifiableMap(newMap);
    }

    /**
     * <p>getServiceNames</p>
     *
     * @return a {@link java.util.List} object.
     */
    public List<String> getServiceNames() throws SQLException {
        final List<String> services = new ArrayList<String>();
        Querier querier = new Querier(m_dataSource, "SELECT servicename FROM service", new RowProcessor() {
            @Override
            public void processRow(ResultSet rs) throws SQLException {
                services.add(rs.getString(1));
            }
        });
        querier.execute(new Object[] {});
        return services;
    }

    /**
     * <p>getNotification</p>
     *
     * @param name a {@link java.lang.String} object.
     * @return a {@link org.opennms.netmgt.config.notifications.Notification} object.
     * @throws java.io.IOException if any.
     * @throws org.exolab.castor.xml.MarshalException if any.
     * @throws org.exolab.castor.xml.ValidationException if any.
     */
    public Notification getNotification(final String name) throws IOException, MarshalException, ValidationException {
        update();

        return getNotifications().get(name);
    }

    /**
     * <p>getNotificationNames</p>
     *
     * @return a {@link java.util.List} object.
     * @throws java.io.IOException if any.
     * @throws org.exolab.castor.xml.MarshalException if any.
     * @throws org.exolab.castor.xml.ValidationException if any.
     */
    public List<String> getNotificationNames() throws IOException, MarshalException, ValidationException {
        update();

        List<String> notificationNames = new ArrayList<String>();

        for (Notification curNotif : m_notifications.getNotificationCollection()) {
            notificationNames.add(curNotif.getName());
        }

        return notificationNames;
    }

    /**
     * <p>removeNotification</p>
     *
     * @param name a {@link java.lang.String} object.
     * @throws org.exolab.castor.xml.MarshalException if any.
     * @throws org.exolab.castor.xml.ValidationException if any.
     * @throws java.io.IOException if any.
     * @throws java.lang.ClassNotFoundException if any.
     */
    public synchronized void removeNotification(final String name) throws MarshalException, ValidationException, IOException, ClassNotFoundException {
        m_notifications.removeNotification(getNotification(name));
        saveCurrent();
    }

    /**
     * Handles adding a new Notification.
     *
     * @param notice
     *            The Notification to add.
     * @throws org.exolab.castor.xml.MarshalException if any.
     * @throws org.exolab.castor.xml.ValidationException if any.
     * @throws java.io.IOException if any.
     * @throws java.lang.ClassNotFoundException if any.
     */
    public synchronized void addNotification(final Notification notice) throws MarshalException, ValidationException, IOException, ClassNotFoundException {
        // remove any existing notice with the same name
        m_notifications.removeNotification(getNotification(notice.getName()));

        m_notifications.addNotification(notice);
        saveCurrent();
    }

    /**
     * <p>replaceNotification</p>
     *
     * @param oldName a {@link java.lang.String} object.
     * @param newNotice a {@link org.opennms.netmgt.config.notifications.Notification} object.
     * @throws org.exolab.castor.xml.MarshalException if any.
     * @throws org.exolab.castor.xml.ValidationException if any.
     * @throws java.io.IOException if any.
     * @throws java.lang.ClassNotFoundException if any.
     */
    public synchronized void replaceNotification(final String oldName, final Notification newNotice) throws MarshalException, ValidationException, IOException, ClassNotFoundException {
        //   In order to preserve the order of the notices, we have to replace "in place".

        Notification notice = getNotification(oldName);
        if (notice != null) {
            notice.setWriteable(newNotice.getWriteable());
            notice.setName(newNotice.getName());
            notice.setDescription(newNotice.getDescription());
            notice.setUei(newNotice.getUei());
            notice.setRule(newNotice.getRule());
            notice.setDestinationPath(newNotice.getDestinationPath());
            notice.setNoticeQueue(newNotice.getNoticeQueue());
            notice.setTextMessage(newNotice.getTextMessage());
            notice.setSubject(newNotice.getSubject());
            notice.setNumericMessage(newNotice.getNumericMessage());
            notice.setStatus(newNotice.getStatus());
            notice.setVarbind(newNotice.getVarbind());
            notice.getParameterCollection().clear(); // Required to avoid NMS-5948
            for (Parameter parameter : newNotice.getParameterCollection()) {
                Parameter newParam = new Parameter();
                newParam.setName(parameter.getName());
                newParam.setValue(parameter.getValue());
                notice.addParameter(newParam);
            } 
            saveCurrent();
        }
        else	
            addNotification(newNotice);
    }

    /**
     * Sets the status on an individual notification configuration and saves to xml.
     *
     * @param name
     *            The name of the notification.
     * @param status
     *            The status (either "on" or "off").
     * @throws org.exolab.castor.xml.MarshalException if any.
     * @throws org.exolab.castor.xml.ValidationException if any.
     * @throws java.io.IOException if any.
     * @throws java.lang.ClassNotFoundException if any.
     */
    public synchronized void updateStatus(final String name, final String status) throws MarshalException, ValidationException, IOException, ClassNotFoundException {
        if ("on".equals(status) || "off".equals(status)) {
            Notification notice = getNotification(name);
            notice.setStatus(status);

            saveCurrent();
        } else
            throw new IllegalArgumentException("Status must be on|off, not " + status);
    }

    /**
     * <p>saveCurrent</p>
     *
     * @throws org.exolab.castor.xml.MarshalException if any.
     * @throws org.exolab.castor.xml.ValidationException if any.
     * @throws java.io.IOException if any.
     * @throws java.lang.ClassNotFoundException if any.
     */
    public synchronized void saveCurrent() throws MarshalException, ValidationException, IOException, ClassNotFoundException {
        m_notifications.setHeader(rebuildHeader());

        // Marshal to a string first, then write the string to the file. This
        // way the original configuration
        // isn't lost if the XML from the marshal is hosed.
        StringWriter stringWriter = new StringWriter();
        Marshaller.marshal(m_notifications, stringWriter);
        String xmlString = stringWriter.toString();
        saveXML(xmlString);

        update();
    }

    /**
     * <p>saveXML</p>
     *
     * @param xmlString a {@link java.lang.String} object.
     * @throws java.io.IOException if any.
     */
    protected abstract void saveXML(String xmlString) throws IOException;

    /**
     * 
     */
    private Header rebuildHeader() {
        Header header = oldHeader;

        header.setCreated(EventConstants.formatToString(new Date()));

        return header;
    }

    /**
     * <p>update</p>
     *
     * @throws java.io.IOException if any.
     * @throws org.exolab.castor.xml.MarshalException if any.
     * @throws org.exolab.castor.xml.ValidationException if any.
     */
    public abstract void update() throws IOException, MarshalException, ValidationException;

    /**
     * <p>rebuildParameterMap</p>
     *
     * @param notifId a int.
     * @param resolutionPrefix a {@link java.lang.String} object.
     * @param skipNumericPrefix a boolean.
     * @return a {@link java.util.Map} object.
     * @throws java.lang.Exception if any.
     */
    public Map<String, String> rebuildParameterMap(final int notifId, final String resolutionPrefix, final boolean skipNumericPrefix) throws Exception {
        final Map<String, String> parmMap = new HashMap<String, String>();
        Querier querier = new Querier(m_dataSource, "select notifications.*, service.* from notifications left outer join service on notifications.serviceID = service.serviceID  where notifyId = ?") {
            @Override
            public void processRow(ResultSet rs) throws SQLException {

                /*
                 * Note, getString on results is valid for any SQL data type except the new SQL types:
                 *    Blog, Clob, Array, Struct, Ref
                 * of which we have none in this table so this row processor is using getString
                 * to correctly align with annotated types in the map.
                 */
                parmMap.put(
                            NotificationManager.PARAM_TEXT_MSG, 
                            expandNotifParms(
                                             resolutionPrefix, 
                                             Collections.singletonMap("noticeid", String.valueOf(notifId))
                                    ) + rs.getString("textMsg")
                        );
                if (skipNumericPrefix) {
                    parmMap.put(
                                NotificationManager.PARAM_NUM_MSG, 
                                rs.getString("numericMsg")
                            );
                } else {
                    parmMap.put(
                                NotificationManager.PARAM_NUM_MSG, 
                                expandNotifParms(
                                                 resolutionPrefix, 
                                                 Collections.singletonMap("noticeid", String.valueOf(notifId))
                                        ) + rs.getString("numericMsg")
                            );
                }
                parmMap.put(
                            NotificationManager.PARAM_SUBJECT, 
                            expandNotifParms(
                                             resolutionPrefix, 
                                             Collections.singletonMap("noticeid", String.valueOf(notifId))
                                    ) + rs.getString("subject")
                        );
                parmMap.put(NotificationManager.PARAM_NODE, rs.getString("nodeID"));
                parmMap.put(NotificationManager.PARAM_INTERFACE, rs.getString("interfaceID"));
                parmMap.put(NotificationManager.PARAM_SERVICE, rs.getString("serviceName"));
                parmMap.put("noticeid", rs.getString("notifyID"));
                parmMap.put("eventID", rs.getString("eventID"));
                parmMap.put("eventUEI", rs.getString("eventUEI"));

                Notification notification = null;
                try {
                    notification = getNotification(rs.getObject("notifConfigName").toString());
                } catch (MarshalException e) {
                } catch (ValidationException e) {
                } catch (IOException e) {
                }

                if (notification != null) {
                    addNotificationParams(parmMap, notification);
                }
            }
        };
        querier.execute(notifId);
        return parmMap;
    }

    /**
     * Adds additional parameters defined by the user in the notificaiton
     * configuration XML.
     *
     * @param paramMap a {@link java.util.Map} object.
     * @param notification a {@link org.opennms.netmgt.config.notifications.Notification} object.
     */
    public static void addNotificationParams(final Map<String, String> paramMap, final Notification notification) {
        Collection<Parameter> parameters = notification.getParameterCollection();

        for (Parameter parameter : parameters) {
            paramMap.put(parameter.getName(), parameter.getValue());
        }
    }

    /**
     * <p>forEachUserNotification</p>
     *
     * @param notifId a int.
     * @param rp a {@link org.opennms.netmgt.utils.RowProcessor} object.
     */
    public void forEachUserNotification(final int notifId, final RowProcessor rp) {
        final Querier querier = new Querier(m_dataSource, "select * from usersNotified where notifyId = ? order by notifytime", rp);
        querier.execute(notifId);
    }

    /**
     * <p>getQueueForNotification</p>
     *
     * @param notifId a int.
     * @return a {@link java.lang.String} object.
     */
    public String getQueueForNotification(final int notifId) {
        final SingleResultQuerier querier = new SingleResultQuerier(m_dataSource, "select queueID from notifications where notifyId = ?");
        querier.execute(notifId);
        return (String)querier.getResult();
    }

    /**
     * In the absence of DAOs and ORMs this creates an Event object from the persisted
     * record.
     *
     * @param eventid a int.
     * @return a populated Event object
     */
    public Event getEvent(final int eventid) {
        // don't switch using event builder since this event is read from the database
        final Event event = new Event();
        Querier querier = new Querier(m_dataSource, "select * from events where eventid = ?", new RowProcessor() {

            @Override
            public void processRow(ResultSet rs) throws SQLException {
                event.setDbid(rs.getInt("eventid"));
                event.setUei(rs.getString("eventuei"));
                event.setNodeid(rs.getLong("nodeid"));
                event.setTime(rs.getString("eventtime"));
                event.setHost(rs.getString("eventhost"));
                event.setInterface(rs.getString("ipaddr"));
                event.setSnmphost(rs.getString("eventsnmphost"));
                event.setService(getServiceName(rs.getInt("serviceid")));
                event.setCreationTime(rs.getString("eventcreatetime"));
                event.setSeverity(rs.getString("eventseverity"));
                event.setPathoutage(rs.getString("eventpathoutage"));
                Tticket tticket = new Tticket();
                tticket.setContent(rs.getString("eventtticket"));
                tticket.setState(rs.getString("eventtticketstate"));
                event.setTticket(tticket);
                event.setSource(rs.getString("eventsource"));
            }

            private String getServiceName(int serviceid) {
                SingleResultQuerier querier = new SingleResultQuerier(m_dataSource, "select servicename from service where serviceid = ?");
                return (String)querier.getResult();
            }

        });
        querier.execute(eventid);
        return event;
    }
    
    public void incrementTasksQueued() {
        m_notifTasksQueued++;
    }
    
    public void incrementAttempted(boolean isBinary) {
        if (isBinary) {
            m_binaryNoticesAttempted++;
        } else {
            m_javaNoticesAttempted++;
        }
    }
    
    public void incrementSucceeded(boolean isBinary) {
        if (isBinary) {
            m_binaryNoticesSucceeded++;
        } else {
            m_javaNoticesSucceeded++;
        }
    }
    
    public void incrementFailed(boolean isBinary) {
        if (isBinary) {
            m_binaryNoticesFailed++;
        } else {
            m_javaNoticesFailed++;
        }
    }
    public void incrementInterrupted(boolean isBinary) {
        if (isBinary) {
            m_binaryNoticesInterrupted++;
        } else {
            m_javaNoticesInterrupted++;
        }
    }
    
    public void incrementUnknownInterrupted() {
        m_unknownNoticesInterrupted++;
    }
    
    public long getNotificationTasksQueued() {
        return m_notifTasksQueued;
    }

    public long getBinaryNoticesAttempted() {
        return m_binaryNoticesAttempted;
    }

    public long getJavaNoticesAttempted() {
        return m_javaNoticesAttempted;
    }

    public long getBinaryNoticesSucceeded() {
        return m_binaryNoticesSucceeded;
    }

    public long getJavaNoticesSucceeded() {
        return m_javaNoticesSucceeded;
    }

    public long getBinaryNoticesFailed() {
        return m_binaryNoticesFailed;
    }

    public long getJavaNoticesFailed() {
        return m_javaNoticesFailed;
    }

    public long getBinaryNoticesInterrupted() {
        return m_binaryNoticesInterrupted;
    }

    public long getJavaNoticesInterrupted() {
        return m_javaNoticesInterrupted;
    }

    public long getUnknownNoticesInterrupted() {
        return m_unknownNoticesInterrupted;
    }
}<|MERGE_RESOLUTION|>--- conflicted
+++ resolved
@@ -837,18 +837,8 @@
             d.watch(statement);
 
             // notifications textMsg field
-<<<<<<< HEAD
-            String textMsg = params.get(NotificationManager.PARAM_TEXT_MSG);
-            if (textMsg != null && textMsg.length() > 4000) {
-                LOG.warn("textmsg too long, it will be truncated");
-                textMsg = textMsg.substring(0, 4000);
-            }
-            statement.setString(1, textMsg);
-
-=======
             statement.setString(1, params.get(NotificationManager.PARAM_TEXT_MSG));
     
->>>>>>> fa9e0fab
             // notifications numericMsg field
             String numMsg = params.get(NotificationManager.PARAM_NUM_MSG);
             if (numMsg != null && numMsg.length() > 256) {
