<?xml version="1.0" encoding="UTF-8"?>
<project xmlns="http://maven.apache.org/POM/4.0.0" xmlns:xsi="http://www.w3.org/2001/XMLSchema-instance" xsi:schemaLocation="http://maven.apache.org/POM/4.0.0 http://maven.apache.org/maven-v4_0_0.xsd">
  <parent>
    <artifactId>opennms</artifactId>
    <groupId>org.opennms</groupId>
<<<<<<< HEAD
    <version>1.11.4-SNAPSHOT</version>
=======
    <version>1.10.9-SNAPSHOT</version>
>>>>>>> 4dd9c6fb
  </parent>
  <modelVersion>4.0.0</modelVersion>
  <artifactId>dependencies</artifactId>
  <packaging>pom</packaging>
  <name>OpenNMS Complex Dependencies</name>
  <modules>
    <module>activemq</module>
    <module>activemq-web</module>
    <module>asterisk</module>
    <module>castor</module>
    <module>dbpool</module>
    <module>dnsjava</module>
    <module>drools</module>
    <module>felix</module>
    <module>gwt</module>
    <module>hibernate</module>
    <module>jasper</module>
    <module>jasypt</module>
    <module>javamail</module>
    <module>jcifs</module>
    <module>jdbc-pool</module>
    <module>jersey</module>
    <module>jfreechart</module>
    <module>jinterop</module>
    <module>jna</module>
    <module>jnlp</module>
    <module>jradius</module>
    <module>jrobin</module>
    <module>jrrd</module>
    <module>karaf</module>
    <module>liquibase</module>
    <module>mina</module>
    <module>netty</module>
    <module>quartz</module>
    <module>rancid</module>
    <!-- <module>rrd4j</module> -->
    <module>rxtx</module>
    <module>servlet</module>
    <module>snmp4j</module>
    <module>snmp4j-agent</module>
    <module>snmp</module>
    <module>snmp-test</module>
    <module>spring</module>
    <module>spring-security</module>
    <module>spring-test</module>
    <module>spring-web</module>
    <module>tracker</module>
    <module>twitter4j</module>
  </modules>
</project><|MERGE_RESOLUTION|>--- conflicted
+++ resolved
@@ -3,11 +3,7 @@
   <parent>
     <artifactId>opennms</artifactId>
     <groupId>org.opennms</groupId>
-<<<<<<< HEAD
     <version>1.11.4-SNAPSHOT</version>
-=======
-    <version>1.10.9-SNAPSHOT</version>
->>>>>>> 4dd9c6fb
   </parent>
   <modelVersion>4.0.0</modelVersion>
   <artifactId>dependencies</artifactId>
