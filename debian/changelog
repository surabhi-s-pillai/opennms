<<<<<<< HEAD
opennms (17.1.1-3) stable; urgency=low

  * New stable release.  This release is identical to 17.1.1-2 but adds support
    for iplike-pgsql95 and iplike-pgsql96.

 -- OpenNMS Release Manager <opennms@opennms.org>  Mon, 02 May 2016 13:48:57 -0500

opennms (17.1.1-2) stable; urgency=low

  * New stable release.  This release is identical to 17.1.1-1 but adds support
    for postgresql 9.5 and 9.6 as a dependency.

 -- OpenNMS Release Manager <opennms@opennms.org>  Wed, 27 Apr 2016 10:28:50 -0500
=======
opennms (18.0.0-1) stable; urgency=low

  * New stable release.  This release contains a large number of bug fixes and
    new features.  For details on what has changed, see:
    http://docs.opennms.org/opennms/releases/18.0.0/releasenotes/releasenotes.html

 -- OpenNMS Release Manager <opennms@opennms.org>  Mon, 09 May 2016 11:15:59 -0500
>>>>>>> 39f587c5

opennms (17.1.1-1) stable; urgency=medium

  * New stable release.  This release contains a number of bug fixes and a few
    other changes.

 -- OpenNMS Release Manager <opennms@opennms.org>  Thu, 10 Mar 2016 10:00:00 -0500

opennms (17.1.0-1) stable; urgency=medium

  * New stable release.  This release contains a number of important bug fixes and
    a few new features.

 -- OpenNMS Release Manager <opennms@opennms.org>  Thu, 18 Feb 2016 10:44:36 -0500

opennms (17.0.0-1) stable; urgency=medium

  * New stable series.  This release contains a large number of bug fixes and
    new features.

 -- OpenNMS Release Manager <opennms@opennms.org>  Tue, 1 Dec 2015 15:12:00 -0500

opennms (16.0.4-1) stable; urgency=high

  * New upstream release.  This release contains a number of bug fixes over 16.0.3,
    as well as changes to the default RMI configuration to mitigate remote attacks.

 -- OpenNMS Release Manager <opennms@opennms.org>  Tue, 10 Nov 2015 11:50:00 -0500

opennms (16.0.3-1) stable; urgency=medium

  * New upstream release.  This release contains a number of bug fixes over 16.0.2.

 -- OpenNMS Release Manager <opennms@opennms.org>  Thu, 20 Aug 2015 11:36:00 -0500

opennms (16.0.2-1) stable; urgency=low

  * New upstream release.  This is a repack of 16.0.1 with a small bug fix.

 -- OpenNMS Release Manager <opennms@opennms.org>  Wed, 17 Jun 2015 16:38:00 -0500

opennms (16.0.1-1) stable; urgency=low

  * New upstream release.  This release contains a few enhancements and bug fixes.

 -- OpenNMS Release Manager <opennms@opennms.org>  Wed, 17 Jun 2015 12:30:00 -0500

opennms (16.0.0-1) stable; urgency=medium

  * New upstream release.  This release contains bugfixes and updates since 15.0.2.

 -- OpenNMS Release Manager <opennms@opennms.org>  Tue, 12 May 2015 11:02:00 -0500

opennms (15.0.2-1) stable; urgency=medium

  * New upstream release.  This release contains a large number of bugfixes
    over 15.0.1.

 -- OpenNMS Release Manager <opennms@opennms.org>  Mon, 20 Apr 2015 11:01:00 -0500

opennms (15.0.1-1) stable; urgency=medium

  * New upstream release.  This release primarily contains bugfixes over 15.0.0.

 -- OpenNMS Release Manager <opennms@opennms.org>  Wed, 11 Feb 2015 15:55:00 -0500

opennms (15.0.0-1) stable; urgency=low

  * New upstream release.  This release contains a web UI framework update, as well
    as many smaller bugfixes and enhancements.  Major stable release 15.0.0.

 -- OpenNMS Release Manager <opennms@opennms.org>  Wed, 28 Jan 2015 13:52:00 -0500

opennms (14.0.3-1) stable; urgency=high

  * New upstream release.  This release contains a few bugfixes as well as a
    critical fix for security issue CVE-2015-0975, a remote exploit that can expose
    system files.  Major stable release 14.0.3.

 -- OpenNMS Release Manager <opennms@opennms.org>  Fri, 09 Jan 2015 13:03:00 -0500

opennms (14.0.2-1) stable; urgency=high

  * New upstream release.  This release contains a few bugfixes as well as a
    fix for a critical memory leak in the OpenNMS web UI.  Major stable release
    14.0.2.

 -- OpenNMS Release Manager <opennms@opennms.org>  Thu, 11 Dec 2014 10:36:17 -0500

opennms (14.0.1-1) stable; urgency=medium

  * New upstream release.  Major stable release 14.0.1.

 -- OpenNMS Release Manager <opennms@opennms.org>  Fri, 14 Nov 2014 10:57:00 -0400

opennms (14.0.0-1) stable; urgency=high

  * New upstream release.  Major stable release 14.0.0.

 -- OpenNMS Release Manager <opennms@opennms.org>  Mon, 03 Nov 2014 15:08:00 -0400

opennms (1.13.3-1) stable; urgency=high

  * New upstream release.  This is the 4th unstable release for the eventual
    1.14.x stable series, and includes a critical security fix.

 -- OpenNMS Release Manager <opennms@opennms.org>  Wed, 04 Jun 2014 16:49:00 -0400

opennms (1.13.2-1) stable; urgency=low

  * New upstream release.  This is the 3rd unstable release for the eventual
    1.14.x stable series.

 -- OpenNMS Release Manager <opennms@opennms.org>  Thu, 29 May 2014 12:02:00 -0400

opennms (1.13.1-1) stable; urgency=low

  * New upstream release.  This is the 2nd unstable release for the eventual
    1.14.x stable series.

 -- OpenNMS Release Manager <opennms@opennms.org>  Mon, 21 Apr 2014 14:21:00 -0400

opennms (1.13.0-1) stable; urgency=low

  * New upstream release.  This is the first unstable release for the eventual
    1.14.x stable series.

 -- OpenNMS Release Manager <opennms@opennms.org>  Thu, 12 Dec 2013 15:28:00 -0400

opennms (1.12.8-1) stable; urgency=high

  * New upstream release.  This release contains a fix for a bug that exposes
    files outside of the OpenNMS directories through the web UI.

 -- OpenNMS Release Manager <opennms@opennms.org>  Wed, 04 Jun 2014 14:13:00 -0400

opennms (1.12.7-1) stable; urgency=high

  * New upstream release.  This release contains a number of important fixes
    including an XSS vulnerability.

 -- OpenNMS Release Manager <opennms@opennms.org>  Thu, 29 May 2014 11:55:00 -0400

opennms (1.12.6-1) stable; urgency=high

  * New upstream release.  This release contains a number of important fixes
    including a potential security leak in the ReST interface.

 -- OpenNMS Release Manager <opennms@opennms.org>  Mon, 21 Apr 2014 10:00:00 -0400

opennms (1.12.5-1) stable; urgency=high

  * New upstream release.  This release contains another upgrade fix as well
    as a few other bug fixes and enhancements.

 -- OpenNMS Release Manager <opennms@opennms.org>  Wed, 19 Feb 2014 13:32:00 -0400

opennms (1.12.4-1) stable; urgency=high

  * New upstream release.  This release contains upgrade fixes as well as other
    minor bug fixes and enhancements.

 -- OpenNMS Release Manager <opennms@opennms.org>  Wed, 12 Feb 2014 12:23:00 -0400

opennms (1.12.3-1) stable; urgency=high

  * New upstream release.  This release contains a critical upgrade bug fix.

 -- OpenNMS Release Manager <opennms@opennms.org>  Fri, 13 Dec 2013 11:35:00 -0400

opennms (1.12.2-1) stable; urgency=high

  * New upstream release.  This release contains a number of important bug fixes
    and enhancements.

 -- OpenNMS Release Manager <opennms@opennms.org>  Tue, 10 Dec 2013 15:29:00 -0400

opennms (1.12.1-1) stable; urgency=medium

  * New upstream release.  This release contains a number of important bug fixes
    and minor enhancements.

 -- OpenNMS Release Manager <opennms@opennms.org>  Tue, 17 Sep 2013 13:20:00 -0400

opennms (1.12.0-1) stable; urgency=high

  * First OpenNMS 1.12 release.

 -- OpenNMS Release Manager <opennms@opennms.org>  Wed, 14 Aug 2013 16:16:00 -0400

opennms (1.11.94-1) unstable; urgency=medium

  * New upstream release.  This release has a few bug fixes and enhancements,
    including a fix for the alarm details page.

 -- OpenNMS Release Manager <opennms@opennms.org>  Fri, 26 Jul 2013 13:07:00 -0400

opennms (1.11.93-1) unstable; urgency=low

  * New upstream release.

 -- OpenNMS Release Manager <opennms@opennms.org>  Mon, 15 Jul 2013 16:22:00 -0400

opennms (1.11.92-1) unstable; urgency=high

  * New upstream release.  This release contains a fix for reading
    eventconf.xml when it does not contain an XML namespace attribute.

 -- OpenNMS Release Manager <opennms@opennms.org>  Fri, 21 Jun 2013 14:53:00 -0400

opennms (1.11.91-1) unstable; urgency=low

  * New upstream release.

 -- OpenNMS Release Manager <opennms@opennms.org>  Fri, 21 Jun 2013 10:46:00 -0400

opennms (1.11.90-1) unstable; urgency=low

  * New upstream release.

 -- OpenNMS Release Manager <opennms@opennms.org>  Wed, 03 Apr 2013 14:57:00 -0400

opennms (1.11.3-1) unstable; urgency=low

  * New upstream release.

 -- OpenNMS Release Manager <opennms@opennms.org>  Thu, 11 Oct 2012 11:52:00 -0400

opennms (1.11.2-1) unstable; urgency=low

  * New upstream release.

 -- OpenNMS Release Manager <opennms@opennms.org>  Wed, 29 Aug 2012 11:09:00 -0400

opennms (1.11.1-1) unstable; urgency=low

  * New upstream release.

 -- OpenNMS Release Manager <opennms@opennms.org>  Fri, 13 Jul 2012 11:14:00 -0400

opennms (1.11.0-1) unstable; urgency=low

  * New upstream release.

 -- OpenNMS Release Manager <opennms@opennms.org>  Mon, 07 May 2012 11:21:00 -0400

opennms (1.10.14-1) stable; urgency=high

  * New upstream release.  This release has a number of bugfixes including an
    important security fix.

 -- OpenNMS Release Manager <opennms@opennms.org>  Wed, 04 Jun 2014 12:04:00 -0500

opennms (1.10.13-1) stable; urgency=low

  * New upstream release.  This release has a number of bugfixes.

 -- OpenNMS Release Manager <opennms@opennms.org>  Tue, 17 Sep 2013 10:19:00 -0500

opennms (1.10.12-1) stable; urgency=medium

  * New upstream release.  This release has a few bug fixes and enhancements,
    including a fix for the alarm details page.

 -- OpenNMS Release Manager <opennms@opennms.org>  Wed, 24 Jul 2013 16:06:00 -0500

opennms (1.10.11-1) stable; urgency=low

  * New upstream release.  This release has a few bug fixes and enhancements.

 -- OpenNMS Release Manager <opennms@opennms.org>  Mon, 15 Jul 2013 16:11:00 -0500

opennms (1.10.10-1) stable; urgency=low

  * New upstream release.  This release has a few bug fixes and enhancements.

 -- OpenNMS Release Manager <opennms@opennms.org>  Fri, 31 May 2013 11:13:00 -0500

opennms (1.10.9-1) stable; urgency=low

  * New upstream release.  This release has a few bug fixes and enhancements.

 -- OpenNMS Release Manager <opennms@opennms.org>  Mon, 08 Apr 2013 10:31:00 -0500

opennms (1.10.8-1) stable; urgency=low

  * New upstream release.  This release has a few bug fixes and enhancements.

 -- OpenNMS Release Manager <opennms@opennms.org>  Wed, 23 Jan 2013 13:46:00 -0500

opennms (1.10.7-1) stable; urgency=low

  * New upstream release.  This release has a few bug fixes and enhancements,
    including support for adding annotations to alarms.

 -- OpenNMS Release Manager <opennms@opennms.org>  Mon, 19 Nov 2012 12:43:00 -0500

opennms (1.10.6-1) stable; urgency=low

  * New upstream release.  This release has a few bug fixes and enhancements,
    including a fix for a memory leak in a thresholding cache.

 -- OpenNMS Release Manager <opennms@opennms.org>  Wed, 10 Oct 2012 14:36:00 -0400

opennms (1.10.5-1) stable; urgency=high

  * New upstream release.  This release fixes an issue in the remote poller where
    the GUI code (including the password prompt) would not initialize.

 -- OpenNMS Release Manager <opennms@opennms.org>  Tue, 28 Aug 2012 11:38:00 -0400

opennms (1.10.4-1) stable; urgency=low

  * New upstream release.

 -- OpenNMS Release Manager <opennms@opennms.org>  Thu, 12 Jul 2012 16:35:00 -0400

opennms (1.10.3-1) stable; urgency=high

  * New upstream release.  Includes a fix for a potential deadlock in provisiond.

 -- OpenNMS Release Manager <opennms@opennms.org>  Mon, 21 May 2012 17:01:00 -0400

opennms (1.10.2-1) stable; urgency=high

  * New upstream release.  Includes a fix to reduce the number of open filehandles
  when using provisiond.

 -- OpenNMS Release Manager <opennms@opennms.org>  Mon, 07 May 2012 10:53:00 -0400

opennms (1.10.1-1) stable; urgency=medium

  * New upstream release.

 -- OpenNMS Release Manager <opennms@opennms.org>  Mon, 09 Apr 2012 09:42:00 -0400

opennms (1.10.0-2) stable; urgency=low

  * Fix inclusion of etc-pristine in -core package

 -- OpenNMS Release Manager <opennms@opennms.org>  Wed, 08 Feb 2012 12:42:00 -0400

opennms (1.10.0-1) unstable; urgency=high

  * New upstream release.

 -- OpenNMS Release Manager <opennms@opennms.org>  Thu, 19 Jan 2012 17:50:00 -0400

opennms (1.9.93-1) unstable; urgency=low

  * New upstream release.

 -- OpenNMS Release Manager <opennms@opennms.org>  Wed, 09 Nov 2011 11:45:00 -0500

opennms (1.9.92-1) unstable; urgency=medium

  * New upstream release.

 -- OpenNMS Release Manager <opennms@opennms.org>  Wed, 12 Oct 2011 13:45:00 -0400

opennms (1.9.91-2) unstable; urgency=low

  * Fix dependency issue in opennms-db.

 -- OpenNMS Release Manager <opennms@opennms.org>  Wed, 14 Sep 2011 12:05:00 -0400

opennms (1.9.91-1) unstable; urgency=medium

  * New upstream release.

 -- OpenNMS Release Manager <opennms@opennms.org>  Tue, 13 Sep 2011 21:31:00 -0400

opennms (1.9.90-1) unstable; urgency=high

  * New upstream release.  Note that this release fixes two important bugs: a
  filehandle leak that can be triggered by Provisiond scanning, and a memory leak
  in the logging infrastructure.

 -- OpenNMS Release Manager <opennms@opennms.org>  Tue, 10 Aug 2011 17:09:00 -0400

opennms (1.9.8-1) unstable; urgency=medium

  * New upstream release.

 -- OpenNMS Release Manager <opennms@opennms.org>  Tue, 10 May 2011 10:00:00 -0400

opennms (1.9.7-1) unstable; urgency=medium

  * New upstream release.

 -- OpenNMS Release Manager <opennms@opennms.org>  Wed, 6 Apr 2011 11:01:00 -0400

opennms (1.9.6-1) unstable; urgency=high

  * New upstream release.  Includes a number of important bugfixes.

 -- OpenNMS Release Manager <opennms@opennms.org>  Wed, 16 Feb 2011 14:14:00 -0400

opennms (1.9.5-1) unstable; urgency=high

  * New upstream release.  Includes a fix for the database check on startup.

 -- OpenNMS Release Manager <opennms@opennms.org>  Wed, 09 Feb 2011 11:41:00 -0400

opennms (1.9.4-1) unstable; urgency=medium

  * New upstream release.

 -- OpenNMS Release Manager <opennms@opennms.org>  Tue, 08 Feb 2011 16:14:00 -0400

opennms (1.9.3-2) unstable; urgency=high

  * Rerelease with reporting fixes.

 -- OpenNMS Release Manager <opennms@opennms.org>  Tue, 7 Dec 2010 16:32:00 -0500

opennms (1.9.3-1) unstable; urgency=high

  * New upstream release.

 -- OpenNMS Release Manager <opennms@opennms.org>  Tue, 7 Dec 2010 11:20:00 -0500

opennms (1.9.2-1) unstable; urgency=low

  * New upstream release.

 -- Benjamin Reed <ranger@opennms.org>  Wed, 13 Oct 2010 12:34:00 -0500

opennms (1.9.1-1) unstable; urgency=low

  * New upstream release.

 -- Benjamin Reed <ranger@opennms.org>  Mon, 13 Sep 2010 13:20:00 -0500

opennms (1.9.0-1) unstable; urgency=low

  * New upstream release.

 -- Benjamin Reed <ranger@opennms.org>  Tue, 10 Aug 2010 11:42:00 -0500

opennms (1.8.17-2) unstable; urgency=low

  * Fix makedeb.sh for source builds.

 -- OpenNMS Release Manager <opennms@opennms.org>  Fri, 03 Feb 2012 16:41:00 -0400

opennms (1.8.17-1) unstable; urgency=low

  * New upstream release.

 -- OpenNMS Release Manager <opennms@opennms.org>  Thu, 19 Jan 2012 11:33:00 -0400

opennms (1.8.16-1) unstable; urgency=low

  * New upstream release.

 -- OpenNMS Release Manager <opennms@opennms.org>  Tue, 08 Nov 2011 14:14:00 -0500

opennms (1.8.15-1) unstable; urgency=low

  * New upstream release.

 -- OpenNMS Release Manager <opennms@opennms.org>  Tue, 11 Oct 2011 12:14:00 -0400

opennms (1.8.14-2) unstable; urgency=low

  * Fix dependency issue in opennms-db.

 -- OpenNMS Release Manager <opennms@opennms.org>  Wed, 14 Sep 2011 12:05:00 -0400

opennms (1.8.14-1) unstable; urgency=low

  * New upstream release.

 -- OpenNMS Release Manager <opennms@opennms.org>  Tue, 13 Sep 2011 10:57:00 -0400

opennms (1.8.13-1) unstable; urgency=high

  * New upstream release.  Note that this release fixes two important bugs: a
  filehandle leak that can be triggered by Provisiond scanning, and a memory leak
  in the logging infrastructure.

 -- OpenNMS Release Manager <opennms@opennms.org>  Tue, 09 Aug 2011 15:41:00 -0400

opennms (1.8.12-1) unstable; urgency=medium

  * New upstream release.

 -- OpenNMS Release Manager <opennms@opennms.org>  Tue, 10 May 2011 10:00:00 -0400

opennms (1.8.11-1) unstable; urgency=medium

  * New upstream release.

 -- OpenNMS Release Manager <opennms@opennms.org>  Wed, 6 Apr 2011 10:57:00 -0400

opennms (1.8.10-1) unstable; urgency=high

  * New upstream release.  Includes a number of important bugfixes.

 -- OpenNMS Release Manager <opennms@opennms.org>  Wed, 16 Feb 2011 14:14:00 -0400

opennms (1.8.9-1) unstable; urgency=high

  * New upstream release.  Includes a fix for the database check on startup.

 -- OpenNMS Release Manager <opennms@opennms.org>  Wed, 09 Feb 2011 11:41:00 -0400

opennms (1.8.8-1) unstable; urgency=medium

  * New upstream release.

 -- OpenNMS Release Manager <opennms@opennms.org>  Tue, 08 Feb 2011 16:14:00 -0400

opennms (1.8.7-1) unstable; urgency=high

  * New upstream release.

 -- OpenNMS Release Manager <opennms@opennms.org>  Wed, 08 Dec 2010 10:31:00 -0400

opennms (1.8.6-1) unstable; urgency=medium

  * New upstream release.

 -- Benjamin Reed <ranger@opennms.org>  Mon, 08 Nov 2010 11:18:00 -0400

opennms (1.8.5-1) unstable; urgency=medium

  * New upstream release.

 -- Benjamin Reed <ranger@opennms.org>  Wed, 13 Oct 2010 12:33:00 -0500

opennms (1.8.4-2) unstable; urgency=high

  * Re-release with proper jar versions.

 -- Benjamin Reed <ranger@opennms.org>  Mon, 13 Sep 2010 14:59:00 -0500

opennms (1.8.4-1) unstable; urgency=high

  * New upstream release.  Includes a fix to file handle leaks when monitoring
    WMI, as well as a fix for a cross-site scripting vulnerability in the
    web UI.

 -- Benjamin Reed <ranger@opennms.org>  Mon, 13 Sep 2010 13:20:00 -0500

opennms (1.8.3-1) unstable; urgency=high

  * New upstream release.  Includes a critical fix to snmp-graph.properties.

 -- Benjamin Reed <ranger@opennms.org>  Thu, 12 Aug 2010 09:14:00 -0500

opennms (1.8.2-1) unstable; urgency=low

  * New upstream release.

 -- Benjamin Reed <ranger@opennms.org>  Mon, 09 Aug 2010 15:03:00 -0500

opennms (1.8.1-1) unstable; urgency=medium

  * New upstream release.

 -- Benjamin Reed <ranger@opennms.org>  Wed, 14 Jul 2010 11:23:00 -0500

opennms (1.8.0-2) unstable; urgency=high

  * Handle liquibase upgrade when unable to reach liquibase.org

 -- Benjamin Reed <ranger@opennms.org>  Tue, 08 Jun 2010 07:39:00 -0800

opennms (1.8.0-1) unstable; urgency=high

  * New upstream release.

 -- Benjamin Reed <ranger@opennms.org>  Mon, 07 Jun 2010 18:14:00 -0800

opennms (1.7.92-1) unstable; urgency=medium

  * New upstream release.

 -- Benjamin Reed <ranger@opennms.org>  Wed, 02 Jun 2010 22:33:00 -0500

opennms (1.7.91-1) unstable; urgency=medium

  * New upstream release.

 -- Benjamin Reed <ranger@opennms.org>  Wed, 26 May 2010 12:37:00 -0500

opennms (1.7.90-2) unstable; urgency=medium

  * Build non-SNAPSHOT jars.

 -- Benjamin Reed <ranger@opennms.org>  Thu, 20 May 2010 12:31:00 -0500

opennms (1.7.90-1) unstable; urgency=medium

  * New upstream release.

 -- Benjamin Reed <ranger@opennms.org>  Thu, 20 May 2010 02:00:00 -0500

opennms (1.7.10-4) unstable; urgency=low

  * Fix PostgreSQL dependency

 -- Benjamin Reed <ranger@opennms.org>  Thu, 06 May 2010 10:57:00 +0200

opennms (1.7.10-3) unstable; urgency=low

  * Include small fix for RXTX native libraries.

 -- Benjamin Reed <ranger@opennms.org>  Thu, 18 Mar 2010 10:30:00 -0500

opennms (1.7.10-2) unstable; urgency=low

  * Fix jar filenames.

 -- Benjamin Reed <ranger@opennms.org>  Tue, 11 Mar 2010 17:49:00 -0500

opennms (1.7.10-1) unstable; urgency=medium

  * New upstream release.

 -- Benjamin Reed <ranger@opennms.org>  Tue, 11 Mar 2010 10:35:00 -0500

opennms (1.7.9-1) unstable; urgency=medium

  * New upstream release.

 -- Benjamin Reed <ranger@opennms.org>  Thu, 11 Feb 2010 10:45:00 -0500

opennms (1.7.8-1) unstable; urgency=medium

  * New upstream release.

 -- Benjamin Reed <ranger@opennms.org>  Tue, 08 Dec 2009 12:02:00 -0500

opennms (1.7.7-1) unstable; urgency=medium

  * New upstream release.

 -- Benjamin Reed <ranger@opennms.org>  Mon, 05 Oct 2009 19:57:00 -0500

opennms (1.7.6-1) unstable; urgency=medium

  * New upstream release.

 -- Benjamin Reed <ranger@opennms.org>  Mon, 03 Aug 2009 14:07:00 -0500

opennms (1.7.5-1) unstable; urgency=medium

  * New upstream release.

 -- Benjamin Reed <ranger@opennms.org>  Mon, 13 Jul 2009 12:46:00 -0500

opennms (1.7.4-1) unstable; urgency=medium

  * New upstream release.

 -- Benjamin Reed <ranger@opennms.org>  Sun, 07 Jun 2009 13:21:00 -0500

opennms (1.7.3-1) unstable; urgency=medium

  * New upstream release.

 -- Benjamin Reed <ranger@opennms.org>  Wed, 29 Apr 2009 17:15:00 -0500

opennms (1.7.2-1) unstable; urgency=high

  * New upstream release.

 -- Benjamin Reed <ranger@opennms.org>  Wed, 01 Apr 2009 12:30:00 -0500

opennms (1.7.1-1) unstable; urgency=low

  * New upstream release.

 -- Benjamin Reed <ranger@opennms.org>  Tue, 31 Mar 2009 21:38:55 -0500

opennms (1.7.0-1) unstable; urgency=low

  * New upstream release.

 -- Benjamin Reed <ranger@opennms.org>  Wed, 15 Oct 2008 21:38:55 -0500

opennms (1.6.9-1) stable; urgency=low

  * Fix missing setup war.

 -- Benjamin Reed <ranger@opennms.org>  Mon, 08 Feb 2010 15:16:00 -0500

opennms (1.6.8-1) stable; urgency=low

  * New upstream release.

 -- Benjamin Reed <ranger@opennms.org>  Wed, 09 Dec 2009 22:05:00 -0500

opennms (1.6.7-1) stable; urgency=low

  * New upstream release.

 -- Benjamin Reed <ranger@opennms.org>  Mon, 05 Oct 2009 12:32:00 -0500

opennms (1.6.6-1) stable; urgency=medium

  * New upstream release.

 -- Benjamin Reed <ranger@opennms.org>  Fri, 18 Sep 2009 10:45:00 -0500

opennms (1.6.5-1) stable; urgency=medium

  * New upstream release.

 -- Benjamin Reed <ranger@opennms.org>  Fri, 15 May 2009 13:42:00 -0500

opennms (1.6.4-1) stable; urgency=high

  * New upstream release.

 -- Benjamin Reed <ranger@opennms.org>  Wed, 01 Apr 2009 12:00:00 -0500

opennms (1.6.3-1) stable; urgency=medium

  * New upstream release.

 -- Benjamin Reed <ranger@opennms.org>  Tue, 31 Mar 2009 14:02:00 -0500

opennms (1.6.2-2) stable; urgency=low

  * Update dependencies to allow OpenJDK.

 -- Benjamin Reed <ranger@opennms.org>  Fri, 13 Feb 2009 16:07:00 -0500

opennms (1.6.2-1) stable; urgency=low

  * New upstream release.

 -- Benjamin Reed <ranger@opennms.org>  Thu, 15 Jan 2009 09:15:35 -0500

opennms (1.6.1-1) stable; urgency=low

  * New upstream release.

 -- Benjamin Reed <ranger@opennms.org>  Thu, 13 Nov 2008 14:05:15 -0500

opennms (1.6.0-1) stable; urgency=medium

  * New upstream release.

 -- Benjamin Reed <ranger@opennms.org>  Tue, 28 Oct 2008 10:49:06 -0500

opennms (1.5.99-1) unstable; urgency=medium

  * New upstream release.

 -- Benjamin Reed <ranger@opennms.org>  Wed, 23 Oct 2008 12:11:10 -0500

opennms (1.5.98-1) unstable; urgency=medium

  * New upstream release.

 -- Benjamin Reed <ranger@opennms.org>  Wed, 22 Oct 2008 21:45:57 -0500

opennms (1.5.97-1) unstable; urgency=low

  * New upstream release.

 -- Benjamin Reed <ranger@opennms.org>  Wed, 15 Oct 2008 21:38:55 -0500

opennms (1.5.96-6) unstable; urgency=medium

  * Rebuild with a patch for notification stuff.

 -- Benjamin Reed <ranger@opennms.org>  Wed, 01 Oct 2008 15:37:23 -0500

opennms (1.5.96-4) unstable; urgency=medium

  * New upstream release.

 -- Benjamin Reed <ranger@opennms.org>  Tue, 30 Sep 2008 23:54:22 -0500

opennms (1.5.96-1) unstable; urgency=medium

  * New upstream release.

 -- Benjamin Reed <ranger@opennms.org>  Tue, 30 Sep 2008 18:38:28 -0500

opennms (1.5.95-1) unstable; urgency=high

  * New upstream release.
  * Fix for important poller bug.

 -- Benjamin Reed <ranger@opennms.org>  Tue, 30 Sep 2008 12:23:53 -0500

opennms (1.5.94-1) unstable; urgency=medium

  * New upstream release.

 -- Benjamin Reed <ranger@opennms.org>  Thu, 25 Sep 2008 16:30:23 -0500

opennms (1.5.93-1) unstable; urgency=low

  * New upstream release.

 -- Benjamin Reed <ranger@opennms.org>  Tue, 24 Jun 2008 11:15:23 -0500

opennms (1.5.92-1) unstable; urgency=low

  * New upstream release.

 -- Benjamin Reed <ranger@opennms.org>  Wed, 18 Jun 2008 12:08:13 -0500

opennms (1.5.91-3) unstable; urgency=low

  * More package tweaks and fix for an upgrade issue

 -- Benjamin Reed <ranger@opennms.org>  Fri, 09 May 2008 09:55:57 -0500

opennms (1.5.91-3) unstable; urgency=low

  * Fix for bug #2461 (incorrect script location)

 -- Benjamin Reed <ranger@opennms.org>  Thu, 08 May 2008 08:52:08 -0500

opennms (1.5.91-1) unstable; urgency=low

  * New upstream release.

 -- Benjamin Reed <ranger@opennms.org>  Mon, 05 May 2008 16:54:00 -0500

opennms (1.5.90-1) unstable; urgency=low

  * New upstream release.

 -- Benjamin Reed <ranger@opennms.org>  Fri, 21 Mar 2008 17:43:00 -0500

opennms (1.3.11-1) unstable; urgency=low

  * New upstream release.

 -- Benjamin Reed <ranger@opennms.org>  Wed, 07 Feb 2008 14:40:00 -0500

opennms (1.3.10-1) unstable; urgency=low

  * New upstream release.

 -- Benjamin Reed <ranger@opennms.org>  Wed, 06 Feb 2008 14:30:00 -0500

opennms (1.3.9-1) unstable; urgency=low

  * New upstream release.

 -- Benjamin Reed <ranger@opennms.org>  Wed, 28 Nov 2007 14:29:26 -0500

opennms (1.3.8-1) unstable; urgency=low

  * New upstream release.

 -- Benjamin Reed <ranger@opennms.org>  Wed, 07 Nov 2007 13:11:00 -0500

opennms (1.3.7-1) unstable; urgency=low

  * New upstream release.

 -- Benjamin Reed <ranger@opennms.org>  Fri, 14 Sep 2007 15:26:26 -0500

opennms (1.3.7-SNAPSHOT-1) unstable; urgency=low

  * New upstream release.

 -- Jeff Gehlbach <jeffg@opennms.org>  Sun, 29 Jul 2007 18:51:01 -0500

opennms (1.3.6-1) unstable; urgency=low

  * New upstream release.
  * Removed requirement for libjicmp, changed to suggest jicmp,
    now separately maintained
  * Changed dependency on librrd-java to jrrd, now separately
    maintained

 -- Jeff Gehlbach <jeffg@opennms.org>  Sun, 29 Jul 2007 15:43:47 -0500

opennms (1.3.5-1) unstable; urgency=low

  * New upstream release.

 -- Jeff Gehlbach <jeffg@opennms.org>  Fri, 29 Jun 2007 15:43:10 -0400

opennms (1.3.3-1) unstable; urgency=low

  * New upstream release.
  * Package libiplike-pgsql now separately versioned in three flavors
    to match the target PostgreSQL version (7.4, 8.1, 8.2).

 -- Jeff Gehlbach <jeffg@opennms.org>  Wed, 28 Mar 2007 09:55:31 -0400

opennms (1.3.2) unstable; urgency=low

  * New upstream release.

 -- Jeff Gehlbach <jeffg@opennms.org>  Sat, 13 Jan 2007 22:32:31 -0400

opennms (1.2.5-1) unstable; urgency=low

  * New upstream release.

 -- Eric Evans <eevans@sym-link.com>  Thu, 24 Nov 2005 15:01:19 -0600

opennms (1.2.4-1) unstable; urgency=low

  * New upstream release.

 -- Eric Evans <eevans@sym-link.com>  Sat, 27 Aug 2005 17:20:45 -0500

opennms (1.2.3-1) unstable; urgency=low

  * New upstream release.

 -- Eric Evans <eevans@sym-link.com>  Sun, 29 May 2005 14:20:30 -0500

opennms (1.2.2-1) unstable; urgency=low

  * New upstream release.

 -- Eric Evans <eevans@sym-link.com>  Sat,  2 Apr 2005 14:39:35 -0600

opennms (1.2.1-1) unstable; urgency=low

  * New upstream release.

 -- Eric Evans <eevans@sym-link.com>  Mon, 21 Mar 2005 14:11:28 -0600

opennms (1.2.0-1) unstable; urgency=low

  * New upstream release.

 -- Eric Evans <eevans@sym-link.com>  Mon, 14 Feb 2005 11:26:15 -0600

opennms (1.1.5-1) unstable; urgency=low

  * New upstream release.
  * Dropped installer invocation in opennms-db, opennms-webapp.
  * Only remove data in /var/lib/opennms on purge.
  * Added debconf note, (conditional on upgrade from < 1.1.5), about
    the need to manually run the installer.

 -- Eric Evans <eevans@sym-link.com>  Wed, 26 Jan 2005 13:17:53 -0600

opennms (1.1.4-1) unstable; urgency=low

  * New upstream release.
  * Added debconf note to opennms-webapp regarding need to manually
    remove the old server context, (conditional upon upgrade from 
    versions < 1.1.4).

 -- Eric Evans <eevans@sym-link.com>  Sun, 07 Nov 2004 04:58:21 +0000
 
opennms (1.1.3-2) unstable; urgency=low

  * Updated dependencies to include libpgjava, and dropped the copy of 
    postgresql.jar that was being installed by upstream.
  * Re-added clobbered conffiles

 -- Eric Evans <eevans@sym-link.com>  Tue, 27 Jul 2004 09:30:17 -0500

opennms (1.1.3-1) unstable; urgency=low

  * New upstream release
  * Updated opennms-db post-install to accomodate the new java-based 
    installer.
  * Updated opennms-webapp post-install to accomodate the new java-based
    installer.
  * Added libgetopt-mixed-perl as a dependency for common, removed it as
    a dependency for contrib, (it was backward before, this is how it 
    should have been).
  * Added opennms-common as a dependency for opennms-db, and moved 
    install.pl from common to db.
  * Added a symlink to CATALINA_HOME/server/lib for upstream copy of 
    log4j and removed dependency on package from Debian repository.
  * Reverted log4j.properties back to upstream defaults.
  * Changed opennms-db.postinst and opennms-db.postrm to be kinder
    about starting and stoping the database, (see
    http://bugs.opennms.org/cgi-bin/bugzilla/show_bug.cgi?id=814).
  * Eliminated opennms-server.preinst

 -- Eric Evans <eevans@sym-link.com>  Sat,  14 Feb 2004 14:10:00 -0600

opennms (1.1.2-1) stable; urgency=low

  * Made /etc/opennms/web.xml a symlink that points to
    /usr/share/java/webapps/opennms/WEB-INF/web.xml to make tomcat happy.
  * Changed the post-install of opennms-webapp and opennms-db, since
    install.pl now runs as root.
  * Fixed postrm of opennms-db so that dropdb works.
  * Replaced reference to /opt/Opennms with /usr/share/opennms in init script.
  * Added dependency on libgetopt-mixed-perl for opennms-contrib,
    (send-event.pl requires it).
  * Fixed duplicate and missing depends to make lintian happy.

 -- Eric Evans <eevans@opennms.org>  Fri,  5 Sep 2003 14:10:00 -0500

opennms (1.1.1-5) unstable; urgency=low

  * The "Tax Man Cometh" release!
  * Fixed the database install portion so that upgrades now run smoothly.
  * We now use the "postgres" user to do the db work instead of root.
  * Split up packages again to use an opennms-db package for all database
    stuff.
  * Moved the misc jars (not opennms*jar) to opennms-server, since it's the
    only package that needs them (webapp has it's jars in WEB-INF/lib).

 -- Tony Simone <tony.simone@medvantx.com>  Tue, 15 Apr 2003 11:52:00 -0500

opennms (1.1.1-4) unstable; urgency=low

  * Massive rework to split into numerous packages.
  * Fixed several dependency issues for the latest cut.
  * Fixed the TOMCAT var install / no-install issue in install.pl.

 -- Tony Simone <tony.simone@medvantx.com>  Wed,  2 Apr 2003 23:06:00 -0500

opennms (1.1.1-3) unstable; urgency=low

  * Merged latest changes from upstream 1.1.1.1.
  * Eliminated install-tomcat4.pl, modified the newly enhanced install.pl.

 -- Tony Simone <tony.simone@medvantx.com>  Thu, 27 Feb 2003 16:34:00 -0500

opennms (1.1.1-2) unstable; urgency=low

  * Not released.
  * Updated dependencies to reflect current Postgres version and need for
    Tomcat4 >= 4.1.18.
  * Split off the opennms-webapps opennms-doc packages.
  * Fixed some layout of the libs.
  * Hacked up install.pl, took out the tomcat part and put it in a separate
    install-tomcat4.pl script.

 -- Tony Simone <tony.simone@medvantx.com>  Thu, 14 Feb 2003 11:00:00 -0500

opennms (1.1.1-1) unstable; urgency=low

  * Updated to Debian standards version 3.5.8.
  * Added a (undocumented) manpage.

 -- Tony Simone <tony.simone@medvantx.com>  Mon, 10 Feb 2003 14:27:00 -0500

opennms (1.1.1-0) unstable; urgency=low

  * New upstream release.
  * Added a postgres createuser "root" to the postinst script now that 7.3.1
    doesn't have a root user setup already.
  * Added a fix to install.pl for the proper location of postgres libs on
    Debian.
  * Another fix for the new postgresql pg_hba.conf format.
  * Fixed the log4j problem by depending on a reasonable version.

 -- Tony Simone <tony.simone@medvantx.com>  Mon, 10 Feb 2003 09:11:00 -0500

opennms (1.1.0-0) unstable; urgency=low

  * New upstream release.
  * Fixed the 1.0.2-1 bug of opennms not stopping (due to mismatched
    HttpManagment ports in source file, config file, and opennms.sh script).
  * Fixed the debian/control file to use real and virtual depends on java
    stuff.

 -- Tony Simone <tony.simone@medvantx.com>  Fri, 22 Nov 2002 08:29:00 -0500

opennms (1.0.2-1) unstable; urgency=low

  * Re-worked postinst to take a username/password for Postgres access.
  * Removed the conffiles list since it is autogenerated.
  * Changed configs to match Debian Woody/Sid tomcat4 running on port 8180.
  * To work with Debian tomcat4 which is already on 8180 by default,
    moved HttpConnector to port 8280 and server on 8281.
  * Fixed up all the symlinks using dh_link.

 -- Tony Simone <tony.simone@medvantx.com>  Mon, 18 Nov 2002 13:24:00 -0500

opennms (1.0.2-0) unstable; urgency=low

  * New upstream release.
  * Changed Section to contrib since it depends on a non-free package (java2).
  * Fixed Depends to use autogenerated shlibs deps.
  * Removed logrotate config and just downshifted the defaults in the
    log4j.properties to INFO level and smaller logfiles.
  * Added a tomcat policy to allow proper access to OpenNMS stuff.
    (Thanks to Dmitry Glushenok <glush@rasko.ru> for pointing that out)

 -- Tony Simone <tony.simone@medvantx.com>  Fri, 15 Nov 2002 09:00:00 -0500

opennms (1.0.1-2) unstable; urgency=low

  * Added Depends on metamail since the Reports mailing functions require it.
  * Now linking /usr/share/opennms/share to /var/lib/opennms, since certain
    functions are hardcoded to the share dir.  This fixes reports generation.
  * Moved all Java native libs to /usr/lib, and do ldconfig in postinst.
  * Fixed logrotate script to be quiet unless there is a problem.

 -- Tony Simone <tony.simone@medvantx.com>  Tue, 30 Sep 2002 20:37:00 -0400

opennms (1.0.1-1) unstable; urgency=low

  * Changed postinst to tell admin about some special needs.
  * update-rc.d now starts opennms as S21, since postgresql is S20 and needs
    to start first.
  * Added a logrotate script (these logs get big fast).
  * Changed the Depends to accurately reflect rrdtool instead of librrd0 and
    remove perl since it is required by libdbd-pg-perl.

 -- Tony Simone <tony.simone@medvantx.com>  Thu, 19 Sep 2002 16:15:00 -0400

opennms (1.0.1-0) unstable; urgency=low

  * Upstream update.
  * Complete rebuild to be more Debian FHS compliant. A truly massive work-over
    that hacked up the debian dirs build scripts pretty thoroughly.

 -- Tony Simone <tony.simone@medvantx.com>  Fri, 13 Sep 2002 09:00:00 -0400

opennms (0.9.0-1) unstable; urgency=low

  * Initial Release.

 -- Ben Reed <ben@opennms.org>  Wed, 12 Sep 2001 23:42:39 +0000

Local variables:
mode: debian-changelog
End:<|MERGE_RESOLUTION|>--- conflicted
+++ resolved
@@ -1,18 +1,3 @@
-<<<<<<< HEAD
-opennms (17.1.1-3) stable; urgency=low
-
-  * New stable release.  This release is identical to 17.1.1-2 but adds support
-    for iplike-pgsql95 and iplike-pgsql96.
-
- -- OpenNMS Release Manager <opennms@opennms.org>  Mon, 02 May 2016 13:48:57 -0500
-
-opennms (17.1.1-2) stable; urgency=low
-
-  * New stable release.  This release is identical to 17.1.1-1 but adds support
-    for postgresql 9.5 and 9.6 as a dependency.
-
- -- OpenNMS Release Manager <opennms@opennms.org>  Wed, 27 Apr 2016 10:28:50 -0500
-=======
 opennms (18.0.0-1) stable; urgency=low
 
   * New stable release.  This release contains a large number of bug fixes and
@@ -20,7 +5,20 @@
     http://docs.opennms.org/opennms/releases/18.0.0/releasenotes/releasenotes.html
 
  -- OpenNMS Release Manager <opennms@opennms.org>  Mon, 09 May 2016 11:15:59 -0500
->>>>>>> 39f587c5
+
+opennms (17.1.1-3) stable; urgency=low
+
+  * New stable release.  This release is identical to 17.1.1-2 but adds support
+    for iplike-pgsql95 and iplike-pgsql96.
+
+ -- OpenNMS Release Manager <opennms@opennms.org>  Mon, 02 May 2016 13:48:57 -0500
+
+opennms (17.1.1-2) stable; urgency=low
+
+  * New stable release.  This release is identical to 17.1.1-1 but adds support
+    for postgresql 9.5 and 9.6 as a dependency.
+
+ -- OpenNMS Release Manager <opennms@opennms.org>  Wed, 27 Apr 2016 10:28:50 -0500
 
 opennms (17.1.1-1) stable; urgency=medium
 
