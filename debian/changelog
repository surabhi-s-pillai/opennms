<<<<<<< HEAD
opennms (1.11.0-1) unstable; urgency=low

  * New upstream release.

 -- OpenNMS Release Manager <opennms@opennms.org>  Mon, 07 May 2012 11:21:00 -0400
=======
opennms (1.10.4-1) stable; urgency=low

  * New upstream release.

 -- OpenNMS Release Manager <opennms@opennms.org>  Thu, 12 Jul 2012 16:35:00 -0400
>>>>>>> 7d8b5c60

opennms (1.10.3-1) stable; urgency=high

  * New upstream release.  Includes a fix for a potential deadlock in provisiond.

 -- OpenNMS Release Manager <opennms@opennms.org>  Mon, 21 May 2012 17:01:00 -0400

opennms (1.10.2-1) stable; urgency=high

  * New upstream release.  Includes a fix to reduce the number of open filehandles
  when using provisiond.

 -- OpenNMS Release Manager <opennms@opennms.org>  Mon, 07 May 2012 10:53:00 -0400

opennms (1.10.1-1) stable; urgency=medium

  * New upstream release.

 -- OpenNMS Release Manager <opennms@opennms.org>  Mon, 09 Apr 2012 09:42:00 -0400

opennms (1.10.0-2) stable; urgency=low

  * Fix inclusion of etc-pristine in -core package

 -- OpenNMS Release Manager <opennms@opennms.org>  Wed, 08 Feb 2012 12:42:00 -0400

opennms (1.10.0-1) unstable; urgency=high

  * New upstream release.

 -- OpenNMS Release Manager <opennms@opennms.org>  Thu, 19 Jan 2012 17:50:00 -0400

opennms (1.9.93-1) unstable; urgency=low

  * New upstream release.

 -- OpenNMS Release Manager <opennms@opennms.org>  Wed, 09 Nov 2011 11:45:00 -0500

opennms (1.9.92-1) unstable; urgency=medium

  * New upstream release.

 -- OpenNMS Release Manager <opennms@opennms.org>  Wed, 12 Oct 2011 13:45:00 -0400

opennms (1.9.91-2) unstable; urgency=low

  * Fix dependency issue in opennms-db.

 -- OpenNMS Release Manager <opennms@opennms.org>  Wed, 14 Sep 2011 12:05:00 -0400

opennms (1.9.91-1) unstable; urgency=medium

  * New upstream release.

 -- OpenNMS Release Manager <opennms@opennms.org>  Tue, 13 Sep 2011 21:31:00 -0400

opennms (1.9.90-1) unstable; urgency=high

  * New upstream release.  Note that this release fixes two important bugs: a
  filehandle leak that can be triggered by Provisiond scanning, and a memory leak
  in the logging infrastructure.

 -- OpenNMS Release Manager <opennms@opennms.org>  Tue, 10 Aug 2011 17:09:00 -0400

opennms (1.9.8-1) unstable; urgency=medium

  * New upstream release.

 -- OpenNMS Release Manager <opennms@opennms.org>  Tue, 10 May 2011 10:00:00 -0400

opennms (1.9.7-1) unstable; urgency=medium

  * New upstream release.

 -- OpenNMS Release Manager <opennms@opennms.org>  Wed, 6 Apr 2011 11:01:00 -0400

opennms (1.9.6-1) unstable; urgency=high

  * New upstream release.  Includes a number of important bugfixes.

 -- OpenNMS Release Manager <opennms@opennms.org>  Wed, 16 Feb 2011 14:14:00 -0400

opennms (1.9.5-1) unstable; urgency=high

  * New upstream release.  Includes a fix for the database check on startup.

 -- OpenNMS Release Manager <opennms@opennms.org>  Wed, 09 Feb 2011 11:41:00 -0400

opennms (1.9.4-1) unstable; urgency=medium

  * New upstream release.

 -- OpenNMS Release Manager <opennms@opennms.org>  Tue, 08 Feb 2011 16:14:00 -0400

opennms (1.9.3-2) unstable; urgency=high

  * Rerelease with reporting fixes.

 -- OpenNMS Release Manager <opennms@opennms.org>  Tue, 7 Dec 2010 16:32:00 -0500

opennms (1.9.3-1) unstable; urgency=high

  * New upstream release.

 -- OpenNMS Release Manager <opennms@opennms.org>  Tue, 7 Dec 2010 11:20:00 -0500

opennms (1.9.2-1) unstable; urgency=low

  * New upstream release.

 -- Benjamin Reed <ranger@opennms.org>  Wed, 13 Oct 2010 12:34:00 -0500

opennms (1.9.1-1) unstable; urgency=low

  * New upstream release.

 -- Benjamin Reed <ranger@opennms.org>  Mon, 13 Sep 2010 13:20:00 -0500

opennms (1.9.0-1) unstable; urgency=low

  * New upstream release.

 -- Benjamin Reed <ranger@opennms.org>  Tue, 10 Aug 2010 11:42:00 -0500

opennms (1.8.17-2) unstable; urgency=low

  * Fix makedeb.sh for source builds.

 -- OpenNMS Release Manager <opennms@opennms.org>  Fri, 03 Feb 2012 16:41:00 -0400

opennms (1.8.17-1) unstable; urgency=low

  * New upstream release.

 -- OpenNMS Release Manager <opennms@opennms.org>  Thu, 19 Jan 2012 11:33:00 -0400

opennms (1.8.16-1) unstable; urgency=low

  * New upstream release.

 -- OpenNMS Release Manager <opennms@opennms.org>  Tue, 08 Nov 2011 14:14:00 -0500

opennms (1.8.15-1) unstable; urgency=low

  * New upstream release.

 -- OpenNMS Release Manager <opennms@opennms.org>  Tue, 11 Oct 2011 12:14:00 -0400

opennms (1.8.14-2) unstable; urgency=low

  * Fix dependency issue in opennms-db.

 -- OpenNMS Release Manager <opennms@opennms.org>  Wed, 14 Sep 2011 12:05:00 -0400

opennms (1.8.14-1) unstable; urgency=low

  * New upstream release.

 -- OpenNMS Release Manager <opennms@opennms.org>  Tue, 13 Sep 2011 10:57:00 -0400

opennms (1.8.13-1) unstable; urgency=high

  * New upstream release.  Note that this release fixes two important bugs: a
  filehandle leak that can be triggered by Provisiond scanning, and a memory leak
  in the logging infrastructure.

 -- OpenNMS Release Manager <opennms@opennms.org>  Tue, 09 Aug 2011 15:41:00 -0400

opennms (1.8.12-1) unstable; urgency=medium

  * New upstream release.

 -- OpenNMS Release Manager <opennms@opennms.org>  Tue, 10 May 2011 10:00:00 -0400

opennms (1.8.11-1) unstable; urgency=medium

  * New upstream release.

 -- OpenNMS Release Manager <opennms@opennms.org>  Wed, 6 Apr 2011 10:57:00 -0400

opennms (1.8.10-1) unstable; urgency=high

  * New upstream release.  Includes a number of important bugfixes.

 -- OpenNMS Release Manager <opennms@opennms.org>  Wed, 16 Feb 2011 14:14:00 -0400

opennms (1.8.9-1) unstable; urgency=high

  * New upstream release.  Includes a fix for the database check on startup.

 -- OpenNMS Release Manager <opennms@opennms.org>  Wed, 09 Feb 2011 11:41:00 -0400

opennms (1.8.8-1) unstable; urgency=medium

  * New upstream release.

 -- OpenNMS Release Manager <opennms@opennms.org>  Tue, 08 Feb 2011 16:14:00 -0400

opennms (1.8.7-1) unstable; urgency=high

  * New upstream release.

 -- OpenNMS Release Manager <opennms@opennms.org>  Wed, 08 Dec 2010 10:31:00 -0400

opennms (1.8.6-1) unstable; urgency=medium

  * New upstream release.

 -- Benjamin Reed <ranger@opennms.org>  Mon, 08 Nov 2010 11:18:00 -0400

opennms (1.8.5-1) unstable; urgency=medium

  * New upstream release.

 -- Benjamin Reed <ranger@opennms.org>  Wed, 13 Oct 2010 12:33:00 -0500

opennms (1.8.4-2) unstable; urgency=high

  * Re-release with proper jar versions.

 -- Benjamin Reed <ranger@opennms.org>  Mon, 13 Sep 2010 14:59:00 -0500

opennms (1.8.4-1) unstable; urgency=high

  * New upstream release.  Includes a fix to file handle leaks when monitoring
    WMI, as well as a fix for a cross-site scripting vulnerability in the
    web UI.

 -- Benjamin Reed <ranger@opennms.org>  Mon, 13 Sep 2010 13:20:00 -0500

opennms (1.8.3-1) unstable; urgency=high

  * New upstream release.  Includes a critical fix to snmp-graph.properties.

 -- Benjamin Reed <ranger@opennms.org>  Thu, 12 Aug 2010 09:14:00 -0500

opennms (1.8.2-1) unstable; urgency=low

  * New upstream release.

 -- Benjamin Reed <ranger@opennms.org>  Mon, 09 Aug 2010 15:03:00 -0500

opennms (1.8.1-1) unstable; urgency=medium

  * New upstream release.

 -- Benjamin Reed <ranger@opennms.org>  Wed, 14 Jul 2010 11:23:00 -0500

opennms (1.8.0-2) unstable; urgency=high

  * Handle liquibase upgrade when unable to reach liquibase.org

 -- Benjamin Reed <ranger@opennms.org>  Tue, 08 Jun 2010 07:39:00 -0800

opennms (1.8.0-1) unstable; urgency=high

  * New upstream release.

 -- Benjamin Reed <ranger@opennms.org>  Mon, 07 Jun 2010 18:14:00 -0800

opennms (1.7.92-1) unstable; urgency=medium

  * New upstream release.

 -- Benjamin Reed <ranger@opennms.org>  Wed, 02 Jun 2010 22:33:00 -0500

opennms (1.7.91-1) unstable; urgency=medium

  * New upstream release.

 -- Benjamin Reed <ranger@opennms.org>  Wed, 26 May 2010 12:37:00 -0500

opennms (1.7.90-2) unstable; urgency=medium

  * Build non-SNAPSHOT jars.

 -- Benjamin Reed <ranger@opennms.org>  Thu, 20 May 2010 12:31:00 -0500

opennms (1.7.90-1) unstable; urgency=medium

  * New upstream release.

 -- Benjamin Reed <ranger@opennms.org>  Thu, 20 May 2010 02:00:00 -0500

opennms (1.7.10-4) unstable; urgency=low

  * Fix PostgreSQL dependency

 -- Benjamin Reed <ranger@opennms.org>  Thu, 06 May 2010 10:57:00 +0200

opennms (1.7.10-3) unstable; urgency=low

  * Include small fix for RXTX native libraries.

 -- Benjamin Reed <ranger@opennms.org>  Thu, 18 Mar 2010 10:30:00 -0500

opennms (1.7.10-2) unstable; urgency=low

  * Fix jar filenames.

 -- Benjamin Reed <ranger@opennms.org>  Tue, 11 Mar 2010 17:49:00 -0500

opennms (1.7.10-1) unstable; urgency=medium

  * New upstream release.

 -- Benjamin Reed <ranger@opennms.org>  Tue, 11 Mar 2010 10:35:00 -0500

opennms (1.7.9-1) unstable; urgency=medium

  * New upstream release.

 -- Benjamin Reed <ranger@opennms.org>  Thu, 11 Feb 2010 10:45:00 -0500

opennms (1.7.8-1) unstable; urgency=medium

  * New upstream release.

 -- Benjamin Reed <ranger@opennms.org>  Tue, 08 Dec 2009 12:02:00 -0500

opennms (1.7.7-1) unstable; urgency=medium

  * New upstream release.

 -- Benjamin Reed <ranger@opennms.org>  Mon, 05 Oct 2009 19:57:00 -0500

opennms (1.7.6-1) unstable; urgency=medium

  * New upstream release.

 -- Benjamin Reed <ranger@opennms.org>  Mon, 03 Aug 2009 14:07:00 -0500

opennms (1.7.5-1) unstable; urgency=medium

  * New upstream release.

 -- Benjamin Reed <ranger@opennms.org>  Mon, 13 Jul 2009 12:46:00 -0500

opennms (1.7.4-1) unstable; urgency=medium

  * New upstream release.

 -- Benjamin Reed <ranger@opennms.org>  Sun, 07 Jun 2009 13:21:00 -0500

opennms (1.7.3-1) unstable; urgency=medium

  * New upstream release.

 -- Benjamin Reed <ranger@opennms.org>  Wed, 29 Apr 2009 17:15:00 -0500

opennms (1.7.2-1) unstable; urgency=high

  * New upstream release.

 -- Benjamin Reed <ranger@opennms.org>  Wed, 01 Apr 2009 12:30:00 -0500

opennms (1.7.1-1) unstable; urgency=low

  * New upstream release.

 -- Benjamin Reed <ranger@opennms.org>  Tue, 31 Mar 2009 21:38:55 -0500

opennms (1.7.0-1) unstable; urgency=low

  * New upstream release.

 -- Benjamin Reed <ranger@opennms.org>  Wed, 15 Oct 2008 21:38:55 -0500

opennms (1.6.9-1) stable; urgency=low

  * Fix missing setup war.

 -- Benjamin Reed <ranger@opennms.org>  Mon, 08 Feb 2010 15:16:00 -0500

opennms (1.6.8-1) stable; urgency=low

  * New upstream release.

 -- Benjamin Reed <ranger@opennms.org>  Wed, 09 Dec 2009 22:05:00 -0500

opennms (1.6.7-1) stable; urgency=low

  * New upstream release.

 -- Benjamin Reed <ranger@opennms.org>  Mon, 05 Oct 2009 12:32:00 -0500

opennms (1.6.6-1) stable; urgency=medium

  * New upstream release.

 -- Benjamin Reed <ranger@opennms.org>  Fri, 18 Sep 2009 10:45:00 -0500

opennms (1.6.5-1) stable; urgency=medium

  * New upstream release.

 -- Benjamin Reed <ranger@opennms.org>  Fri, 15 May 2009 13:42:00 -0500

opennms (1.6.4-1) stable; urgency=high

  * New upstream release.

 -- Benjamin Reed <ranger@opennms.org>  Wed, 01 Apr 2009 12:00:00 -0500

opennms (1.6.3-1) stable; urgency=medium

  * New upstream release.

 -- Benjamin Reed <ranger@opennms.org>  Tue, 31 Mar 2009 14:02:00 -0500

opennms (1.6.2-2) stable; urgency=low

  * Update dependencies to allow OpenJDK.

 -- Benjamin Reed <ranger@opennms.org>  Fri, 13 Feb 2009 16:07:00 -0500

opennms (1.6.2-1) stable; urgency=low

  * New upstream release.

 -- Benjamin Reed <ranger@opennms.org>  Thu, 15 Jan 2009 09:15:35 -0500

opennms (1.6.1-1) stable; urgency=low

  * New upstream release.

 -- Benjamin Reed <ranger@opennms.org>  Thu, 13 Nov 2008 14:05:15 -0500

opennms (1.6.0-1) stable; urgency=medium

  * New upstream release.

 -- Benjamin Reed <ranger@opennms.org>  Tue, 28 Oct 2008 10:49:06 -0500

opennms (1.5.99-1) unstable; urgency=medium

  * New upstream release.

 -- Benjamin Reed <ranger@opennms.org>  Wed, 23 Oct 2008 12:11:10 -0500

opennms (1.5.98-1) unstable; urgency=medium

  * New upstream release.

 -- Benjamin Reed <ranger@opennms.org>  Wed, 22 Oct 2008 21:45:57 -0500

opennms (1.5.97-1) unstable; urgency=low

  * New upstream release.

 -- Benjamin Reed <ranger@opennms.org>  Wed, 15 Oct 2008 21:38:55 -0500

opennms (1.5.96-6) unstable; urgency=medium

  * Rebuild with a patch for notification stuff.

 -- Benjamin Reed <ranger@opennms.org>  Wed, 01 Oct 2008 15:37:23 -0500

opennms (1.5.96-4) unstable; urgency=medium

  * New upstream release.

 -- Benjamin Reed <ranger@opennms.org>  Tue, 30 Sep 2008 23:54:22 -0500

opennms (1.5.96-1) unstable; urgency=medium

  * New upstream release.

 -- Benjamin Reed <ranger@opennms.org>  Tue, 30 Sep 2008 18:38:28 -0500

opennms (1.5.95-1) unstable; urgency=high

  * New upstream release.
  * Fix for important poller bug.

 -- Benjamin Reed <ranger@opennms.org>  Tue, 30 Sep 2008 12:23:53 -0500

opennms (1.5.94-1) unstable; urgency=medium

  * New upstream release.

 -- Benjamin Reed <ranger@opennms.org>  Thu, 25 Sep 2008 16:30:23 -0500

opennms (1.5.93-1) unstable; urgency=low

  * New upstream release.

 -- Benjamin Reed <ranger@opennms.org>  Tue, 24 Jun 2008 11:15:23 -0500

opennms (1.5.92-1) unstable; urgency=low

  * New upstream release.

 -- Benjamin Reed <ranger@opennms.org>  Wed, 18 Jun 2008 12:08:13 -0500

opennms (1.5.91-3) unstable; urgency=low

  * More package tweaks and fix for an upgrade issue

 -- Benjamin Reed <ranger@opennms.org>  Fri, 09 May 2008 09:55:57 -0500

opennms (1.5.91-3) unstable; urgency=low

  * Fix for bug #2461 (incorrect script location)

 -- Benjamin Reed <ranger@opennms.org>  Thu, 08 May 2008 08:52:08 -0500

opennms (1.5.91-1) unstable; urgency=low

  * New upstream release.

 -- Benjamin Reed <ranger@opennms.org>  Mon, 05 May 2008 16:54:00 -0500

opennms (1.5.90-1) unstable; urgency=low

  * New upstream release.

 -- Benjamin Reed <ranger@opennms.org>  Fri, 21 Mar 2008 17:43:00 -0500

opennms (1.3.11-1) unstable; urgency=low

  * New upstream release.

 -- Benjamin Reed <ranger@opennms.org>  Wed, 07 Feb 2008 14:40:00 -0500

opennms (1.3.10-1) unstable; urgency=low

  * New upstream release.

 -- Benjamin Reed <ranger@opennms.org>  Wed, 06 Feb 2008 14:30:00 -0500

opennms (1.3.9-1) unstable; urgency=low

  * New upstream release.

 -- Benjamin Reed <ranger@opennms.org>  Wed, 28 Nov 2007 14:29:26 -0500

opennms (1.3.8-1) unstable; urgency=low

  * New upstream release.

 -- Benjamin Reed <ranger@opennms.org>  Wed, 07 Nov 2007 13:11:00 -0500

opennms (1.3.7-1) unstable; urgency=low

  * New upstream release.

 -- Benjamin Reed <ranger@opennms.org>  Fri, 14 Sep 2007 15:26:26 -0500

opennms (1.3.7-SNAPSHOT-1) unstable; urgency=low

  * New upstream release.

 -- Jeff Gehlbach <jeffg@opennms.org>  Sun, 29 Jul 2007 18:51:01 -0500

opennms (1.3.6-1) unstable; urgency=low

  * New upstream release.
  * Removed requirement for libjicmp, changed to suggest jicmp,
    now separately maintained
  * Changed dependency on librrd-java to jrrd, now separately
    maintained

 -- Jeff Gehlbach <jeffg@opennms.org>  Sun, 29 Jul 2007 15:43:47 -0500

opennms (1.3.5-1) unstable; urgency=low

  * New upstream release.

 -- Jeff Gehlbach <jeffg@opennms.org>  Fri, 29 Jun 2007 15:43:10 -0400

opennms (1.3.3-1) unstable; urgency=low

  * New upstream release.
  * Package libiplike-pgsql now separately versioned in three flavors
    to match the target PostgreSQL version (7.4, 8.1, 8.2).

 -- Jeff Gehlbach <jeffg@opennms.org>  Wed, 28 Mar 2007 09:55:31 -0400

opennms (1.3.2) unstable; urgency=low

  * New upstream release.

 -- Jeff Gehlbach <jeffg@opennms.org>  Sat, 13 Jan 2007 22:32:31 -0400

opennms (1.2.5-1) unstable; urgency=low

  * New upstream release.

 -- Eric Evans <eevans@sym-link.com>  Thu, 24 Nov 2005 15:01:19 -0600

opennms (1.2.4-1) unstable; urgency=low

  * New upstream release.

 -- Eric Evans <eevans@sym-link.com>  Sat, 27 Aug 2005 17:20:45 -0500

opennms (1.2.3-1) unstable; urgency=low

  * New upstream release.

 -- Eric Evans <eevans@sym-link.com>  Sun, 29 May 2005 14:20:30 -0500

opennms (1.2.2-1) unstable; urgency=low

  * New upstream release.

 -- Eric Evans <eevans@sym-link.com>  Sat,  2 Apr 2005 14:39:35 -0600

opennms (1.2.1-1) unstable; urgency=low

  * New upstream release.

 -- Eric Evans <eevans@sym-link.com>  Mon, 21 Mar 2005 14:11:28 -0600

opennms (1.2.0-1) unstable; urgency=low

  * New upstream release.

 -- Eric Evans <eevans@sym-link.com>  Mon, 14 Feb 2005 11:26:15 -0600

opennms (1.1.5-1) unstable; urgency=low

  * New upstream release.
  * Dropped installer invocation in opennms-db, opennms-webapp.
  * Only remove data in /var/lib/opennms on purge.
  * Added debconf note, (conditional on upgrade from < 1.1.5), about
    the need to manually run the installer.

 -- Eric Evans <eevans@sym-link.com>  Wed, 26 Jan 2005 13:17:53 -0600

opennms (1.1.4-1) unstable; urgency=low

  * New upstream release.
  * Added debconf note to opennms-webapp regarding need to manually
    remove the old server context, (conditional upon upgrade from 
    versions < 1.1.4).

 -- Eric Evans <eevans@sym-link.com>  Sun, 07 Nov 2004 04:58:21 +0000
 
opennms (1.1.3-2) unstable; urgency=low

  * Updated dependencies to include libpgjava, and dropped the copy of 
    postgresql.jar that was being installed by upstream.
  * Re-added clobbered conffiles

 -- Eric Evans <eevans@sym-link.com>  Tue, 27 Jul 2004 09:30:17 -0500

opennms (1.1.3-1) unstable; urgency=low

  * New upstream release
  * Updated opennms-db post-install to accomodate the new java-based 
    installer.
  * Updated opennms-webapp post-install to accomodate the new java-based
    installer.
  * Added libgetopt-mixed-perl as a dependency for common, removed it as
    a dependency for contrib, (it was backward before, this is how it 
    should have been).
  * Added opennms-common as a dependency for opennms-db, and moved 
    install.pl from common to db.
  * Added a symlink to CATALINA_HOME/server/lib for upstream copy of 
    log4j and removed dependency on package from Debian repository.
  * Reverted log4j.properties back to upstream defaults.
  * Changed opennms-db.postinst and opennms-db.postrm to be kinder
    about starting and stoping the database, (see
    http://bugs.opennms.org/cgi-bin/bugzilla/show_bug.cgi?id=814).
  * Eliminated opennms-server.preinst

 -- Eric Evans <eevans@sym-link.com>  Sat,  14 Feb 2004 14:10:00 -0600

opennms (1.1.2-1) stable; urgency=low

  * Made /etc/opennms/web.xml a symlink that points to
    /usr/share/java/webapps/opennms/WEB-INF/web.xml to make tomcat happy.
  * Changed the post-install of opennms-webapp and opennms-db, since
    install.pl now runs as root.
  * Fixed postrm of opennms-db so that dropdb works.
  * Replaced reference to /opt/Opennms with /usr/share/opennms in init script.
  * Added dependency on libgetopt-mixed-perl for opennms-contrib,
    (send-event.pl requires it).
  * Fixed duplicate and missing depends to make lintian happy.

 -- Eric Evans <eevans@opennms.org>  Fri,  5 Sep 2003 14:10:00 -0500

opennms (1.1.1-5) unstable; urgency=low

  * The "Tax Man Cometh" release!
  * Fixed the database install portion so that upgrades now run smoothly.
  * We now use the "postgres" user to do the db work instead of root.
  * Split up packages again to use an opennms-db package for all database
    stuff.
  * Moved the misc jars (not opennms*jar) to opennms-server, since it's the
    only package that needs them (webapp has it's jars in WEB-INF/lib).

 -- Tony Simone <tony.simone@medvantx.com>  Tue, 15 Apr 2003 11:52:00 -0500

opennms (1.1.1-4) unstable; urgency=low

  * Massive rework to split into numerous packages.
  * Fixed several dependency issues for the latest cut.
  * Fixed the TOMCAT var install / no-install issue in install.pl.

 -- Tony Simone <tony.simone@medvantx.com>  Wed,  2 Apr 2003 23:06:00 -0500

opennms (1.1.1-3) unstable; urgency=low

  * Merged latest changes from upstream 1.1.1.1.
  * Eliminated install-tomcat4.pl, modified the newly enhanced install.pl.

 -- Tony Simone <tony.simone@medvantx.com>  Thu, 27 Feb 2003 16:34:00 -0500

opennms (1.1.1-2) unstable; urgency=low

  * Not released.
  * Updated dependencies to reflect current Postgres version and need for
    Tomcat4 >= 4.1.18.
  * Split off the opennms-webapps opennms-doc packages.
  * Fixed some layout of the libs.
  * Hacked up install.pl, took out the tomcat part and put it in a separate
    install-tomcat4.pl script.

 -- Tony Simone <tony.simone@medvantx.com>  Thu, 14 Feb 2003 11:00:00 -0500

opennms (1.1.1-1) unstable; urgency=low

  * Updated to Debian standards version 3.5.8.
  * Added a (undocumented) manpage.

 -- Tony Simone <tony.simone@medvantx.com>  Mon, 10 Feb 2003 14:27:00 -0500

opennms (1.1.1-0) unstable; urgency=low

  * New upstream release.
  * Added a postgres createuser "root" to the postinst script now that 7.3.1
    doesn't have a root user setup already.
  * Added a fix to install.pl for the proper location of postgres libs on
    Debian.
  * Another fix for the new postgresql pg_hba.conf format.
  * Fixed the log4j problem by depending on a reasonable version.

 -- Tony Simone <tony.simone@medvantx.com>  Mon, 10 Feb 2003 09:11:00 -0500

opennms (1.1.0-0) unstable; urgency=low

  * New upstream release.
  * Fixed the 1.0.2-1 bug of opennms not stopping (due to mismatched
    HttpManagment ports in source file, config file, and opennms.sh script).
  * Fixed the debian/control file to use real and virtual depends on java
    stuff.

 -- Tony Simone <tony.simone@medvantx.com>  Fri, 22 Nov 2002 08:29:00 -0500

opennms (1.0.2-1) unstable; urgency=low

  * Re-worked postinst to take a username/password for Postgres access.
  * Removed the conffiles list since it is autogenerated.
  * Changed configs to match Debian Woody/Sid tomcat4 running on port 8180.
  * To work with Debian tomcat4 which is already on 8180 by default,
    moved HttpConnector to port 8280 and server on 8281.
  * Fixed up all the symlinks using dh_link.

 -- Tony Simone <tony.simone@medvantx.com>  Mon, 18 Nov 2002 13:24:00 -0500

opennms (1.0.2-0) unstable; urgency=low

  * New upstream release.
  * Changed Section to contrib since it depends on a non-free package (java2).
  * Fixed Depends to use autogenerated shlibs deps.
  * Removed logrotate config and just downshifted the defaults in the
    log4j.properties to INFO level and smaller logfiles.
  * Added a tomcat policy to allow proper access to OpenNMS stuff.
    (Thanks to Dmitry Glushenok <glush@rasko.ru> for pointing that out)

 -- Tony Simone <tony.simone@medvantx.com>  Fri, 15 Nov 2002 09:00:00 -0500

opennms (1.0.1-2) unstable; urgency=low

  * Added Depends on metamail since the Reports mailing functions require it.
  * Now linking /usr/share/opennms/share to /var/lib/opennms, since certain
    functions are hardcoded to the share dir.  This fixes reports generation.
  * Moved all Java native libs to /usr/lib, and do ldconfig in postinst.
  * Fixed logrotate script to be quiet unless there is a problem.

 -- Tony Simone <tony.simone@medvantx.com>  Tue, 30 Sep 2002 20:37:00 -0400

opennms (1.0.1-1) unstable; urgency=low

  * Changed postinst to tell admin about some special needs.
  * update-rc.d now starts opennms as S21, since postgresql is S20 and needs
    to start first.
  * Added a logrotate script (these logs get big fast).
  * Changed the Depends to accurately reflect rrdtool instead of librrd0 and
    remove perl since it is required by libdbd-pg-perl.

 -- Tony Simone <tony.simone@medvantx.com>  Thu, 19 Sep 2002 16:15:00 -0400

opennms (1.0.1-0) unstable; urgency=low

  * Upstream update.
  * Complete rebuild to be more Debian FHS compliant. A truly massive work-over
    that hacked up the debian dirs build scripts pretty thoroughly.

 -- Tony Simone <tony.simone@medvantx.com>  Fri, 13 Sep 2002 09:00:00 -0400

opennms (0.9.0-1) unstable; urgency=low

  * Initial Release.

 -- Ben Reed <ben@opennms.org>  Wed, 12 Sep 2001 23:42:39 +0000

Local variables:
mode: debian-changelog
End:<|MERGE_RESOLUTION|>--- conflicted
+++ resolved
@@ -1,16 +1,14 @@
-<<<<<<< HEAD
 opennms (1.11.0-1) unstable; urgency=low
 
   * New upstream release.
 
  -- OpenNMS Release Manager <opennms@opennms.org>  Mon, 07 May 2012 11:21:00 -0400
-=======
+
 opennms (1.10.4-1) stable; urgency=low
 
   * New upstream release.
 
  -- OpenNMS Release Manager <opennms@opennms.org>  Thu, 12 Jul 2012 16:35:00 -0400
->>>>>>> 7d8b5c60
 
 opennms (1.10.3-1) stable; urgency=high
 
