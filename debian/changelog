--- conflicted
+++ resolved
@@ -1,5 +1,3 @@
-<<<<<<< HEAD
-=======
 opennms (1.13.3-1) stable; urgency=high
 
   * New upstream release.  This is the 4th unstable release for the eventual
@@ -7,7 +5,6 @@
 
  -- OpenNMS Release Manager <opennms@opennms.org>  Wed, 04 Jun 2014 16:49:00 -0400
 
->>>>>>> ab450a7a
 opennms (1.13.2-1) stable; urgency=low
 
   * New upstream release.  This is the 3rd unstable release for the eventual
