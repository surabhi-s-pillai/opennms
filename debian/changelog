<<<<<<< HEAD
opennms (1.11.3-1) unstable; urgency=low

  * New upstream release.

 -- OpenNMS Release Manager <opennms@opennms.org>  Thu, 11 Oct 2012 11:52:00 -0400

opennms (1.11.2-1) unstable; urgency=low

  * New upstream release.

 -- OpenNMS Release Manager <opennms@opennms.org>  Wed, 29 Aug 2012 11:09:00 -0400

opennms (1.11.1-1) unstable; urgency=low

  * New upstream release.

 -- OpenNMS Release Manager <opennms@opennms.org>  Fri, 13 Jul 2012 11:14:00 -0400

opennms (1.11.0-1) unstable; urgency=low

  * New upstream release.

 -- OpenNMS Release Manager <opennms@opennms.org>  Mon, 07 May 2012 11:21:00 -0400
=======
opennms (1.10.8-1) stable; urgency=low

  * New upstream release.  This release has a few bug fixes and enhancements.

 -- OpenNMS Release Manager <opennms@opennms.org>  Wed, 23 Jan 2013 13:46:00 -0500
>>>>>>> 4dd9c6fb

opennms (1.10.7-1) stable; urgency=low

  * New upstream release.  This release has a few bug fixes and enhancements,
    including support for adding annotations to alarms.

 -- OpenNMS Release Manager <opennms@opennms.org>  Mon, 19 Nov 2012 12:43:00 -0500

opennms (1.10.6-1) stable; urgency=low

  * New upstream release.  This release has a few bug fixes and enhancements,
    including a fix for a memory leak in a thresholding cache.

 -- OpenNMS Release Manager <opennms@opennms.org>  Wed, 10 Oct 2012 14:36:00 -0400

opennms (1.10.5-1) stable; urgency=high

  * New upstream release.  This release fixes an issue in the remote poller where
    the GUI code (including the password prompt) would not initialize.

 -- OpenNMS Release Manager <opennms@opennms.org>  Tue, 28 Aug 2012 11:38:00 -0400

opennms (1.10.4-1) stable; urgency=low

  * New upstream release.

 -- OpenNMS Release Manager <opennms@opennms.org>  Thu, 12 Jul 2012 16:35:00 -0400

opennms (1.10.3-1) stable; urgency=high

  * New upstream release.  Includes a fix for a potential deadlock in provisiond.

 -- OpenNMS Release Manager <opennms@opennms.org>  Mon, 21 May 2012 17:01:00 -0400

opennms (1.10.2-1) stable; urgency=high

  * New upstream release.  Includes a fix to reduce the number of open filehandles
  when using provisiond.

 -- OpenNMS Release Manager <opennms@opennms.org>  Mon, 07 May 2012 10:53:00 -0400

opennms (1.10.1-1) stable; urgency=medium

  * New upstream release.

 -- OpenNMS Release Manager <opennms@opennms.org>  Mon, 09 Apr 2012 09:42:00 -0400

opennms (1.10.0-2) stable; urgency=low

  * Fix inclusion of etc-pristine in -core package

 -- OpenNMS Release Manager <opennms@opennms.org>  Wed, 08 Feb 2012 12:42:00 -0400

opennms (1.10.0-1) unstable; urgency=high

  * New upstream release.

 -- OpenNMS Release Manager <opennms@opennms.org>  Thu, 19 Jan 2012 17:50:00 -0400

opennms (1.9.93-1) unstable; urgency=low

  * New upstream release.

 -- OpenNMS Release Manager <opennms@opennms.org>  Wed, 09 Nov 2011 11:45:00 -0500

opennms (1.9.92-1) unstable; urgency=medium

  * New upstream release.

 -- OpenNMS Release Manager <opennms@opennms.org>  Wed, 12 Oct 2011 13:45:00 -0400

opennms (1.9.91-2) unstable; urgency=low

  * Fix dependency issue in opennms-db.

 -- OpenNMS Release Manager <opennms@opennms.org>  Wed, 14 Sep 2011 12:05:00 -0400

opennms (1.9.91-1) unstable; urgency=medium

  * New upstream release.

 -- OpenNMS Release Manager <opennms@opennms.org>  Tue, 13 Sep 2011 21:31:00 -0400

opennms (1.9.90-1) unstable; urgency=high

  * New upstream release.  Note that this release fixes two important bugs: a
  filehandle leak that can be triggered by Provisiond scanning, and a memory leak
  in the logging infrastructure.

 -- OpenNMS Release Manager <opennms@opennms.org>  Tue, 10 Aug 2011 17:09:00 -0400

opennms (1.9.8-1) unstable; urgency=medium

  * New upstream release.

 -- OpenNMS Release Manager <opennms@opennms.org>  Tue, 10 May 2011 10:00:00 -0400

opennms (1.9.7-1) unstable; urgency=medium

  * New upstream release.

 -- OpenNMS Release Manager <opennms@opennms.org>  Wed, 6 Apr 2011 11:01:00 -0400

opennms (1.9.6-1) unstable; urgency=high

  * New upstream release.  Includes a number of important bugfixes.

 -- OpenNMS Release Manager <opennms@opennms.org>  Wed, 16 Feb 2011 14:14:00 -0400

opennms (1.9.5-1) unstable; urgency=high

  * New upstream release.  Includes a fix for the database check on startup.

 -- OpenNMS Release Manager <opennms@opennms.org>  Wed, 09 Feb 2011 11:41:00 -0400

opennms (1.9.4-1) unstable; urgency=medium

  * New upstream release.

 -- OpenNMS Release Manager <opennms@opennms.org>  Tue, 08 Feb 2011 16:14:00 -0400

opennms (1.9.3-2) unstable; urgency=high

  * Rerelease with reporting fixes.

 -- OpenNMS Release Manager <opennms@opennms.org>  Tue, 7 Dec 2010 16:32:00 -0500

opennms (1.9.3-1) unstable; urgency=high

  * New upstream release.

 -- OpenNMS Release Manager <opennms@opennms.org>  Tue, 7 Dec 2010 11:20:00 -0500

opennms (1.9.2-1) unstable; urgency=low

  * New upstream release.

 -- Benjamin Reed <ranger@opennms.org>  Wed, 13 Oct 2010 12:34:00 -0500

opennms (1.9.1-1) unstable; urgency=low

  * New upstream release.

 -- Benjamin Reed <ranger@opennms.org>  Mon, 13 Sep 2010 13:20:00 -0500

opennms (1.9.0-1) unstable; urgency=low

  * New upstream release.

 -- Benjamin Reed <ranger@opennms.org>  Tue, 10 Aug 2010 11:42:00 -0500

opennms (1.8.17-2) unstable; urgency=low

  * Fix makedeb.sh for source builds.

 -- OpenNMS Release Manager <opennms@opennms.org>  Fri, 03 Feb 2012 16:41:00 -0400

opennms (1.8.17-1) unstable; urgency=low

  * New upstream release.

 -- OpenNMS Release Manager <opennms@opennms.org>  Thu, 19 Jan 2012 11:33:00 -0400

opennms (1.8.16-1) unstable; urgency=low

  * New upstream release.

 -- OpenNMS Release Manager <opennms@opennms.org>  Tue, 08 Nov 2011 14:14:00 -0500

opennms (1.8.15-1) unstable; urgency=low

  * New upstream release.

 -- OpenNMS Release Manager <opennms@opennms.org>  Tue, 11 Oct 2011 12:14:00 -0400

opennms (1.8.14-2) unstable; urgency=low

  * Fix dependency issue in opennms-db.

 -- OpenNMS Release Manager <opennms@opennms.org>  Wed, 14 Sep 2011 12:05:00 -0400

opennms (1.8.14-1) unstable; urgency=low

  * New upstream release.

 -- OpenNMS Release Manager <opennms@opennms.org>  Tue, 13 Sep 2011 10:57:00 -0400

opennms (1.8.13-1) unstable; urgency=high

  * New upstream release.  Note that this release fixes two important bugs: a
  filehandle leak that can be triggered by Provisiond scanning, and a memory leak
  in the logging infrastructure.

 -- OpenNMS Release Manager <opennms@opennms.org>  Tue, 09 Aug 2011 15:41:00 -0400

opennms (1.8.12-1) unstable; urgency=medium

  * New upstream release.

 -- OpenNMS Release Manager <opennms@opennms.org>  Tue, 10 May 2011 10:00:00 -0400

opennms (1.8.11-1) unstable; urgency=medium

  * New upstream release.

 -- OpenNMS Release Manager <opennms@opennms.org>  Wed, 6 Apr 2011 10:57:00 -0400

opennms (1.8.10-1) unstable; urgency=high

  * New upstream release.  Includes a number of important bugfixes.

 -- OpenNMS Release Manager <opennms@opennms.org>  Wed, 16 Feb 2011 14:14:00 -0400

opennms (1.8.9-1) unstable; urgency=high

  * New upstream release.  Includes a fix for the database check on startup.

 -- OpenNMS Release Manager <opennms@opennms.org>  Wed, 09 Feb 2011 11:41:00 -0400

opennms (1.8.8-1) unstable; urgency=medium

  * New upstream release.

 -- OpenNMS Release Manager <opennms@opennms.org>  Tue, 08 Feb 2011 16:14:00 -0400

opennms (1.8.7-1) unstable; urgency=high

  * New upstream release.

 -- OpenNMS Release Manager <opennms@opennms.org>  Wed, 08 Dec 2010 10:31:00 -0400

opennms (1.8.6-1) unstable; urgency=medium

  * New upstream release.

 -- Benjamin Reed <ranger@opennms.org>  Mon, 08 Nov 2010 11:18:00 -0400

opennms (1.8.5-1) unstable; urgency=medium

  * New upstream release.

 -- Benjamin Reed <ranger@opennms.org>  Wed, 13 Oct 2010 12:33:00 -0500

opennms (1.8.4-2) unstable; urgency=high

  * Re-release with proper jar versions.

 -- Benjamin Reed <ranger@opennms.org>  Mon, 13 Sep 2010 14:59:00 -0500

opennms (1.8.4-1) unstable; urgency=high

  * New upstream release.  Includes a fix to file handle leaks when monitoring
    WMI, as well as a fix for a cross-site scripting vulnerability in the
    web UI.

 -- Benjamin Reed <ranger@opennms.org>  Mon, 13 Sep 2010 13:20:00 -0500

opennms (1.8.3-1) unstable; urgency=high

  * New upstream release.  Includes a critical fix to snmp-graph.properties.

 -- Benjamin Reed <ranger@opennms.org>  Thu, 12 Aug 2010 09:14:00 -0500

opennms (1.8.2-1) unstable; urgency=low

  * New upstream release.

 -- Benjamin Reed <ranger@opennms.org>  Mon, 09 Aug 2010 15:03:00 -0500

opennms (1.8.1-1) unstable; urgency=medium

  * New upstream release.

 -- Benjamin Reed <ranger@opennms.org>  Wed, 14 Jul 2010 11:23:00 -0500

opennms (1.8.0-2) unstable; urgency=high

  * Handle liquibase upgrade when unable to reach liquibase.org

 -- Benjamin Reed <ranger@opennms.org>  Tue, 08 Jun 2010 07:39:00 -0800

opennms (1.8.0-1) unstable; urgency=high

  * New upstream release.

 -- Benjamin Reed <ranger@opennms.org>  Mon, 07 Jun 2010 18:14:00 -0800

opennms (1.7.92-1) unstable; urgency=medium

  * New upstream release.

 -- Benjamin Reed <ranger@opennms.org>  Wed, 02 Jun 2010 22:33:00 -0500

opennms (1.7.91-1) unstable; urgency=medium

  * New upstream release.

 -- Benjamin Reed <ranger@opennms.org>  Wed, 26 May 2010 12:37:00 -0500

opennms (1.7.90-2) unstable; urgency=medium

  * Build non-SNAPSHOT jars.

 -- Benjamin Reed <ranger@opennms.org>  Thu, 20 May 2010 12:31:00 -0500

opennms (1.7.90-1) unstable; urgency=medium

  * New upstream release.

 -- Benjamin Reed <ranger@opennms.org>  Thu, 20 May 2010 02:00:00 -0500

opennms (1.7.10-4) unstable; urgency=low

  * Fix PostgreSQL dependency

 -- Benjamin Reed <ranger@opennms.org>  Thu, 06 May 2010 10:57:00 +0200

opennms (1.7.10-3) unstable; urgency=low

  * Include small fix for RXTX native libraries.

 -- Benjamin Reed <ranger@opennms.org>  Thu, 18 Mar 2010 10:30:00 -0500

opennms (1.7.10-2) unstable; urgency=low

  * Fix jar filenames.

 -- Benjamin Reed <ranger@opennms.org>  Tue, 11 Mar 2010 17:49:00 -0500

opennms (1.7.10-1) unstable; urgency=medium

  * New upstream release.

 -- Benjamin Reed <ranger@opennms.org>  Tue, 11 Mar 2010 10:35:00 -0500

opennms (1.7.9-1) unstable; urgency=medium

  * New upstream release.

 -- Benjamin Reed <ranger@opennms.org>  Thu, 11 Feb 2010 10:45:00 -0500

opennms (1.7.8-1) unstable; urgency=medium

  * New upstream release.

 -- Benjamin Reed <ranger@opennms.org>  Tue, 08 Dec 2009 12:02:00 -0500

opennms (1.7.7-1) unstable; urgency=medium

  * New upstream release.

 -- Benjamin Reed <ranger@opennms.org>  Mon, 05 Oct 2009 19:57:00 -0500

opennms (1.7.6-1) unstable; urgency=medium

  * New upstream release.

 -- Benjamin Reed <ranger@opennms.org>  Mon, 03 Aug 2009 14:07:00 -0500

opennms (1.7.5-1) unstable; urgency=medium

  * New upstream release.

 -- Benjamin Reed <ranger@opennms.org>  Mon, 13 Jul 2009 12:46:00 -0500

opennms (1.7.4-1) unstable; urgency=medium

  * New upstream release.

 -- Benjamin Reed <ranger@opennms.org>  Sun, 07 Jun 2009 13:21:00 -0500

opennms (1.7.3-1) unstable; urgency=medium

  * New upstream release.

 -- Benjamin Reed <ranger@opennms.org>  Wed, 29 Apr 2009 17:15:00 -0500

opennms (1.7.2-1) unstable; urgency=high

  * New upstream release.

 -- Benjamin Reed <ranger@opennms.org>  Wed, 01 Apr 2009 12:30:00 -0500

opennms (1.7.1-1) unstable; urgency=low

  * New upstream release.

 -- Benjamin Reed <ranger@opennms.org>  Tue, 31 Mar 2009 21:38:55 -0500

opennms (1.7.0-1) unstable; urgency=low

  * New upstream release.

 -- Benjamin Reed <ranger@opennms.org>  Wed, 15 Oct 2008 21:38:55 -0500

opennms (1.6.9-1) stable; urgency=low

  * Fix missing setup war.

 -- Benjamin Reed <ranger@opennms.org>  Mon, 08 Feb 2010 15:16:00 -0500

opennms (1.6.8-1) stable; urgency=low

  * New upstream release.

 -- Benjamin Reed <ranger@opennms.org>  Wed, 09 Dec 2009 22:05:00 -0500

opennms (1.6.7-1) stable; urgency=low

  * New upstream release.

 -- Benjamin Reed <ranger@opennms.org>  Mon, 05 Oct 2009 12:32:00 -0500

opennms (1.6.6-1) stable; urgency=medium

  * New upstream release.

 -- Benjamin Reed <ranger@opennms.org>  Fri, 18 Sep 2009 10:45:00 -0500

opennms (1.6.5-1) stable; urgency=medium

  * New upstream release.

 -- Benjamin Reed <ranger@opennms.org>  Fri, 15 May 2009 13:42:00 -0500

opennms (1.6.4-1) stable; urgency=high

  * New upstream release.

 -- Benjamin Reed <ranger@opennms.org>  Wed, 01 Apr 2009 12:00:00 -0500

opennms (1.6.3-1) stable; urgency=medium

  * New upstream release.

 -- Benjamin Reed <ranger@opennms.org>  Tue, 31 Mar 2009 14:02:00 -0500

opennms (1.6.2-2) stable; urgency=low

  * Update dependencies to allow OpenJDK.

 -- Benjamin Reed <ranger@opennms.org>  Fri, 13 Feb 2009 16:07:00 -0500

opennms (1.6.2-1) stable; urgency=low

  * New upstream release.

 -- Benjamin Reed <ranger@opennms.org>  Thu, 15 Jan 2009 09:15:35 -0500

opennms (1.6.1-1) stable; urgency=low

  * New upstream release.

 -- Benjamin Reed <ranger@opennms.org>  Thu, 13 Nov 2008 14:05:15 -0500

opennms (1.6.0-1) stable; urgency=medium

  * New upstream release.

 -- Benjamin Reed <ranger@opennms.org>  Tue, 28 Oct 2008 10:49:06 -0500

opennms (1.5.99-1) unstable; urgency=medium

  * New upstream release.

 -- Benjamin Reed <ranger@opennms.org>  Wed, 23 Oct 2008 12:11:10 -0500

opennms (1.5.98-1) unstable; urgency=medium

  * New upstream release.

 -- Benjamin Reed <ranger@opennms.org>  Wed, 22 Oct 2008 21:45:57 -0500

opennms (1.5.97-1) unstable; urgency=low

  * New upstream release.

 -- Benjamin Reed <ranger@opennms.org>  Wed, 15 Oct 2008 21:38:55 -0500

opennms (1.5.96-6) unstable; urgency=medium

  * Rebuild with a patch for notification stuff.

 -- Benjamin Reed <ranger@opennms.org>  Wed, 01 Oct 2008 15:37:23 -0500

opennms (1.5.96-4) unstable; urgency=medium

  * New upstream release.

 -- Benjamin Reed <ranger@opennms.org>  Tue, 30 Sep 2008 23:54:22 -0500

opennms (1.5.96-1) unstable; urgency=medium

  * New upstream release.

 -- Benjamin Reed <ranger@opennms.org>  Tue, 30 Sep 2008 18:38:28 -0500

opennms (1.5.95-1) unstable; urgency=high

  * New upstream release.
  * Fix for important poller bug.

 -- Benjamin Reed <ranger@opennms.org>  Tue, 30 Sep 2008 12:23:53 -0500

opennms (1.5.94-1) unstable; urgency=medium

  * New upstream release.

 -- Benjamin Reed <ranger@opennms.org>  Thu, 25 Sep 2008 16:30:23 -0500

opennms (1.5.93-1) unstable; urgency=low

  * New upstream release.

 -- Benjamin Reed <ranger@opennms.org>  Tue, 24 Jun 2008 11:15:23 -0500

opennms (1.5.92-1) unstable; urgency=low

  * New upstream release.

 -- Benjamin Reed <ranger@opennms.org>  Wed, 18 Jun 2008 12:08:13 -0500

opennms (1.5.91-3) unstable; urgency=low

  * More package tweaks and fix for an upgrade issue

 -- Benjamin Reed <ranger@opennms.org>  Fri, 09 May 2008 09:55:57 -0500

opennms (1.5.91-3) unstable; urgency=low

  * Fix for bug #2461 (incorrect script location)

 -- Benjamin Reed <ranger@opennms.org>  Thu, 08 May 2008 08:52:08 -0500

opennms (1.5.91-1) unstable; urgency=low

  * New upstream release.

 -- Benjamin Reed <ranger@opennms.org>  Mon, 05 May 2008 16:54:00 -0500

opennms (1.5.90-1) unstable; urgency=low

  * New upstream release.

 -- Benjamin Reed <ranger@opennms.org>  Fri, 21 Mar 2008 17:43:00 -0500

opennms (1.3.11-1) unstable; urgency=low

  * New upstream release.

 -- Benjamin Reed <ranger@opennms.org>  Wed, 07 Feb 2008 14:40:00 -0500

opennms (1.3.10-1) unstable; urgency=low

  * New upstream release.

 -- Benjamin Reed <ranger@opennms.org>  Wed, 06 Feb 2008 14:30:00 -0500

opennms (1.3.9-1) unstable; urgency=low

  * New upstream release.

 -- Benjamin Reed <ranger@opennms.org>  Wed, 28 Nov 2007 14:29:26 -0500

opennms (1.3.8-1) unstable; urgency=low

  * New upstream release.

 -- Benjamin Reed <ranger@opennms.org>  Wed, 07 Nov 2007 13:11:00 -0500

opennms (1.3.7-1) unstable; urgency=low

  * New upstream release.

 -- Benjamin Reed <ranger@opennms.org>  Fri, 14 Sep 2007 15:26:26 -0500

opennms (1.3.7-SNAPSHOT-1) unstable; urgency=low

  * New upstream release.

 -- Jeff Gehlbach <jeffg@opennms.org>  Sun, 29 Jul 2007 18:51:01 -0500

opennms (1.3.6-1) unstable; urgency=low

  * New upstream release.
  * Removed requirement for libjicmp, changed to suggest jicmp,
    now separately maintained
  * Changed dependency on librrd-java to jrrd, now separately
    maintained

 -- Jeff Gehlbach <jeffg@opennms.org>  Sun, 29 Jul 2007 15:43:47 -0500

opennms (1.3.5-1) unstable; urgency=low

  * New upstream release.

 -- Jeff Gehlbach <jeffg@opennms.org>  Fri, 29 Jun 2007 15:43:10 -0400

opennms (1.3.3-1) unstable; urgency=low

  * New upstream release.
  * Package libiplike-pgsql now separately versioned in three flavors
    to match the target PostgreSQL version (7.4, 8.1, 8.2).

 -- Jeff Gehlbach <jeffg@opennms.org>  Wed, 28 Mar 2007 09:55:31 -0400

opennms (1.3.2) unstable; urgency=low

  * New upstream release.

 -- Jeff Gehlbach <jeffg@opennms.org>  Sat, 13 Jan 2007 22:32:31 -0400

opennms (1.2.5-1) unstable; urgency=low

  * New upstream release.

 -- Eric Evans <eevans@sym-link.com>  Thu, 24 Nov 2005 15:01:19 -0600

opennms (1.2.4-1) unstable; urgency=low

  * New upstream release.

 -- Eric Evans <eevans@sym-link.com>  Sat, 27 Aug 2005 17:20:45 -0500

opennms (1.2.3-1) unstable; urgency=low

  * New upstream release.

 -- Eric Evans <eevans@sym-link.com>  Sun, 29 May 2005 14:20:30 -0500

opennms (1.2.2-1) unstable; urgency=low

  * New upstream release.

 -- Eric Evans <eevans@sym-link.com>  Sat,  2 Apr 2005 14:39:35 -0600

opennms (1.2.1-1) unstable; urgency=low

  * New upstream release.

 -- Eric Evans <eevans@sym-link.com>  Mon, 21 Mar 2005 14:11:28 -0600

opennms (1.2.0-1) unstable; urgency=low

  * New upstream release.

 -- Eric Evans <eevans@sym-link.com>  Mon, 14 Feb 2005 11:26:15 -0600

opennms (1.1.5-1) unstable; urgency=low

  * New upstream release.
  * Dropped installer invocation in opennms-db, opennms-webapp.
  * Only remove data in /var/lib/opennms on purge.
  * Added debconf note, (conditional on upgrade from < 1.1.5), about
    the need to manually run the installer.

 -- Eric Evans <eevans@sym-link.com>  Wed, 26 Jan 2005 13:17:53 -0600

opennms (1.1.4-1) unstable; urgency=low

  * New upstream release.
  * Added debconf note to opennms-webapp regarding need to manually
    remove the old server context, (conditional upon upgrade from 
    versions < 1.1.4).

 -- Eric Evans <eevans@sym-link.com>  Sun, 07 Nov 2004 04:58:21 +0000
 
opennms (1.1.3-2) unstable; urgency=low

  * Updated dependencies to include libpgjava, and dropped the copy of 
    postgresql.jar that was being installed by upstream.
  * Re-added clobbered conffiles

 -- Eric Evans <eevans@sym-link.com>  Tue, 27 Jul 2004 09:30:17 -0500

opennms (1.1.3-1) unstable; urgency=low

  * New upstream release
  * Updated opennms-db post-install to accomodate the new java-based 
    installer.
  * Updated opennms-webapp post-install to accomodate the new java-based
    installer.
  * Added libgetopt-mixed-perl as a dependency for common, removed it as
    a dependency for contrib, (it was backward before, this is how it 
    should have been).
  * Added opennms-common as a dependency for opennms-db, and moved 
    install.pl from common to db.
  * Added a symlink to CATALINA_HOME/server/lib for upstream copy of 
    log4j and removed dependency on package from Debian repository.
  * Reverted log4j.properties back to upstream defaults.
  * Changed opennms-db.postinst and opennms-db.postrm to be kinder
    about starting and stoping the database, (see
    http://bugs.opennms.org/cgi-bin/bugzilla/show_bug.cgi?id=814).
  * Eliminated opennms-server.preinst

 -- Eric Evans <eevans@sym-link.com>  Sat,  14 Feb 2004 14:10:00 -0600

opennms (1.1.2-1) stable; urgency=low

  * Made /etc/opennms/web.xml a symlink that points to
    /usr/share/java/webapps/opennms/WEB-INF/web.xml to make tomcat happy.
  * Changed the post-install of opennms-webapp and opennms-db, since
    install.pl now runs as root.
  * Fixed postrm of opennms-db so that dropdb works.
  * Replaced reference to /opt/Opennms with /usr/share/opennms in init script.
  * Added dependency on libgetopt-mixed-perl for opennms-contrib,
    (send-event.pl requires it).
  * Fixed duplicate and missing depends to make lintian happy.

 -- Eric Evans <eevans@opennms.org>  Fri,  5 Sep 2003 14:10:00 -0500

opennms (1.1.1-5) unstable; urgency=low

  * The "Tax Man Cometh" release!
  * Fixed the database install portion so that upgrades now run smoothly.
  * We now use the "postgres" user to do the db work instead of root.
  * Split up packages again to use an opennms-db package for all database
    stuff.
  * Moved the misc jars (not opennms*jar) to opennms-server, since it's the
    only package that needs them (webapp has it's jars in WEB-INF/lib).

 -- Tony Simone <tony.simone@medvantx.com>  Tue, 15 Apr 2003 11:52:00 -0500

opennms (1.1.1-4) unstable; urgency=low

  * Massive rework to split into numerous packages.
  * Fixed several dependency issues for the latest cut.
  * Fixed the TOMCAT var install / no-install issue in install.pl.

 -- Tony Simone <tony.simone@medvantx.com>  Wed,  2 Apr 2003 23:06:00 -0500

opennms (1.1.1-3) unstable; urgency=low

  * Merged latest changes from upstream 1.1.1.1.
  * Eliminated install-tomcat4.pl, modified the newly enhanced install.pl.

 -- Tony Simone <tony.simone@medvantx.com>  Thu, 27 Feb 2003 16:34:00 -0500

opennms (1.1.1-2) unstable; urgency=low

  * Not released.
  * Updated dependencies to reflect current Postgres version and need for
    Tomcat4 >= 4.1.18.
  * Split off the opennms-webapps opennms-doc packages.
  * Fixed some layout of the libs.
  * Hacked up install.pl, took out the tomcat part and put it in a separate
    install-tomcat4.pl script.

 -- Tony Simone <tony.simone@medvantx.com>  Thu, 14 Feb 2003 11:00:00 -0500

opennms (1.1.1-1) unstable; urgency=low

  * Updated to Debian standards version 3.5.8.
  * Added a (undocumented) manpage.

 -- Tony Simone <tony.simone@medvantx.com>  Mon, 10 Feb 2003 14:27:00 -0500

opennms (1.1.1-0) unstable; urgency=low

  * New upstream release.
  * Added a postgres createuser "root" to the postinst script now that 7.3.1
    doesn't have a root user setup already.
  * Added a fix to install.pl for the proper location of postgres libs on
    Debian.
  * Another fix for the new postgresql pg_hba.conf format.
  * Fixed the log4j problem by depending on a reasonable version.

 -- Tony Simone <tony.simone@medvantx.com>  Mon, 10 Feb 2003 09:11:00 -0500

opennms (1.1.0-0) unstable; urgency=low

  * New upstream release.
  * Fixed the 1.0.2-1 bug of opennms not stopping (due to mismatched
    HttpManagment ports in source file, config file, and opennms.sh script).
  * Fixed the debian/control file to use real and virtual depends on java
    stuff.

 -- Tony Simone <tony.simone@medvantx.com>  Fri, 22 Nov 2002 08:29:00 -0500

opennms (1.0.2-1) unstable; urgency=low

  * Re-worked postinst to take a username/password for Postgres access.
  * Removed the conffiles list since it is autogenerated.
  * Changed configs to match Debian Woody/Sid tomcat4 running on port 8180.
  * To work with Debian tomcat4 which is already on 8180 by default,
    moved HttpConnector to port 8280 and server on 8281.
  * Fixed up all the symlinks using dh_link.

 -- Tony Simone <tony.simone@medvantx.com>  Mon, 18 Nov 2002 13:24:00 -0500

opennms (1.0.2-0) unstable; urgency=low

  * New upstream release.
  * Changed Section to contrib since it depends on a non-free package (java2).
  * Fixed Depends to use autogenerated shlibs deps.
  * Removed logrotate config and just downshifted the defaults in the
    log4j.properties to INFO level and smaller logfiles.
  * Added a tomcat policy to allow proper access to OpenNMS stuff.
    (Thanks to Dmitry Glushenok <glush@rasko.ru> for pointing that out)

 -- Tony Simone <tony.simone@medvantx.com>  Fri, 15 Nov 2002 09:00:00 -0500

opennms (1.0.1-2) unstable; urgency=low

  * Added Depends on metamail since the Reports mailing functions require it.
  * Now linking /usr/share/opennms/share to /var/lib/opennms, since certain
    functions are hardcoded to the share dir.  This fixes reports generation.
  * Moved all Java native libs to /usr/lib, and do ldconfig in postinst.
  * Fixed logrotate script to be quiet unless there is a problem.

 -- Tony Simone <tony.simone@medvantx.com>  Tue, 30 Sep 2002 20:37:00 -0400

opennms (1.0.1-1) unstable; urgency=low

  * Changed postinst to tell admin about some special needs.
  * update-rc.d now starts opennms as S21, since postgresql is S20 and needs
    to start first.
  * Added a logrotate script (these logs get big fast).
  * Changed the Depends to accurately reflect rrdtool instead of librrd0 and
    remove perl since it is required by libdbd-pg-perl.

 -- Tony Simone <tony.simone@medvantx.com>  Thu, 19 Sep 2002 16:15:00 -0400

opennms (1.0.1-0) unstable; urgency=low

  * Upstream update.
  * Complete rebuild to be more Debian FHS compliant. A truly massive work-over
    that hacked up the debian dirs build scripts pretty thoroughly.

 -- Tony Simone <tony.simone@medvantx.com>  Fri, 13 Sep 2002 09:00:00 -0400

opennms (0.9.0-1) unstable; urgency=low

  * Initial Release.

 -- Ben Reed <ben@opennms.org>  Wed, 12 Sep 2001 23:42:39 +0000

Local variables:
mode: debian-changelog
End:<|MERGE_RESOLUTION|>--- conflicted
+++ resolved
@@ -1,4 +1,3 @@
-<<<<<<< HEAD
 opennms (1.11.3-1) unstable; urgency=low
 
   * New upstream release.
@@ -22,13 +21,12 @@
   * New upstream release.
 
  -- OpenNMS Release Manager <opennms@opennms.org>  Mon, 07 May 2012 11:21:00 -0400
-=======
+
 opennms (1.10.8-1) stable; urgency=low
 
   * New upstream release.  This release has a few bug fixes and enhancements.
 
  -- OpenNMS Release Manager <opennms@opennms.org>  Wed, 23 Jan 2013 13:46:00 -0500
->>>>>>> 4dd9c6fb
 
 opennms (1.10.7-1) stable; urgency=low
 
