--- conflicted
+++ resolved
@@ -1,5 +1,3 @@
-<<<<<<< HEAD
-=======
 opennms (20.1.0-1) stable; urgency=low
 
   * New stable release.  This release contains plenty of bug fixes and some
@@ -20,7 +18,6 @@
 
  -- OpenNMS Release Manager <opennms@opennms.org>  Thu, 17 Aug 2017 10:20:00 -0500
 
->>>>>>> 20f7bec7
 opennms (20.0.1-1) stable; urgency=high
 
   * New stable release.  This release contains a number of important bug fixes
