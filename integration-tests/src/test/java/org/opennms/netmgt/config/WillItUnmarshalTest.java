--- conflicted
+++ resolved
@@ -130,432 +130,6 @@
         CASTOR
     }
     
-<<<<<<< HEAD
-    @Test
-    public void testUpdateFields() throws Exception {
-        Resource resource = ConfigurationTestUtils.getSpringResourceForResource(this, "eventconf-update-fields.xml");
-        System.out.println("Unmarshalling: " + resource.getURI());
-        JaxbUtils.unmarshal(Events.class, resource);
-    }
-
-
-    @Test
-    public void testFailOnInvalidElement() throws Exception {
-        unmarshalAndAnticipateException("eventconf-bad-element.xml", "Invalid content was found starting with element 'bad-element'.");
-    }
-
-    @Test
-    public void testAccessPointMonitorConfiguration() throws Exception {
-        unmarshal("access-point-monitor-configuration.xml", AccessPointMonitorConfig.class);
-    }
-    @Test
-    public void testAckdConfiguration() throws Exception {
-        unmarshalJaxb("ackd-configuration.xml", AckdConfiguration.class);
-    }
-    @Test
-    public void testActiondConfiguration() throws Exception {
-        unmarshal("actiond-configuration.xml", ActiondConfiguration.class);
-    }
-    @Test
-    public void testAmiConfig() throws Exception {
-        unmarshal("ami-config.xml", AmiConfig.class);
-    }
-    @Test
-    public void testAvailabilityReportsConfiguration() throws Exception {
-        unmarshal("availability-reports.xml", OpennmsReports.class);
-    }
-    @Test
-    public void testCapsdConfiguration() throws Exception {
-        unmarshal("capsd-configuration.xml", CapsdConfiguration.class);
-    }
-    @Test
-    public void testExampleCapsdConfiguration() throws Exception {
-        unmarshalExample("capsd-configuration.xml", CapsdConfiguration.class);
-    }
-    @Test
-    public void testCategories() throws Exception {
-        unmarshal("categories.xml", Catinfo.class);
-    }
-    @Test
-    public void testChartConfiguration() throws Exception {
-        unmarshal("chart-configuration.xml", ChartConfiguration.class);
-    }
-    @Test
-    public void testCollectdConfiguration() throws Exception {
-        unmarshal("collectd-configuration.xml", CollectdConfiguration.class);
-    }
-    @Test
-    public void testExampleCollectdConfiguration() throws Exception {
-        unmarshalExample("collectd-configuration.xml", CollectdConfiguration.class);
-    }
-    @Test
-    public void testDatabaseReportsConfiguration() throws Exception {
-        unmarshalJaxb("database-reports.xml", LegacyLocalReportsDefinition.class);
-    }
-    @Test
-    public void testDatabaseSchema() throws Exception {
-        unmarshal("database-schema.xml", DatabaseSchema.class);
-    }
-    @Test
-    public void testDataCollectionConfiguration() throws Exception {
-        unmarshalJaxb("datacollection-config.xml", DatacollectionConfig.class);
-    }
-    @Test
-    public void testExampleOldDataCollectionConfiguration() throws Exception {
-        unmarshalJaxbExample("old-datacollection-config.xml", DatacollectionConfig.class);
-    }
-    @Test
-    public void testDestinationPaths() throws Exception {
-        unmarshal("destinationPaths.xml", DestinationPaths.class);
-    }
-    @Test
-    public void testExampleDestinationPaths() throws Exception {
-        unmarshalExample("destinationPaths.xml", DestinationPaths.class);
-    }
-    @Test
-    public void testDiscoveryConfiguration() throws Exception {
-        unmarshal("discovery-configuration.xml", DiscoveryConfiguration.class);
-    }
-    @Test
-    public void testExampleDiscoveryConfiguration() throws Exception {
-        unmarshalExample("discovery-configuration.xml", DiscoveryConfiguration.class);
-    }
-    @Test
-    public void testEventconf() throws Exception {
-        unmarshal("eventconf.xml", Events.class);
-    }
-    @Test
-    public void testEventsArchiverConfiguration() throws Exception {
-        unmarshal("events-archiver-configuration.xml", EventsArchiverConfiguration.class);
-    }
-    @Test
-    public void testGroups() throws Exception {
-        unmarshal("groups.xml", Groupinfo.class);
-    }
-    @Test
-    public void testExampleGroups() throws Exception {
-        unmarshalExample("groups.xml", Groupinfo.class);
-    }
-    @Test
-    public void testHttpDataCollectionConfiguration() throws Exception {
-        unmarshal("http-datacollection-config.xml", HttpDatacollectionConfig.class);
-    }
-    @Test
-    public void testExampleHttpDataCollectionConfiguration() throws Exception {
-        unmarshalExample("devices/motorola_cpei_150_wimax_gateway/http-datacollection-config.xml", HttpDatacollectionConfig.class);
-    }
-    @Test
-    public void testJasperReportsConfiguration() throws Exception {
-        unmarshalJaxb("jasper-reports.xml", LocalJasperReports.class);
-    }
-    @Test
-    public void testJmxDataCollectionConfiguration() throws Exception {
-        unmarshal("jmx-datacollection-config.xml", JmxDatacollectionConfig.class);
-    }
-    @Test
-    public void testKscPerformanceReports() throws Exception {
-        unmarshal("ksc-performance-reports.xml", ReportsList.class);
-    }
-    @Test
-    public void testLinkdConfiguration() throws Exception {
-        unmarshal("linkd-configuration.xml", LinkdConfiguration.class);
-    }
-    @Test
-    public void testExampleLinkdConfiguration() throws Exception {
-        unmarshalExample("linkd-configuration.xml", LinkdConfiguration.class);
-    }
-    @Test
-    public void testExampleMailTransportTest() throws Exception {
-        unmarshalExample("mail-transport-test.xml", MailTransportTest.class);
-    }
-    @Test
-    public void testExampleHypericImportsHQ() throws Exception {
-        unmarshalJaxbExample("hyperic-integration/imports-HQ.xml", Requisition.class);
-    }
-    @Test
-    public void testExampleHypericImportsOpennmsAdmin() throws Exception {
-        unmarshalJaxbExample("hyperic-integration/imports-opennms-admin.xml", Requisition.class);
-    }
-    @Test
-    public void testMonitoringLocations() throws Exception {
-        unmarshal("monitoring-locations.xml", MonitoringLocationsConfiguration.class);
-    }
-    @Test
-    public void testExampleMonitoringLocations() throws Exception {
-        unmarshalExample("monitoring-locations.xml", MonitoringLocationsConfiguration.class);
-    }
-    @Test
-    public void testNotifdConfiguration() throws Exception {
-        unmarshal("notifd-configuration.xml", NotifdConfiguration.class);
-    }
-    @Test
-    public void testNotificationCommands() throws Exception {
-        unmarshal("notificationCommands.xml", NotificationCommands.class);
-    }
-    @Test
-    public void testExampleNotificationCommands() throws Exception {
-        unmarshalExample("notificationCommands.xml", NotificationCommands.class);
-    }
-    @Test
-    public void testNotifications() throws Exception {
-        unmarshal("notifications.xml", Notifications.class);
-    }
-    @Test
-    public void testExampleNotifications() throws Exception {
-        unmarshalExample("notifications.xml", Notifications.class);
-    }
-    @Test
-    public void testOpennmsDatasources() throws Exception {
-        unmarshal("opennms-datasources.xml", DataSourceConfiguration.class);
-    }
-    @Test
-    public void testOpennmsServer() throws Exception {
-        unmarshal("opennms-server.xml", LocalServer.class);
-    }
-    @Test
-    public void testExampleOpennmsServer() throws Exception {
-        unmarshalExample("opennms-server.xml", LocalServer.class);
-    }
-    @Test
-    public void testPollOutages() throws Exception {
-        unmarshal("poll-outages.xml", Outages.class);
-    }
-    @Test
-    public void testExamplePollOutages() throws Exception {
-        unmarshalExample("poll-outages.xml", Outages.class);
-    }
-    @Test
-    public void testPollerConfiguration() throws Exception {
-        unmarshal("poller-configuration.xml", PollerConfiguration.class);
-    }
-    @Test
-    public void testExamplePollerConfiguration() throws Exception {
-        unmarshalExample("poller-configuration.xml", PollerConfiguration.class);
-    }
-    @Test
-    public void testRtcConfiguration() throws Exception {
-        unmarshal("rtc-configuration.xml", RTCConfiguration.class);
-    }
-    @Test
-    public void testScriptdConfiguration() throws Exception {
-        unmarshal("scriptd-configuration.xml", ScriptdConfiguration.class);
-    }
-    @Test
-    public void testSyslogNorthbounderConfiguration() throws Exception {
-        unmarshalJaxb("syslog-northbounder-configuration.xml", SyslogNorthbounderConfig.class);
-    }
-    @Test
-    public void testExampleScriptdConfiguration() throws Exception {
-        unmarshalExample("scriptd-configuration.xml", ScriptdConfiguration.class);
-    }
-    @Test
-    public void testExampleEventProxyProxyEvents() throws Exception {
-        unmarshalExample("event-proxy/Proxy.events.xml", Events.class);
-    }
-    @Test
-    public void testExampleEventProxyScriptdConfiguration() throws Exception {
-        unmarshalExample("event-proxy/scriptd-configuration.xml", ScriptdConfiguration.class);
-    }
-    @Test
-    public void testExampleEventProxyVacuumdConfiguration() throws Exception {
-        unmarshalExample("event-proxy/vacuumd-configuration.xml", VacuumdConfiguration.class);
-    }
-    @Test
-    public void testSiteStatusViews() throws Exception {
-        unmarshal("site-status-views.xml", SiteStatusViewConfiguration.class);
-    }
-    @Test
-    public void testSnmpConfig() throws Exception {
-        unmarshalJaxb("snmp-config.xml", SnmpConfig.class);
-    }
-    @Test
-    public void testExampleSnmpConfig() throws Exception {
-        unmarshalJaxbExample("snmp-config.xml", SnmpConfig.class);
-    }
-    @Test
-    public void testSnmpInterfacePollerConfiguration() throws Exception {
-        unmarshal("snmp-interface-poller-configuration.xml", SnmpInterfacePollerConfiguration.class);
-    }
-    @Test
-    public void testStatsdConfiguration() throws Exception {
-        unmarshal("statsd-configuration.xml", StatisticsDaemonConfiguration.class);
-    }
-    @Test
-    public void testSurveillanceViews() throws Exception {
-        unmarshal("surveillance-views.xml", SurveillanceViewConfiguration.class);
-    }
-    @Test
-    public void testExampleSurveillanceViews() throws Exception {
-        unmarshalExample("surveillance-views.xml", SurveillanceViewConfiguration.class);
-    }
-    @Test
-    public void testSyslogdConfiguration() throws Exception {
-        unmarshal("syslogd-configuration.xml", SyslogdConfiguration.class);
-    }
-    @Test
-    public void testThreshdConfiguration() throws Exception {
-        unmarshal("threshd-configuration.xml", ThreshdConfiguration.class);
-    }
-    @Test
-    public void testExampleThreshdConfiguration() throws Exception {
-        unmarshalExample("threshd-configuration.xml", ThreshdConfiguration.class);
-    }
-    @Test
-    public void testThresholds() throws Exception {
-        unmarshal("thresholds.xml", ThresholdingConfig.class);
-    }
-    @Test
-    public void testExampleThresholds() throws Exception {
-        unmarshalExample("thresholds.xml", ThresholdingConfig.class);
-    }
-    @Test
-    public void testTl1dConfiguration() throws Exception {
-        unmarshal("tl1d-configuration.xml", Tl1dConfiguration.class);
-    }
-    @Test
-    public void testTranslatorConfiguration() throws Exception {
-        unmarshal("translator-configuration.xml", EventTranslatorConfiguration.class);
-    }
-    @Test
-    public void testTrapdonfiguration() throws Exception {
-        unmarshal("trapd-configuration.xml", TrapdConfiguration.class);
-    }
-    @Test
-    public void testUsers() throws Exception {
-        unmarshal("users.xml", Userinfo.class);
-    }
-    @Test
-    public void testVacuumdConfiguration() throws Exception {
-        unmarshal("vacuumd-configuration.xml", VacuumdConfiguration.class);
-    }
-    @Test
-    public void testXmlrpcdConfiguration() throws Exception {
-        unmarshal("xmlrpcd-configuration.xml", XmlrpcdConfiguration.class);
-    }
-    @Test
-    public void testExampleXmlrpcdConfiguration() throws Exception {
-        unmarshalExample("xmlrpcd-configuration.xml", XmlrpcdConfiguration.class);
-    }
-    @Test
-    public void testEventdConfiguration() throws Exception {
-        unmarshal("eventd-configuration.xml", EventdConfiguration.class);
-    }
-    @Test
-    public void testServiceConfiguration() throws Exception {
-        unmarshalJaxb("service-configuration.xml", ServiceConfiguration.class);
-    }
-    @Test
-    public void testViewsDisplay() throws Exception {
-        unmarshal("viewsdisplay.xml", Viewinfo.class);
-    }
-    @Test
-    public void testExampleViewsDisplay() throws Exception {
-        unmarshalExample("viewsdisplay.xml", Viewinfo.class);
-    }
-    @Test
-    public void testExampleTl1dConfiguration() throws Exception {
-        unmarshalExample("tl1d-configuration.xml", Tl1dConfiguration.class);
-    }
-    @Test
-    public void testWmiConfiguration() throws Exception {
-        unmarshal("wmi-config.xml", WmiConfig.class);
-    }
-    @Test
-    public void testWmiDatacollectionConfiguration() throws Exception {
-        unmarshal("wmi-datacollection-config.xml", WmiDatacollectionConfig.class);
-    }
-    @Test
-    public void testJavaMailConfiguration() throws Exception {
-        unmarshal("javamail-configuration.xml", JavamailConfiguration.class);
-    }
-    @Test
-    public void provisiondConfiguration() throws Exception {
-        unmarshal("provisiond-configuration.xml", ProvisiondConfiguration.class);
-    }
-    @Test
-    public void testReportdConfiguration() throws Exception {
-        unmarshal("reportd-configuration.xml", ReportdConfiguration.class);
-    }
-    @Test
-    public void testRwsConfiguration() throws Exception {
-        unmarshal("rws-configuration.xml", RwsConfiguration.class);
-    }
-    @Test
-    public void testExampleRwsConfiguration() throws Exception {
-        unmarshalExample("rws-configuration.xml", RwsConfiguration.class);
-    }
-    @Test
-    public void testMapsAdapterConfiguration() throws Exception {
-        unmarshal("mapsadapter-configuration.xml", MapsAdapterConfiguration.class);
-    }
-    @Test
-    public void testExampleMapsAdapterConfiguration() throws Exception {
-        unmarshalExample("mapsadapter-configuration.xml", MapsAdapterConfiguration.class);
-    }
-    @Test
-    public void testRancidAdapterConfiguration() throws Exception {
-        unmarshal("rancid-configuration.xml", RancidConfiguration.class);
-    }
-    @Test
-    public void testExampleRancidAdapterConfiguration() throws Exception {
-        unmarshalExample("rancid-configuration.xml", RancidConfiguration.class);
-    }
-    @Test
-    public void testMicroblogConfiguration() throws Exception {
-        unmarshal("microblog-configuration.xml", MicroblogConfiguration.class);
-    }
-    @Test
-    public void testSnmpAssetAdapterConfiguration() throws Exception {
-        unmarshal("snmp-asset-adapter-configuration.xml", SnmpAssetAdapterConfiguration.class);
-    }
-    @Test
-    public void testJdbcDataCollectionConfiguration() throws Exception {
-        unmarshalJaxb("jdbc-datacollection-config.xml", JdbcDataCollectionConfig.class);
-    }
-    @Test
-    public void testRemoteRepositoryXmlConfiguration() throws Exception {
-        unmarshalJaxb("remote-repository.xml", RemoteRepositoryConfig.class);
-    }
-    @Test
-    public void testVmwareConfiguration() throws Exception {
-        unmarshalJaxb("vmware-config.xml", VmwareConfig.class);
-    }
-    @Test
-    public void testVmwareDatacollectionConfiguration() throws Exception {
-        unmarshalJaxb("vmware-datacollection-config.xml", VmwareDatacollectionConfig.class);
-    }
-    @Test
-    public void testVmwareCimDatacollectionConfiguration() throws Exception {
-        unmarshalJaxb("vmware-cim-datacollection-config.xml", VmwareCimDatacollectionConfig.class);
-    }
-    @Test
-    public void testExampleJvmDatacollectionCollectdConfiguration() throws Exception {
-        unmarshalExample("jvm-datacollection/collectd-configuration.xml", CollectdConfiguration.class);
-    }
-    @Test
-    public void testExampleJvmDatacollectionJmxDatacollectionConfig() throws Exception {
-        unmarshalJaxbExample("jvm-datacollection/jmx-datacollection-config.xml", JmxDatacollectionConfig.class);
-    }
-    @Test
-    public void testExampleJvmDatacollectionJmxDatacollectionConfigActiveMQ() throws Exception {
-        unmarshalJaxbExample("jvm-datacollection/jmx-datacollection/ActiveMQ/5.6/ActiveMQBasic0.xml", Mbeans.class);
-    }    
-    @Test
-    public void testExampleJvmDatacollectionJmxDatacollectionConfigCassandra() throws Exception {
-        unmarshalJaxbExample("jvm-datacollection/jmx-datacollection/Cassandra/1.1.2/CassandraBasic0.xml", Mbeans.class);
-    }
-    @Test
-    public void testExampleJvmDatacollectionJmxDatacollectionConfigJboss() throws Exception {
-        unmarshalJaxbExample("jvm-datacollection/jmx-datacollection/JBoss/4/JBossBasic0.xml", Mbeans.class);
-    }
-    @Test
-    public void testExampleJvmDatacollectionJmxDatacollectionConfigJvmBasic() throws Exception {
-        unmarshalJaxbExample("jvm-datacollection/jmx-datacollection/Jvm/1.6/JvmBasic0.xml", Mbeans.class);
-    }
-    @Test
-    public void testExampleJvmDatacollectionJmxDatacollectionConfigJvmLegacy() throws Exception {
-        unmarshalJaxbExample("jvm-datacollection/jmx-datacollection/Jvm/1.6/JvmLegacy.xml", Mbeans.class);
-=======
     /**
      * A list of test parameters to execute.
      * 
@@ -565,7 +139,6 @@
     
     private static void addFile(final Source source, final String file, final Class<?> clazz, final Impl impl, final boolean lenient, final String exceptionMessage) {
         FILES.add(new Object[] {source, file, clazz, impl, lenient, exceptionMessage});
->>>>>>> f9c97913
     }
     
     private static void addFile(final Source source, final String file, final Class<?> clazz, final Impl impl, final String exceptionMessage) {
