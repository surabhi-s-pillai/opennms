--- conflicted
+++ resolved
@@ -27,6 +27,20 @@
  *******************************************************************************/
 
 package org.opennms.netmgt.collectd;
+
+import static org.junit.Assert.assertEquals;
+
+import java.io.FileInputStream;
+import java.lang.management.ManagementFactory;
+import java.net.InetAddress;
+import java.net.UnknownHostException;
+import java.util.ArrayList;
+import java.util.HashMap;
+import java.util.List;
+import java.util.Map;
+
+import javax.management.MBeanServer;
+import javax.management.ObjectName;
 
 import org.junit.After;
 import org.junit.Before;
@@ -47,19 +61,6 @@
 import org.slf4j.Logger;
 import org.slf4j.LoggerFactory;
 
-import javax.management.MBeanServer;
-import javax.management.ObjectName;
-import java.io.FileInputStream;
-import java.lang.management.ManagementFactory;
-import java.net.InetAddress;
-import java.net.UnknownHostException;
-import java.util.ArrayList;
-import java.util.HashMap;
-import java.util.List;
-import java.util.Map;
-
-import static org.junit.Assert.assertEquals;
-
 /**
  *
  * @author Markus Neumann <Markus@OpenNMS.org>
@@ -90,29 +91,17 @@
         }
 
         @Override
-<<<<<<< HEAD
+        public String getNodeLabel() {
+            return null;
+        }
+
+        @Override
         public String getForeignSource() {
-=======
-        public String getNodeLabel() {
->>>>>>> c7436353
-            return null;
-        }
-
-        @Override
-<<<<<<< HEAD
+            return null;
+        }
+
+        @Override
         public String getForeignId() {
-=======
-        public String getForeignSource() {
->>>>>>> c7436353
-            return null;
-        }
-
-        @Override
-<<<<<<< HEAD
-        public String getNodeLabel() {
-=======
-        public String getForeignId() {
->>>>>>> c7436353
             return null;
         }
 
