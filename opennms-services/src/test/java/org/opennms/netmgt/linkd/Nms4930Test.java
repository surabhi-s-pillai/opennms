/*******************************************************************************
 * This file is part of OpenNMS(R).
 *
 * Copyright (C) 2011-2012 The OpenNMS Group, Inc.
 * OpenNMS(R) is Copyright (C) 1999-2012 The OpenNMS Group, Inc.
 *
 * OpenNMS(R) is a registered trademark of The OpenNMS Group, Inc.
 *
 * OpenNMS(R) is free software: you can redistribute it and/or modify
 * it under the terms of the GNU General Public License as published
 * by the Free Software Foundation, either version 3 of the License,
 * or (at your option) any later version.
 *
 * OpenNMS(R) is distributed in the hope that it will be useful,
 * but WITHOUT ANY WARRANTY; without even the implied warranty of
 * MERCHANTABILITY or FITNESS FOR A PARTICULAR PURPOSE.  See the
 * GNU General Public License for more details.
 *
 * You should have received a copy of the GNU General Public License
 * along with OpenNMS(R).  If not, see:
 *      http://www.gnu.org/licenses/
 *
 * For more information contact:
 *     OpenNMS(R) Licensing <license@opennms.org>
 *     http://www.opennms.org/
 *     http://www.opennms.com/
 *******************************************************************************/

package org.opennms.netmgt.linkd;

import static org.junit.Assert.assertEquals;
import static org.junit.Assert.assertTrue;

import java.util.List;
<<<<<<< HEAD
import java.util.Properties;

=======
>>>>>>> 34665080
import org.junit.Before;
import org.junit.Test;
import org.opennms.core.test.snmp.annotations.JUnitSnmpAgent;
import org.opennms.core.test.snmp.annotations.JUnitSnmpAgents;
import org.opennms.netmgt.config.linkd.Package;
<<<<<<< HEAD
import org.opennms.netmgt.dao.api.DataLinkInterfaceDao;
import org.opennms.netmgt.dao.api.NodeDao;
import org.opennms.netmgt.dao.api.SnmpInterfaceDao;
import org.opennms.netmgt.dao.support.NewTransactionTemplate;
import org.opennms.netmgt.linkd.nb.Nms4930NetworkBuilder;
import org.opennms.netmgt.model.DataLinkInterface;
import org.opennms.netmgt.model.OnmsNode;
import org.opennms.test.JUnitConfigurationEnvironment;
import org.springframework.beans.factory.InitializingBean;
import org.springframework.beans.factory.annotation.Autowired;
import org.springframework.core.io.ClassPathResource;
import org.springframework.core.io.Resource;
import org.springframework.test.context.ContextConfiguration;
import org.springframework.transaction.TransactionStatus;
import org.springframework.transaction.annotation.Transactional;
import org.springframework.transaction.support.TransactionCallbackWithoutResult;

@RunWith(OpenNMSJUnit4ClassRunner.class)
@ContextConfiguration(locations= {
        "classpath:/META-INF/opennms/applicationContext-soa.xml",
        "classpath:/META-INF/opennms/applicationContext-dao.xml",
        "classpath:/META-INF/opennms/applicationContext-daemon.xml",
        "classpath:/META-INF/opennms/applicationContext-proxy-snmp.xml",
        "classpath:/META-INF/opennms/mockEventIpcManager.xml",
        "classpath:/META-INF/opennms/applicationContext-linkd.xml",
        "classpath:/META-INF/opennms/applicationContext-linkdTest.xml",
        "classpath:/META-INF/opennms/applicationContext-minimal-conf.xml"
})
@JUnitConfigurationEnvironment(systemProperties="org.opennms.provisiond.enableDiscovery=false")
@JUnitTemporaryDatabase
@Transactional
public class Nms4930Test extends Nms4930NetworkBuilder implements InitializingBean {

    @Autowired
    private Linkd m_linkd;

    private LinkdConfig m_linkdConfig;

    @Autowired
    private NodeDao m_nodeDao;

    @Autowired
    private SnmpInterfaceDao m_snmpInterfaceDao;

    @Autowired
    private DataLinkInterfaceDao m_dataLinkInterfaceDao;

    @Autowired
    private NewTransactionTemplate m_transactionTemplate;

    @Override
    public void afterPropertiesSet() throws Exception {
        BeanUtils.assertAutowiring(this);
    }

    @Before
    public void setUp() throws Exception {
        // MockLogAppender.setupLogging(true);
        Properties p = new Properties();
        p.setProperty("log4j.logger.org.hibernate.SQL", "WARN");
        p.setProperty("log4j.logger.org.hibernate.cfg", "WARN");
        p.setProperty("log4j.logger.org.springframework","WARN");
        p.setProperty("log4j.logger.com.mchange.v2.resourcepool", "WARN");
        MockLogAppender.setupLogging(p);

        super.setNodeDao(m_nodeDao);
        super.setSnmpInterfaceDao(m_snmpInterfaceDao);
 
        m_transactionTemplate.execute(new TransactionCallbackWithoutResult() {
            @Override
            protected void doInTransactionWithoutResult(TransactionStatus status) {
                buildNetwork4005();
            }
        });
    }

	@Before
	public void setUpLinkdConfiguration() throws Exception {
	    LinkdConfigFactory.init();
	    final Resource config = new ClassPathResource("etc/linkd-configuration.xml");
	    final LinkdConfigFactory factory = new LinkdConfigFactory(-1L, config.getInputStream());
	    LinkdConfigFactory.setInstance(factory);
	    m_linkdConfig = LinkdConfigFactory.getInstance();
	}

=======
import org.opennms.netmgt.model.DataLinkInterface;
import org.opennms.netmgt.model.OnmsNode;

public class Nms4930Test extends Nms4930NetworkBuilder {

    @Before
    public void setUpNetwork4005() throws Exception {
        buildNetwork4930();
    }

>>>>>>> 34665080
    /*
     * The main fact is that this devices have only the Bridge MIb walk
     * dlink_DES has STP disabled
     * dlink_DGS has STP enabled but root is itself
     * no way to find links....
     * Also there is no At interface information
     * c2007db90010 --> 10.1.1.2  ---nothing in the bridge forwarding table...
     * no way to get links...
     * 
     */
    @Test
    @JUnitSnmpAgents(value={
            @JUnitSnmpAgent(host="10.1.1.2", port=161, resource="classpath:linkd/nms4930/dlink_DES-3026.properties"),
            @JUnitSnmpAgent(host="10.1.2.2", port=161, resource="classpath:linkd/nms4930/dlink_DGS-3612G.properties")
    })
    public void testNms4930Network() throws Exception {

        Package example1 = m_linkdConfig.getPackage("example1");
        example1.setUseLldpDiscovery(false);
        example1.setUseOspfDiscovery(false);
        example1.setUseCdpDiscovery(false);
        example1.setUseIpRouteDiscovery(false);
        example1.setUseBridgeDiscovery(true);
        example1.setUseIsisDiscovery(false);

        example1.setSaveRouteTable(false);
        example1.setEnableVlanDiscovery(false);
        
    	final OnmsNode cisco1 = m_nodeDao.findByForeignId("linkd", "cisco1");
        final OnmsNode cisco2 = m_nodeDao.findByForeignId("linkd", "cisco2");

        assertTrue(m_linkd.scheduleNodeCollection(cisco1.getId()));
        assertTrue(m_linkd.scheduleNodeCollection(cisco2.getId()));

        assertTrue(m_linkd.runSingleSnmpCollection(cisco1.getId()));
        assertTrue(m_linkd.runSingleSnmpCollection(cisco2.getId()));

        assertTrue(m_linkd.runSingleLinkDiscovery("example1"));

        final List<DataLinkInterface> ifaces = m_dataLinkInterfaceDao.findAll();
        for (final DataLinkInterface link: ifaces) {
            printLink(link);
        }
        
        // Note By AR: I've inspected the snmp file, only the bridge mib are there
        //             and no link is found
        assertEquals("we should have found no links", 0, ifaces.size());
    }
}<|MERGE_RESOLUTION|>--- conflicted
+++ resolved
@@ -32,22 +32,24 @@
 import static org.junit.Assert.assertTrue;
 
 import java.util.List;
-<<<<<<< HEAD
 import java.util.Properties;
 
-=======
->>>>>>> 34665080
 import org.junit.Before;
 import org.junit.Test;
+import org.junit.runner.RunWith;
+import org.opennms.core.test.MockLogAppender;
+import org.opennms.core.test.OpenNMSJUnit4ClassRunner;
+import org.opennms.core.test.db.annotations.JUnitTemporaryDatabase;
 import org.opennms.core.test.snmp.annotations.JUnitSnmpAgent;
 import org.opennms.core.test.snmp.annotations.JUnitSnmpAgents;
+import org.opennms.core.utils.BeanUtils;
+import org.opennms.netmgt.config.LinkdConfig;
+import org.opennms.netmgt.config.LinkdConfigFactory;
 import org.opennms.netmgt.config.linkd.Package;
-<<<<<<< HEAD
 import org.opennms.netmgt.dao.api.DataLinkInterfaceDao;
 import org.opennms.netmgt.dao.api.NodeDao;
 import org.opennms.netmgt.dao.api.SnmpInterfaceDao;
 import org.opennms.netmgt.dao.support.NewTransactionTemplate;
-import org.opennms.netmgt.linkd.nb.Nms4930NetworkBuilder;
 import org.opennms.netmgt.model.DataLinkInterface;
 import org.opennms.netmgt.model.OnmsNode;
 import org.opennms.test.JUnitConfigurationEnvironment;
@@ -68,7 +70,6 @@
         "classpath:/META-INF/opennms/applicationContext-proxy-snmp.xml",
         "classpath:/META-INF/opennms/mockEventIpcManager.xml",
         "classpath:/META-INF/opennms/applicationContext-linkd.xml",
-        "classpath:/META-INF/opennms/applicationContext-linkdTest.xml",
         "classpath:/META-INF/opennms/applicationContext-minimal-conf.xml"
 })
 @JUnitConfigurationEnvironment(systemProperties="org.opennms.provisiond.enableDiscovery=false")
@@ -108,13 +109,10 @@
         p.setProperty("log4j.logger.com.mchange.v2.resourcepool", "WARN");
         MockLogAppender.setupLogging(p);
 
-        super.setNodeDao(m_nodeDao);
-        super.setSnmpInterfaceDao(m_snmpInterfaceDao);
- 
         m_transactionTemplate.execute(new TransactionCallbackWithoutResult() {
             @Override
             protected void doInTransactionWithoutResult(TransactionStatus status) {
-                buildNetwork4005();
+                buildNetwork4930();
             }
         });
     }
@@ -128,18 +126,6 @@
 	    m_linkdConfig = LinkdConfigFactory.getInstance();
 	}
 
-=======
-import org.opennms.netmgt.model.DataLinkInterface;
-import org.opennms.netmgt.model.OnmsNode;
-
-public class Nms4930Test extends Nms4930NetworkBuilder {
-
-    @Before
-    public void setUpNetwork4005() throws Exception {
-        buildNetwork4930();
-    }
-
->>>>>>> 34665080
     /*
      * The main fact is that this devices have only the Bridge MIb walk
      * dlink_DES has STP disabled
