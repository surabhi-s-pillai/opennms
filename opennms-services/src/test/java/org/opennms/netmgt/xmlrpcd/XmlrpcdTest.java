/*******************************************************************************
 * This file is part of OpenNMS(R).
 *
 * Copyright (C) 2008-2014 The OpenNMS Group, Inc.
 * OpenNMS(R) is Copyright (C) 1999-2014 The OpenNMS Group, Inc.
 *
 * OpenNMS(R) is a registered trademark of The OpenNMS Group, Inc.
 *
 * OpenNMS(R) is free software: you can redistribute it and/or modify
 * it under the terms of the GNU Affero General Public License as published
 * by the Free Software Foundation, either version 3 of the License,
 * or (at your option) any later version.
 *
 * OpenNMS(R) is distributed in the hope that it will be useful,
 * but WITHOUT ANY WARRANTY; without even the implied warranty of
 * MERCHANTABILITY or FITNESS FOR A PARTICULAR PURPOSE.  See the
 * GNU Affero General Public License for more details.
 *
 * You should have received a copy of the GNU Affero General Public License
 * along with OpenNMS(R).  If not, see:
 *      http://www.gnu.org/licenses/
 *
 * For more information contact:
 *     OpenNMS(R) Licensing <license@opennms.org>
 *     http://www.opennms.org/
 *     http://www.opennms.com/
 *******************************************************************************/

package org.opennms.netmgt.xmlrpcd;

import static org.opennms.core.utils.InetAddressUtils.addr;

import java.io.ByteArrayInputStream;
import java.io.StringReader;
import java.lang.reflect.UndeclaredThrowableException;
import java.util.Date;
import java.util.Hashtable;

import org.exolab.castor.xml.ValidationException;
import org.junit.After;
import org.junit.Before;
import org.junit.Test;
import org.opennms.core.test.MockLogAppender;
import org.opennms.netmgt.config.OpennmsServerConfigFactory;
import org.opennms.netmgt.config.XmlrpcdConfigFactory;
import org.opennms.netmgt.events.api.EventConstants;
import org.opennms.netmgt.mock.OpenNMSTestCase;
import org.opennms.netmgt.model.events.EventBuilder;
import org.opennms.netmgt.xml.event.Event;
import org.opennms.test.ThrowableAnticipator;

public class XmlrpcdTest extends OpenNMSTestCase {
    private Xmlrpcd m_xmlrpcd;
    private XmlrpcAnticipator m_anticipator1;
    private XmlrpcAnticipator m_anticipator2;

    private static StringReader getConfig(int port1) {
        return new StringReader(
                "<?xml version=\"1.0\"?>\n" +
                "<xmlrpcd-configuration max-event-queue-size=\"5000\">\n" +
                " <external-servers retries=\"1\" elapse-time=\"100\">\n" +
                "  <xmlrpc-server url=\"http://localhost:" + port1 + "\" />\n" +
                "  <serverSubscription>baseEvents</serverSubscription>\n" +
                " </external-servers>\n" +
                " <subscription name=\"baseEvents\">\n" +
                "  <subscribed-event uei=\"uei.opennms.org/nodes/nodeLostService\"/>\n" +
                "  <subscribed-event uei=\"uei.opennms.org/nodes/nodeRegainedService\"/>\n" +
                "  <subscribed-event uei=\"uei.opennms.org/nodes/nodeUp\"/>\n" +
                "  <subscribed-event uei=\"uei.opennms.org/nodes/nodeDown\"/>\n" +
                "  <subscribed-event uei=\"uei.opennms.org/nodes/interfaceUp\"/>\n" +
                "  <subscribed-event uei=\"uei.opennms.org/nodes/interfaceDown\"/>\n" +
                " </subscription>\n" +
                "</xmlrpcd-configuration>\n");
    }

    private static StringReader getConfigTwo(int port1, int port2) {
        return new StringReader(
                "<?xml version=\"1.0\"?>\n" +
                "<xmlrpcd-configuration max-event-queue-size=\"5000\">\n" +
                " <external-servers retries=\"1\" elapse-time=\"100\">\n" +
                "  <xmlrpc-server url=\"http://localhost:" + port1 + "\" />\n" +
                "  <xmlrpc-server url=\"http://localhost:" + port2 + "\" />\n" +
                "  <serverSubscription>baseEvents</serverSubscription>\n" +
                " </external-servers>\n" +
                " <subscription name=\"baseEvents\">\n" +
                "  <subscribed-event uei=\"uei.opennms.org/nodes/nodeLostService\"/>\n" +
                "  <subscribed-event uei=\"uei.opennms.org/nodes/nodeRegainedService\"/>\n" +
                " </subscription>\n" +
                "</xmlrpcd-configuration>\n");
    }

    private static StringReader getConfigParallelSame(int port1, int port2) {
        return new StringReader(
                "<?xml version=\"1.0\"?>\n" +
                        "<xmlrpcd-configuration max-event-queue-size=\"5000\">\n" +
                        " <external-servers retries=\"1\" elapse-time=\"100\">\n" +
                        "  <xmlrpc-server url=\"http://localhost:" + port1 + "\" />\n" +
                        "  <serverSubscription>baseEvents</serverSubscription>\n" +
                        " </external-servers>\n" +
                        " <external-servers retries=\"1\" elapse-time=\"100\">\n" +
                        "  <xmlrpc-server url=\"http://localhost:" + port2 + "\" />\n" +
                        "  <serverSubscription>baseEvents</serverSubscription>\n" +
                        " </external-servers>\n" +
                        " <subscription name=\"baseEvents\">\n" +
                        "  <subscribed-event uei=\"uei.opennms.org/nodes/nodeLostService\"/>\n" +
                        "  <subscribed-event uei=\"uei.opennms.org/nodes/nodeRegainedService\"/>\n" +
                        " </subscription>\n" +
                        "</xmlrpcd-configuration>\n");
    }

    private static StringReader getConfigParallelDifferent(int port1, int port2) {
        return new StringReader(
                "<?xml version=\"1.0\"?>\n" +
                        "<xmlrpcd-configuration max-event-queue-size=\"5000\">\n" +
                        " <external-servers retries=\"1\" elapse-time=\"100\">\n" +
                        "  <xmlrpc-server url=\"http://localhost:" + port1 + "\" />\n" +
                        "  <serverSubscription>baseEvents1</serverSubscription>\n" +
                        " </external-servers>\n" +
                        " <external-servers retries=\"1\" elapse-time=\"100\">\n" +
                        "  <xmlrpc-server url=\"http://localhost:" + port2 + "\" />\n" +
                        "  <serverSubscription>baseEvents2</serverSubscription>\n" +
                        " </external-servers>\n" +
                        " <subscription name=\"baseEvents1\">\n" +
                        "  <subscribed-event uei=\"uei.opennms.org/nodes/nodeLostService\"/>\n" +
                        " </subscription>\n" +
                        " <subscription name=\"baseEvents2\">\n" +
                        "  <subscribed-event uei=\"uei.opennms.org/nodes/nodeRegainedService\"/>\n" +
                        " </subscription>\n" +
                        "</xmlrpcd-configuration>\n");
    }

    private static StringReader getConfigGeneric(int port1) {
        return new StringReader(
                "<?xml version=\"1.0\"?>\n" +
                        "<xmlrpcd-configuration max-event-queue-size=\"5000\" generic-msgs=\"true\">\n" +
                        " <external-servers retries=\"1\" elapse-time=\"100\">\n" +
                        "  <xmlrpc-server url=\"http://localhost:" + port1 + "\" />\n" +
                        "  <serverSubscription>baseEvents</serverSubscription>\n" +
                        " </external-servers>\n" +
                        " <subscription name=\"baseEvents\">\n" +
                        "  <subscribed-event uei=\"uei.opennms.org/nodes/nodeLostService\"/>\n" +
                        "  <subscribed-event uei=\"uei.opennms.org/nodes/nodeRegainedService\"/>\n" +
                        "  <subscribed-event uei=\"uei.opennms.org/default/trap\"/>\n" +
                        " </subscription>\n" +
                        "</xmlrpcd-configuration>\n");
    }

    private static StringReader getConfigBad(int port1) {
        return new StringReader(
                "<?xml version=\"1.0\"?>\n" +
                        "<xmlrpcd-configuration max-event-queue-size=\"5000\">\n" +
                        " <external-servers retries=\"1\" elapse-time=\"100\">\n" +
                        "  <xmlrpc-server url=\"http://localhost:" + port1 + "\" />\n" +
                        "  <serverSubscription>baseEventsBlah</serverSubscription>\n" +
                        " </external-servers>\n" +
                        " <subscription name=\"baseEvents\">\n" +
                        "  <subscribed-event uei=\"uei.opennms.org/nodes/nodeLostService\"/>\n" +
                        "  <subscribed-event uei=\"uei.opennms.org/nodes/nodeRegainedService\"/>\n" +
                        " </subscription>\n" +
                        "</xmlrpcd-configuration>\n");
    }

    ByteArrayInputStream m_serverConfig = new ByteArrayInputStream(
            ("<local-server server-name=\"nms1\" verify-server=\"false\">\n" +
            "</local-server>\n").getBytes());
    
    @Before
    @Override
    public void setUp() throws Exception {
        super.setUp();
        
        m_anticipator1 = new XmlrpcAnticipator(false);
        // Don't setup the second anticipator since it can take a bit of time; let individual tests do that it if they want it
        
        OpennmsServerConfigFactory.setInstance(new OpennmsServerConfigFactory(m_serverConfig));
        
        XmlrpcdConfigFactory.setInstance(new XmlrpcdConfigFactory(getConfig(m_anticipator1.getPort())));
        
        m_xmlrpcd = new Xmlrpcd();
    }
    
    public void finishUp() {
        if (m_anticipator1 != null) {
            m_anticipator1.verifyAnticipated();
        }
        if (m_anticipator2 != null) {
            m_anticipator2.verifyAnticipated();
        }
        
        /*
         * XXX This is a workaround until OpenNMSTestCase.tearDown() no longer
         * calls MockLogAppender.assertNoWarningsOrGreater().
         */
        MockLogAppender.resetLogLevel();
        MockLogAppender.resetEvents();
    }

    @After
    @Override
    public void tearDown() throws Exception {
        if (m_anticipator1 != null) {
            m_anticipator1.shutdown();
        }
        if (m_anticipator2 != null) {
            m_anticipator2.shutdown();
        }
        super.tearDown();
    }

    public void anticipateNotifyReceivedEvent(XmlrpcAnticipator anticipator) {
        anticipator.anticipateCall("notifyReceivedEvent", "0", EventConstants.XMLRPC_NOTIFICATION_EVENT_UEI, "test connection");
    }

    @Test
    public void testDoNothing() {
        super.testDoNothing();
        finishUp();
    }
    
    @Test
    public void testStart() throws Exception {
        anticipateNotifyReceivedEvent(m_anticipator1);
        m_xmlrpcd.init();
        m_xmlrpcd.start();

        Thread.sleep(1000);
        m_xmlrpcd.stop();

        finishUp();
    }
    
    @Test
    public void testQueueing() throws Exception {
        Date date = new Date();
        anticipateNotifyReceivedEvent(m_anticipator1);
        m_xmlrpcd.init();
        m_xmlrpcd.start();

        anticipateRouterServiceCall(m_anticipator1, "sendServiceDownEvent", date);

        Event nodeOneEvent = svcEvent(EventConstants.NODE_LOST_SERVICE_EVENT_UEI, 1, "192.168.1.1", "ICMP", date);
        getEventIpcManager().sendNow(nodeOneEvent);

        Thread.sleep(1000);
        m_anticipator1.verifyAnticipated();
        System.err.println("Stopping xmlrpc server for anticipator1");
        m_anticipator1.shutdown();

        Event nodeTwoEvent = svcEvent(EventConstants.NODE_LOST_SERVICE_EVENT_UEI, 2, "192.168.1.2", "SNMP", date);
        getEventIpcManager().sendNow(nodeTwoEvent);
        
        Thread.sleep(1000);
        
        /*
         * Tell the anticipator to not setup the web server until have
         * anticipated the sendServiceDownEvent call. We don't want to miss the
         * call if xmlrpcd sends the event after the web server comes up but
         * before we have anticipated it.
         */
<<<<<<< HEAD
        m_anticipator1 = new XmlrpcAnticipator(m_port1, true);
=======
>>>>>>> 8bbd9e37
        anticipateNotifyReceivedEvent(m_anticipator1);
        anticipateServerServiceCall(m_anticipator1, "sendServiceDownEvent", date);

        System.err.println("Restarting xmlrpc servier for anticipator1");
        // Restart the same instance of the anticipator, using the same
        // port it used initiallly
        m_anticipator1.setupWebServer();

        Thread.sleep(1000);
        m_xmlrpcd.stop();
        Thread.sleep(2000);
        
        finishUp();
    }

    private void anticipateServerServiceCall(XmlrpcAnticipator anticipator, String method, Date date) {
        anticipator.anticipateCall(method, "Server", "192.168.1.2", "SNMP", "Not Available", "null", date);
    }

    private void anticipateRouterServiceCall(XmlrpcAnticipator anticipator, String method, Date date) {
        anticipator.anticipateCall(method, "Router", "192.168.1.1", "ICMP", "Not Available", "null", date);
    }

    @Test
    public void testSerialFailover() throws Exception {
        Date date = new Date();
        anticipateNotifyReceivedEvent(m_anticipator1);
        m_anticipator2 = new XmlrpcAnticipator();
        anticipateNotifyReceivedEvent(m_anticipator2);

        XmlrpcdConfigFactory.setInstance(new XmlrpcdConfigFactory(getConfigTwo(m_anticipator1.getPort(), m_anticipator2.getPort())));

        m_xmlrpcd.init();
        m_xmlrpcd.start();

        anticipateRouterServiceCall(m_anticipator1, "sendServiceDownEvent", date);
     
        Event nodeOneEvent = svcEvent(EventConstants.NODE_LOST_SERVICE_EVENT_UEI, 1, "192.168.1.1", "ICMP", date);
        getEventIpcManager().sendNow(nodeOneEvent);

        Thread.sleep(1000);
        
        m_anticipator1.verifyAnticipated();
        m_anticipator1.shutdown();
        
        anticipateServerServiceCall(m_anticipator2, "sendServiceDownEvent", date);

        Event nodeTwoEvent = svcEvent(EventConstants.NODE_LOST_SERVICE_EVENT_UEI, 2, "192.168.1.2", "SNMP", date);
        getEventIpcManager().sendNow(nodeTwoEvent);
        
        Thread.sleep(1000);

        m_xmlrpcd.stop();
        Thread.sleep(2000);
        
        finishUp();
    }

    
    public void testSerialFailback() throws Exception {
        Date date = new Date();
        anticipateNotifyReceivedEvent(m_anticipator1);
        m_anticipator2 = new XmlrpcAnticipator();
        anticipateNotifyReceivedEvent(m_anticipator2);

        XmlrpcdConfigFactory.setInstance(new XmlrpcdConfigFactory(getConfigTwo(m_anticipator1.getPort(), m_anticipator2.getPort())));

        m_xmlrpcd.init();
        m_xmlrpcd.start();

        anticipateRouterServiceCall(m_anticipator1, "sendServiceDownEvent", date);
        
        Event nodeOneEvent = svcEvent(EventConstants.NODE_LOST_SERVICE_EVENT_UEI, 1, "192.168.1.1", "ICMP", date);
        getEventIpcManager().sendNow(nodeOneEvent);

        Thread.sleep(1500);
        
        m_anticipator1.verifyAnticipated();
        m_anticipator1.shutdown();
        
        anticipateServerServiceCall(m_anticipator2, "sendServiceDownEvent", date);

        Event nodeTwoEvent = svcEvent(EventConstants.NODE_LOST_SERVICE_EVENT_UEI, 2, "192.168.1.2", "SNMP", date);
        getEventIpcManager().sendNow(nodeTwoEvent);
        
        Thread.sleep(1500);

        m_anticipator2.verifyAnticipated();
        m_anticipator2.shutdown();
        
        m_anticipator1 = new XmlrpcAnticipator();
        anticipateNotifyReceivedEvent(m_anticipator1);

        m_anticipator1.anticipateCall("sendServiceDownEvent", "Firewall", "192.168.1.3", "Telnet", "Not Available", "null", date);

        Event nodeThreeEvent = svcEvent(EventConstants.NODE_LOST_SERVICE_EVENT_UEI, 3, "192.168.1.3", "Telnet", date);
        getEventIpcManager().sendNow(nodeThreeEvent);
        
        Thread.sleep(1500);

        m_xmlrpcd.stop();
        Thread.sleep(2000);
        
        finishUp();
    }

    public void testMultipleServersSameEvents() throws Exception {
        Date date = new Date();
        anticipateNotifyReceivedEvent(m_anticipator1);
        m_anticipator2 = new XmlrpcAnticipator();
        anticipateNotifyReceivedEvent(m_anticipator2);

        XmlrpcdConfigFactory.setInstance(new XmlrpcdConfigFactory(getConfigParallelSame(m_anticipator1.getPort(), m_anticipator2.getPort())));

        m_xmlrpcd.init();
        m_xmlrpcd.start();

        anticipateRouterServiceCall(m_anticipator1, "sendServiceDownEvent", date);
        anticipateRouterServiceCall(m_anticipator2, "sendServiceDownEvent", date);

        Event e = svcEvent(EventConstants.NODE_LOST_SERVICE_EVENT_UEI, 1, "192.168.1.1", "ICMP", date);
        getEventIpcManager().sendNow(e);

        Thread.sleep(1000);
        m_xmlrpcd.stop();
        Thread.sleep(2000);

        finishUp();
    }

    @Test
    public void testMultipleServersDifferentEvents() throws Exception {
        Date date = new Date();
        anticipateNotifyReceivedEvent(m_anticipator1);
        m_anticipator2 = new XmlrpcAnticipator();
        anticipateNotifyReceivedEvent(m_anticipator2);

        XmlrpcdConfigFactory.setInstance(new XmlrpcdConfigFactory(getConfigParallelDifferent(m_anticipator1.getPort(), m_anticipator2.getPort())));

        m_xmlrpcd.init();
        m_xmlrpcd.start();

        anticipateRouterServiceCall(m_anticipator1, "sendServiceDownEvent", date);

        Event lostEvent = svcEvent(EventConstants.NODE_LOST_SERVICE_EVENT_UEI, 1, "192.168.1.1", "ICMP", date);
        getEventIpcManager().sendNow(lostEvent);

        anticipateServerServiceCall(m_anticipator2, "sendServiceUpEvent", date);

        Event regainedEvent = svcEvent(EventConstants.NODE_REGAINED_SERVICE_EVENT_UEI, 2, "192.168.1.2", "SNMP", date);
        getEventIpcManager().sendNow(regainedEvent);

        Thread.sleep(1000);
        m_xmlrpcd.stop();
        Thread.sleep(2000);

        finishUp();
    }

    @Test
    public void testEventGeneric() throws Exception {
        XmlrpcdConfigFactory.setInstance(new XmlrpcdConfigFactory(getConfigGeneric(m_anticipator1.getPort())));

        Date date = new Date();
        anticipateNotifyReceivedEvent(m_anticipator1);
        m_xmlrpcd.init();
        m_xmlrpcd.start();

        Hashtable<String, String> t = new Hashtable<String, String>();
        t.put("source", "the one true event source");
        t.put("nodeId", "1");
        t.put("time", date.toString());
        t.put("interface", "192.168.1.1");
        t.put("nodeLabel", "Router");
        t.put("service", "ICMP");
        t.put("uei", EventConstants.NODE_LOST_SERVICE_EVENT_UEI);
        t.put("description", "\n"
                + "      <p>A ICMP outage was identified on interface\n"
                + "      192.168.1.1.</p> <p>A new Outage record has been\n"
                + "      created and service level availability calculations will be\n"
                + "      impacted until this outage is resolved.</p>\n"
                + "    ");
        t.put("severity", "Minor");
        m_anticipator1.anticipateCall("sendEvent", t);
        
        Event e = svcEvent(EventConstants.NODE_LOST_SERVICE_EVENT_UEI, 1, "192.168.1.1", "ICMP", date);
        getEventIpcManager().sendNow(e);
        
        Thread.sleep(1000);
        m_xmlrpcd.stop();
        Thread.sleep(2000);

        finishUp();
    }
    
    /** Unless we are in generic mode, we shouldn't be seeing general traps */ 
    @Test
    public void testSendTrapSimpleNonGeneric() throws Exception {
        Date date = new Date();
        String enterpriseId = ".1.3.6.4.1.1.1";

        EventBuilder bldr = XmlRpcNotifierTest.basicEventBuilder(date);
        bldr.setSource("the one true source");
        bldr.setLogMessage("");
        XmlRpcNotifierTest.addSnmpAttributes(bldr, "public", enterpriseId, 6, 2, date.getTime(), "1");
        getEventIpcManager().sendNow(bldr.getEvent());
        
        Thread.sleep(1000);
        m_xmlrpcd.stop();
        Thread.sleep(2000);

        finishUp();
    }

    @Test
    public void testSendTrapSimple() throws Exception {
        XmlrpcdConfigFactory.setInstance(new XmlrpcdConfigFactory(getConfigGeneric(m_anticipator1.getPort())));

        Date date = new Date();
        String enterpriseId = ".1.3.6.4.1.1.1";
        
        anticipateNotifyReceivedEvent(m_anticipator1);
        m_xmlrpcd.init();
        m_xmlrpcd.start();

        Hashtable<String, String> trapMap = XmlRpcNotifierTest.basicTrapMap(date, "public", enterpriseId, 6, 2, date.getTime(), "1");
        
        trapMap.put("uei", "uei.opennms.org/default/trap");
        trapMap.put("source", "the one true source");
        /*
        t.put("description", "\n" + 
                "      <p>This is the default event format used when an enterprise\n" +
                "      specific event (trap) is received for which no format has been\n" + 
                "      configured (i.e. no event definition exists).</p>\n" + 
                "    ");
                */
        trapMap.put("severity", "Normal");

        m_anticipator1.anticipateCall("sendSnmpTrapEvent", trapMap);

        EventBuilder bldr = XmlRpcNotifierTest.basicEventBuilder(date);
        bldr.setUei("uei.opennms.org/default/trap");
        bldr.setSource("the one true source");
        bldr.setSeverity("Normal");
        bldr.setLogMessage("");
        XmlRpcNotifierTest.addSnmpAttributes(bldr, "public", enterpriseId, 6, 2, date.getTime(), "1");
        getEventIpcManager().sendNow(bldr.getEvent());
        
        Thread.sleep(1000);
        m_xmlrpcd.stop();
        Thread.sleep(2000);
                
        finishUp();
    }
    
    @Test
    public void testServiceDownEvent() throws Exception {
        Date date = new Date();
        anticipateNotifyReceivedEvent(m_anticipator1);
        m_xmlrpcd.init();
        m_xmlrpcd.start();

        anticipateRouterServiceCall(m_anticipator1, "sendServiceDownEvent", date);
        
        Event e = svcEvent(EventConstants.NODE_LOST_SERVICE_EVENT_UEI, 1, "192.168.1.1", "ICMP", date);
        getEventIpcManager().sendNow(e);

        Thread.sleep(1000);
        m_xmlrpcd.stop();
        Thread.sleep(2000);

        finishUp();
    }

    @Test
    public void testServiceUpEvent() throws Exception {
        Date date = new Date();
        anticipateNotifyReceivedEvent(m_anticipator1);
        m_xmlrpcd.init();
        m_xmlrpcd.start();

        anticipateRouterServiceCall(m_anticipator1, "sendServiceUpEvent", date);
        
        Event e = svcEvent(EventConstants.NODE_REGAINED_SERVICE_EVENT_UEI, 1, "192.168.1.1", "ICMP", date);
        getEventIpcManager().sendNow(e);

        Thread.sleep(1000);
        m_xmlrpcd.stop();
        Thread.sleep(2000);

        finishUp();
    }

    @Test
    public void testInterfaceDownEvent() throws Exception {
        Date date = new Date();
        anticipateNotifyReceivedEvent(m_anticipator1);
        m_xmlrpcd.init();
        m_xmlrpcd.start();

        m_anticipator1.anticipateCall("sendInterfaceDownEvent", "Router", "192.168.1.1", "null", date);
        
        Event e = ifEvent(EventConstants.INTERFACE_DOWN_EVENT_UEI, 1, "192.168.1.1", date);
        getEventIpcManager().sendNow(e);

        Thread.sleep(1000);
        m_xmlrpcd.stop();
        Thread.sleep(2000);

        finishUp();
    }

    @Test
    public void testInterfaceUpEvent() throws Exception {
        Date date = new Date();
        anticipateNotifyReceivedEvent(m_anticipator1);
        m_xmlrpcd.init();
        m_xmlrpcd.start();

        m_anticipator1.anticipateCall("sendInterfaceUpEvent", "Router", "192.168.1.1", "null", "null", date);
        
        Event e = ifEvent(EventConstants.INTERFACE_UP_EVENT_UEI, 1, "192.168.1.1", date);
        getEventIpcManager().sendNow(e);

        Thread.sleep(1000);
        m_xmlrpcd.stop();
        Thread.sleep(2000);

        finishUp();
    }

    @Test
    public void testNodeDownEvent() throws Exception {
        Date date = new Date();
        anticipateNotifyReceivedEvent(m_anticipator1);
        m_xmlrpcd.init();
        m_xmlrpcd.start();

        m_anticipator1.anticipateCall("sendNodeDownEvent", "Router", "bar", date.toString());
        
        Event e = nodeEvent(EventConstants.NODE_DOWN_EVENT_UEI, 1, date);
        getEventIpcManager().sendNow(e);

        Thread.sleep(1000);
        m_xmlrpcd.stop();
        Thread.sleep(2000);

        finishUp();
    }

    @Test
    public void testNodeUpEvent() throws Exception {
        Date date = new Date();
        anticipateNotifyReceivedEvent(m_anticipator1);
        m_xmlrpcd.init();
        m_xmlrpcd.start();

        m_anticipator1.anticipateCall("sendNodeUpEvent", "Router", "bar", date);
        
        Event e = nodeEvent(EventConstants.NODE_UP_EVENT_UEI, 1, date);
        getEventIpcManager().sendNow(e);

        Thread.sleep(1000);
        m_xmlrpcd.stop();
        Thread.sleep(2000);

        finishUp();
    }

    
    
    @Test
    public void testBadConfig() throws Exception {
        XmlrpcdConfigFactory.setInstance(new XmlrpcdConfigFactory(getConfigBad(m_anticipator1.getPort())));

        ThrowableAnticipator ta = new ThrowableAnticipator();
        ta.anticipate(new UndeclaredThrowableException(new ValidationException()));

        try {
            m_xmlrpcd.init();
        } catch (Throwable t) {
            ta.throwableReceived(t);
        }
        
        ta.verifyAnticipated();

        finishUp();
    }
    
    private Event nodeEvent(String uei, int nodeid, Date date) {
        EventBuilder bldr = new EventBuilder(uei, "the one true event source", date);
        bldr.setNodeid(nodeid);
        bldr.setHost("bar");
        return bldr.getEvent();
    }
    
    private Event ifEvent(String uei, int nodeid, String ipAddr, Date date) {
        EventBuilder bldr = new EventBuilder(uei, "the one true event source", date);
        bldr.setNodeid(nodeid);
        bldr.setInterface(addr(ipAddr));
        return bldr.getEvent();
    }
    
    private Event svcEvent(String uei, int nodeid, String ipAddr, String svcName, Date date) {
        EventBuilder bldr = new EventBuilder(uei, "the one true event source", date);
        bldr.setNodeid(nodeid);
        bldr.setInterface(addr(ipAddr));
        bldr.setService(svcName);
        return bldr.getEvent();
    }
}<|MERGE_RESOLUTION|>--- conflicted
+++ resolved
@@ -257,10 +257,6 @@
          * call if xmlrpcd sends the event after the web server comes up but
          * before we have anticipated it.
          */
-<<<<<<< HEAD
-        m_anticipator1 = new XmlrpcAnticipator(m_port1, true);
-=======
->>>>>>> 8bbd9e37
         anticipateNotifyReceivedEvent(m_anticipator1);
         anticipateServerServiceCall(m_anticipator1, "sendServiceDownEvent", date);
 
