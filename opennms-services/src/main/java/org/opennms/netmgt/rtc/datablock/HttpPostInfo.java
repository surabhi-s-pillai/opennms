/*******************************************************************************
 * This file is part of OpenNMS(R).
 *
 * Copyright (C) 2006-2012 The OpenNMS Group, Inc.
 * OpenNMS(R) is Copyright (C) 1999-2012 The OpenNMS Group, Inc.
 *
 * OpenNMS(R) is a registered trademark of The OpenNMS Group, Inc.
 *
 * OpenNMS(R) is free software: you can redistribute it and/or modify
 * it under the terms of the GNU General Public License as published
 * by the Free Software Foundation, either version 3 of the License,
 * or (at your option) any later version.
 *
 * OpenNMS(R) is distributed in the hope that it will be useful,
 * but WITHOUT ANY WARRANTY; without even the implied warranty of
 * MERCHANTABILITY or FITNESS FOR A PARTICULAR PURPOSE.  See the
 * GNU General Public License for more details.
 *
 * You should have received a copy of the GNU General Public License
 * along with OpenNMS(R).  If not, see:
 *      http://www.gnu.org/licenses/
 *
 * For more information contact:
 *     OpenNMS(R) Licensing <license@opennms.org>
 *     http://www.opennms.org/
 *     http://www.opennms.com/
 *******************************************************************************/

package org.opennms.netmgt.rtc.datablock;

import java.net.MalformedURLException;
import java.net.URL;

/**
 * Class containing the information for the HTTP POST operations - this gets
 * constructed when each time a subscribe event is received and is basically
 * immutable(except for error count)
 *
 * @author <A HREF="mailto:sowmya@opennms.org">Sowmya Nataraj </A>
<<<<<<< HEAD
 * @author <A HREF="http://www.opennms.org">OpenNMS.org </A>
=======
>>>>>>> 4ffb321c
 */
public class HttpPostInfo {
    /**
     * The URL to post to
     */
    private URL m_url;

    /**
     * The category name related to this URL
     */
    private String m_catlabel;

    /**
     * The user name
     */
    private String m_user;

    /**
     * The password
     */
    private String m_passwd;

    /**
     * Number of post errors
     */
    private int m_errors;

    /**
     * Constructor
     *
     * @param hurl a {@link java.net.URL} object.
     * @param clabel a {@link java.lang.String} object.
     * @param user a {@link java.lang.String} object.
     * @param passwd a {@link java.lang.String} object.
     */
    public HttpPostInfo(final URL hurl, final String clabel, final String user, final String passwd) {
        m_url = hurl;
        m_catlabel = clabel;
        m_user = user;
        m_passwd = passwd;
        m_errors = 0;
    }

    /**
     * Constructor
     *
     * @exception MalformedURLException
     *                thrown if the string url passed is not a valid url
     * @param hurl a {@link java.lang.String} object.
     * @param clabel a {@link java.lang.String} object.
     * @param user a {@link java.lang.String} object.
     * @param passwd a {@link java.lang.String} object.
     * @throws java.net.MalformedURLException if any.
     */
    public HttpPostInfo(final String hurl, final String clabel, final String user, final String passwd) throws MalformedURLException {
        m_url = new URL(hurl);
        m_catlabel = clabel;
        m_user = user;
        m_passwd = passwd;
        m_errors = 0;
    }

    /**
     * Increment errors
     */
    public void incrementErrors() {
        m_errors++;
    }

    /**
     * Clear error count if there were errors earlier
     */
    public void clearErrors() {
        if (m_errors != 0) {
            m_errors = 0;
        }
    }

    /**
     * Return the URL
     *
     * @return the URL
     */
    public URL getURL() {
        return m_url;
    }

    /**
     * Return the URL as a string
     *
     * @return the URL as a string
     */
    public String getURLString() {
        return m_url.toString();
    }

    /**
     * Return the category label
     *
     * @return the category label
     */
    public String getCategory() {
        return m_catlabel;
    }

    /**
     * Return the user
     *
     * @return the user
     */
    public String getUser() {
        return m_user;
    }

    /**
     * Return the passwd
     *
     * @return the passwd
     */
    public String getPassword() {
        return m_passwd;
    }

    /**
     * Return the number of errors
     *
     * @return the number of errors
     */
    public int getErrors() {
        return m_errors;
    }

    /** {@inheritDoc} */
    @Override
    public int hashCode() {
        final int prime = 31;
        int result = 1;
        result = prime * result + ((m_catlabel == null) ? 0 : m_catlabel.hashCode());
        result = prime * result + ((m_passwd == null) ? 0 : m_passwd.hashCode());
        result = prime * result + ((m_url == null) ? 0 : m_url.toExternalForm().hashCode());
        result = prime * result + ((m_user == null) ? 0 : m_user.hashCode());
        return result;
    }

    /** {@inheritDoc} */
    @Override
    public boolean equals(final Object obj) {
        if (this == obj) {
            return true;
        }
        if (obj == null) {
            return false;
        }
        if (getClass() != obj.getClass()) return false;
        final HttpPostInfo other = (HttpPostInfo) obj;
        if (m_catlabel == null) {
<<<<<<< HEAD
            if (other.m_catlabel != null) return false;
        } else if (!m_catlabel.equals(other.m_catlabel)) {
            return false;
        }
        if (m_errors != other.m_errors) return false;
=======
            if (other.m_catlabel != null)
                return false;
        } else if (!m_catlabel.equals(other.m_catlabel))
            return false;
>>>>>>> 4ffb321c
        if (m_passwd == null) {
            if (other.m_passwd != null) return false;
        } else if (!m_passwd.equals(other.m_passwd)) {
            return false;
        }
        if (m_url == null) {
            if (other.m_url != null) return false;
        } else if (!m_url.toExternalForm().equals(other.m_url.toExternalForm())) {
            return false;
        }
        if (m_user == null) {
            if (other.m_user != null) return false;
        } else if (!m_user.equals(other.m_user)) {
            return false;
        }
        return true;
    }
}<|MERGE_RESOLUTION|>--- conflicted
+++ resolved
@@ -37,10 +37,6 @@
  * immutable(except for error count)
  *
  * @author <A HREF="mailto:sowmya@opennms.org">Sowmya Nataraj </A>
-<<<<<<< HEAD
- * @author <A HREF="http://www.opennms.org">OpenNMS.org </A>
-=======
->>>>>>> 4ffb321c
  */
 public class HttpPostInfo {
     /**
@@ -197,18 +193,10 @@
         if (getClass() != obj.getClass()) return false;
         final HttpPostInfo other = (HttpPostInfo) obj;
         if (m_catlabel == null) {
-<<<<<<< HEAD
             if (other.m_catlabel != null) return false;
         } else if (!m_catlabel.equals(other.m_catlabel)) {
             return false;
         }
-        if (m_errors != other.m_errors) return false;
-=======
-            if (other.m_catlabel != null)
-                return false;
-        } else if (!m_catlabel.equals(other.m_catlabel))
-            return false;
->>>>>>> 4ffb321c
         if (m_passwd == null) {
             if (other.m_passwd != null) return false;
         } else if (!m_passwd.equals(other.m_passwd)) {
