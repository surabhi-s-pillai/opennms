--- conflicted
+++ resolved
@@ -31,7 +31,6 @@
 
 import java.util.Iterator;
 import java.util.Map;
-<<<<<<< HEAD
 import java.util.concurrent.BlockingQueue;
 import java.util.concurrent.ConcurrentSkipListMap;
 import java.util.concurrent.ExecutorService;
@@ -40,17 +39,9 @@
 
 import org.opennms.core.concurrent.LogPreservingThreadFactory;
 import org.opennms.core.fiber.PausableFiber;
-=======
 import java.util.Map.Entry;
-import java.util.concurrent.ConcurrentSkipListMap;
-import java.util.concurrent.ExecutorService;
-import java.util.concurrent.Executors;
 import java.util.concurrent.ThreadPoolExecutor;
 
-import org.opennms.core.concurrent.LogPreservingThreadFactory;
-import org.opennms.core.fiber.PausableFiber;
-import org.opennms.netmgt.scheduler.LegacyScheduler.PeekableFifoQueue;
->>>>>>> f0225485
 import org.slf4j.Logger;
 import org.slf4j.LoggerFactory;
 
@@ -62,19 +53,11 @@
 public class Scheduler implements Runnable, PausableFiber, ScheduleTimer {
     private static final Logger LOG = LoggerFactory.getLogger(Scheduler.class);
 
-<<<<<<< HEAD
 	/**
 	 * The map of queue that contain {@link ReadyRunnable ready runnable}
 	 * instances. The queues are mapped according to the interval of scheduling.
 	 */
 	public Map<Long,BlockingQueue<ReadyRunnable>> m_queues;
-=======
-    /**
-     * The map of queue that contain {@link ReadyRunnable ready runnable}
-     * instances. The queues are mapped according to the interval of scheduling.
-     */
-    private final Map<Long, PeekableFifoQueue<ReadyRunnable>> m_queues;
->>>>>>> f0225485
 
     /**
      * The total number of elements currently scheduled. This should be the sum
@@ -103,10 +86,6 @@
      */
     private volatile long m_numTasksExecuted = 0;
 
-<<<<<<< HEAD
-=======
-
->>>>>>> f0225485
 	/**
 	 * Constructs a new instance of the scheduler. The maximum number of
 	 * executable threads is specified in the constructor. The executable
@@ -578,7 +557,7 @@
                 // get an iterator so that we can cycle
                 // through the queue elements.
                 //
-                for (Entry<Long, PeekableFifoQueue<ReadyRunnable>> entry : m_queues.entrySet()) {
+                for (Entry<Long, BlockingQueue<ReadyRunnable>> entry : m_queues.entrySet()) {
                     // Peak for Runnable objects until
                     // there are no more ready runnables
                     //
@@ -586,15 +565,11 @@
                     // if we didn't add a count then it would
                     // be possible to starve other queues.
                     //
-<<<<<<< HEAD
-                    Long key = iter.next();
+                    Long key = entry.getKey();
                     BlockingQueue<ReadyRunnable> in = m_queues.get(key);
                     if (in == null || in.isEmpty()) {
                         continue;
                     }
-=======
-                    PeekableFifoQueue<ReadyRunnable> in = entry.getValue();
->>>>>>> f0225485
                     ReadyRunnable readyRun = null;
                     int maxLoops = in.size();
                     do {
