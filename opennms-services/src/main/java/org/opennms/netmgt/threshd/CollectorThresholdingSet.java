--- conflicted
+++ resolved
@@ -68,15 +68,9 @@
     public CollectorThresholdingSet(int nodeId, String hostAddress, String serviceName, RrdRepository repository, Map<String, Object> roProps) {
         super(nodeId, hostAddress, serviceName, repository);
         String storeByIfAliasString = ParameterMap.getKeyedString(roProps, "storeByIfAlias", null);
-<<<<<<< HEAD
-        storeByIfAlias = storeByIfAliasString != null && storeByIfAliasString.equalsIgnoreCase("true");
-        storeByForeignSource = isStoreByForeignSource();
-        LOG.debug("storeByForeignSource = {}", storeByForeignSource);
-=======
         storeByIfAlias = storeByIfAliasString != null && storeByIfAliasString.toLowerCase().equals("true");
         storeByForeignSource = ResourceTypeUtils.isStoreByForeignSource();
-        log().debug("storeByForeignSource = " + storeByForeignSource);
->>>>>>> 4ce8fc2d
+        LOG.debug("storeByForeignSource = {}", storeByForeignSource);
     }
     
     /*
