/*******************************************************************************
 * This file is part of OpenNMS(R).
 *
 * Copyright (C) 2002-2014 The OpenNMS Group, Inc.
 * OpenNMS(R) is Copyright (C) 1999-2014 The OpenNMS Group, Inc.
 *
 * OpenNMS(R) is a registered trademark of The OpenNMS Group, Inc.
 *
 * OpenNMS(R) is free software: you can redistribute it and/or modify
 * it under the terms of the GNU Affero General Public License as published
 * by the Free Software Foundation, either version 3 of the License,
 * or (at your option) any later version.
 *
 * OpenNMS(R) is distributed in the hope that it will be useful,
 * but WITHOUT ANY WARRANTY; without even the implied warranty of
 * MERCHANTABILITY or FITNESS FOR A PARTICULAR PURPOSE.  See the
 * GNU Affero General Public License for more details.
 *
 * You should have received a copy of the GNU Affero General Public License
 * along with OpenNMS(R).  If not, see:
 *      http://www.gnu.org/licenses/
 *
 * For more information contact:
 *     OpenNMS(R) Licensing <license@opennms.org>
 *     http://www.opennms.org/
 *     http://www.opennms.com/
 *******************************************************************************/

package org.opennms.netmgt.poller;

import java.lang.reflect.UndeclaredThrowableException;
import java.net.InetAddress;
import java.util.Arrays;
import java.util.Date;
import java.util.Enumeration;
import java.util.List;
import java.util.Set;

import org.opennms.core.criteria.Criteria;
import org.opennms.core.criteria.restrictions.InRestriction;
import org.opennms.core.utils.InetAddressUtils;
import org.opennms.netmgt.collection.api.PersisterFactory;
import org.opennms.netmgt.config.OpennmsServerConfigFactory;
import org.opennms.netmgt.config.PollOutagesConfig;
import org.opennms.netmgt.config.PollerConfig;
import org.opennms.netmgt.config.poller.Package;
import org.opennms.netmgt.daemon.AbstractServiceDaemon;
import org.opennms.netmgt.dao.api.MonitoredServiceDao;
import org.opennms.netmgt.dao.api.OutageDao;
import org.opennms.netmgt.dao.api.ResourceStorageDao;
import org.opennms.netmgt.events.api.EventIpcManager;
import org.opennms.netmgt.model.OnmsEvent;
import org.opennms.netmgt.model.OnmsIpInterface;
import org.opennms.netmgt.model.OnmsMonitoredService;
import org.opennms.netmgt.model.OnmsOutage;
import org.opennms.netmgt.poller.pollables.DbPollEvent;
import org.opennms.netmgt.poller.pollables.PollEvent;
import org.opennms.netmgt.poller.pollables.PollableNetwork;
import org.opennms.netmgt.poller.pollables.PollableNode;
import org.opennms.netmgt.poller.pollables.PollableService;
import org.opennms.netmgt.poller.pollables.PollableServiceConfig;
import org.opennms.netmgt.poller.pollables.PollableVisitor;
import org.opennms.netmgt.poller.pollables.PollableVisitorAdaptor;
import org.opennms.netmgt.scheduler.LegacyScheduler;
import org.opennms.netmgt.scheduler.Schedule;
import org.opennms.netmgt.scheduler.Scheduler;
import org.slf4j.Logger;
import org.slf4j.LoggerFactory;
import org.springframework.beans.factory.annotation.Autowired;
import org.springframework.transaction.TransactionStatus;
import org.springframework.transaction.support.TransactionCallback;
import org.springframework.transaction.support.TransactionCallbackWithoutResult;
import org.springframework.transaction.support.TransactionTemplate;

/**
 * <p>Poller class.</p>
 *
 * @author ranger
 * @version $Id: $
 */
public class Poller extends AbstractServiceDaemon {

    private static final Logger LOG = LoggerFactory.getLogger(Poller.class);

    private static final String LOG4J_CATEGORY = "poller";

    private boolean m_initialized = false;

    private LegacyScheduler m_scheduler = null;

    private PollerEventProcessor m_eventProcessor;

    private PollableNetwork m_network;

    @Autowired
    private QueryManager m_queryManager;

    private PollerConfig m_pollerConfig;

    private PollOutagesConfig m_pollOutagesConfig;

    private EventIpcManager m_eventMgr;

    @Autowired
    private MonitoredServiceDao m_monitoredServiceDao;

    @Autowired
    private OutageDao m_outageDao;

    @Autowired
    private TransactionTemplate m_transactionTemplate;

    @Autowired
    private PersisterFactory m_persisterFactory;

    @Autowired
    private ResourceStorageDao m_resourceStorageDao;

    @Autowired
    private LocationAwarePollerClient m_locationAwarePollerClient;

    public void setPersisterFactory(PersisterFactory persisterFactory) {
        m_persisterFactory = persisterFactory;
    }

    public void setOutageDao(OutageDao outageDao) {
        this.m_outageDao = outageDao;
    }

    public void setMonitoredServiceDao(MonitoredServiceDao monitoredServiceDao) {
        this.m_monitoredServiceDao = monitoredServiceDao;
    }

    public void setTransactionTemplate(TransactionTemplate transactionTemplate) {
        m_transactionTemplate = transactionTemplate;
    }

    /**
     * <p>setEventIpcManager</p>
     *
     * @param eventIpcManager a {@link org.opennms.netmgt.model.events.EventIpcManager} object.
     */
    public void setEventIpcManager(EventIpcManager eventIpcManager) {
        m_eventMgr = eventIpcManager;
    }

    /**
     * <p>getEventIpcManager</p>
     *
     * @return a {@link org.opennms.netmgt.model.events.EventIpcManager} object.
     */
    public EventIpcManager getEventIpcManager() {
        return m_eventMgr;
    }

    /**
     * <p>Constructor for Poller.</p>
     */
    public Poller() {
        super(LOG4J_CATEGORY);
    }

    /* Getters/Setters used for dependency injection */

    /**
     * <p>getEventManager</p>
     *
     * @return a {@link org.opennms.netmgt.events.api.EventIpcManager} object.
     */
    public EventIpcManager getEventManager() {
        return m_eventMgr;
    }

    /**
     * <p>getEventProcessor</p>
     *
     * @return a {@link org.opennms.netmgt.poller.PollerEventProcessor} object.
     */
    public PollerEventProcessor getEventProcessor() {
        return m_eventProcessor;
    }

    /**
     * <p>setEventProcessor</p>
     *
     * @param eventProcessor a {@link org.opennms.netmgt.poller.PollerEventProcessor} object.
     */
    public void setEventProcessor(PollerEventProcessor eventProcessor) {
        m_eventProcessor = eventProcessor;
    }

    /**
     * <p>getNetwork</p>
     *
     * @return a {@link org.opennms.netmgt.poller.pollables.PollableNetwork} object.
     */
    public PollableNetwork getNetwork() {
        return m_network;
    }

    /**
     * <p>setNetwork</p>
     *
     * @param network a {@link org.opennms.netmgt.poller.pollables.PollableNetwork} object.
     */
    public void setNetwork(PollableNetwork network) {
        m_network = network;
    }

    /**
     * <p>setQueryManager</p>
     *
     * @param queryManager a {@link org.opennms.netmgt.poller.QueryManager} object.
     */
    void setQueryManager(QueryManager queryManager) {
        m_queryManager = queryManager;
    }

    /**
     * <p>getQueryManager</p>
     *
     * @return a {@link org.opennms.netmgt.poller.QueryManager} object.
     */
    public QueryManager getQueryManager() {
        return m_queryManager;
    }

    /**
     * <p>getPollerConfig</p>
     *
     * @return a {@link org.opennms.netmgt.config.PollerConfig} object.
     */
    public PollerConfig getPollerConfig() {
        return m_pollerConfig;
    }

    /**
     * <p>setPollerConfig</p>
     *
     * @param pollerConfig a {@link org.opennms.netmgt.config.PollerConfig} object.
     */
    public void setPollerConfig(PollerConfig pollerConfig) {
        m_pollerConfig = pollerConfig;
    }

    /**
     * <p>getPollOutagesConfig</p>
     *
     * @return a {@link org.opennms.netmgt.config.PollOutagesConfig} object.
     */
    public PollOutagesConfig getPollOutagesConfig() {
        return m_pollOutagesConfig;
    }

    /**
     * <p>setPollOutagesConfig</p>
     *
     * @param pollOutagesConfig a {@link org.opennms.netmgt.config.PollOutagesConfig} object.
     */
    public void setPollOutagesConfig(PollOutagesConfig pollOutagesConfig) {
        m_pollOutagesConfig = pollOutagesConfig;
    }

    /**
     * <p>getScheduler</p>
     *
     * @return a {@link org.opennms.netmgt.scheduler.Scheduler} object.
     */
    public Scheduler getScheduler() {
        return m_scheduler;
    }

    /**
     * <p>setScheduler</p>
     *
     * @param scheduler a {@link org.opennms.netmgt.scheduler.LegacyScheduler} object.
     */
    public void setScheduler(LegacyScheduler scheduler) {
        m_scheduler = scheduler;
    }

    public void setLocationAwarePollerClient(LocationAwarePollerClient locationAwarePollerClient) {
        m_locationAwarePollerClient = locationAwarePollerClient;
    }

    /**
     * <p>onInit</p>
     */
    @Override
    protected void onInit() {

        // serviceUnresponsive behavior enabled/disabled?
        LOG.debug("init: serviceUnresponsive behavior: {}", (getPollerConfig().isServiceUnresponsiveEnabled() ? "enabled" : "disabled"));

        createScheduler();

        try {
            LOG.debug("init: Closing outages for unmanaged services");

            m_queryManager.closeOutagesForUnmanagedServices();
        } catch (Throwable e) {
            LOG.error("init: Failed to close ouates for unmanage services", e);
        }


        // Schedule the interfaces currently in the database
        //
        try {
            LOG.debug("start: Scheduling existing interfaces");

            scheduleExistingServices();
        } catch (Throwable sqlE) {
            LOG.error("start: Failed to schedule existing interfaces", sqlE);
        }

        // Create an event receiver. The receiver will
        // receive events, process them, creates network
        // interfaces, and schedulers them.
        //
        try {
            LOG.debug("start: Creating event broadcast event processor");

            setEventProcessor(new PollerEventProcessor(this));
        } catch (Throwable t) {
            LOG.error("start: Failed to initialized the broadcast event receiver", t);

            throw new UndeclaredThrowableException(t);
        }

        m_initialized = true;

    }

    private void createScheduler() {

        // Create a scheduler
        //
        try {
            LOG.debug("init: Creating poller scheduler");

            setScheduler(new LegacyScheduler("Poller", getPollerConfig().getThreads()));
        } catch (RuntimeException e) {
            LOG.error("init: Failed to create poller scheduler", e);
            throw e;
        }
    }

    /**
     * <p>onStart</p>
     */
    @Override
    protected void onStart() {
        // get the category logger
        // start the scheduler
        //
        try {
            if (LOG.isDebugEnabled())
                LOG.debug("start: Starting poller scheduler");

            getScheduler().start();
        } catch (RuntimeException e) {
            LOG.error("start: Failed to start scheduler", e);
            throw e;
        }
    }

    /**
     * <p>onStop</p>
     */
    @Override
    protected void onStop() {
        if(getScheduler()!=null) {
            getScheduler().stop();
        }
        if(getEventProcessor()!=null) {
            getEventProcessor().close();
        }

        setScheduler(null);
    }

    /**
     * <p>onPause</p>
     */
    @Override
    protected void onPause() {
        getScheduler().pause();
    }

    /**
     * <p>onResume</p>
     */
    @Override
    protected void onResume() {
        getScheduler().resume();
    }

    /**
     * <p>getServiceMonitor</p>
     *
     * @param svcName a {@link java.lang.String} object.
     * @return a {@link org.opennms.netmgt.poller.ServiceMonitor} object.
     */
    public ServiceMonitor getServiceMonitor(String svcName) {
        return getPollerConfig().getServiceMonitor(svcName);
    }

    private void scheduleExistingServices() throws Exception {
        scheduleServices();

        getNetwork().recalculateStatus();
        getNetwork().propagateInitialCause();
        getNetwork().resetStatusChanged();


        // Debug dump pollable network
        //
        LOG.debug("scheduleExistingServices: dumping content of pollable network: ");
        getNetwork().dump();
    }

    /**
     * <p>scheduleService</p>
     *
     * @param nodeId a int.
     * @param nodeLabel a {@link java.lang.String} object.
     * @param nodeLocation a {@link java.lang.String} object.
     * @param ipAddr a {@link java.lang.String} object.
     * @param svcName a {@link java.lang.String} object.
     */
    public void scheduleService(final int nodeId, final String nodeLabel, final String nodeLocation, final String ipAddr, final String svcName) {
        final String normalizedAddress = InetAddressUtils.normalize(ipAddr);
        try {
            /*
             * Do this here so that we can use the treeLock for this node as we
             * add its service and schedule it
             */
            PollableNode node;
            synchronized (getNetwork()) {
                node = getNetwork().getNode(nodeId);
                if (node == null) {
                    node = getNetwork().createNode(nodeId, nodeLabel, nodeLocation);
                }
            }

            final PollableNode svcNode = node;
            final Runnable r = new Runnable() {
                @Override
                public void run() {
                    m_transactionTemplate.execute(new TransactionCallbackWithoutResult() {

                        @Override
                        protected void doInTransactionWithoutResult(TransactionStatus arg0) {
                            final OnmsMonitoredService service = m_monitoredServiceDao.get(nodeId, InetAddressUtils.addr(ipAddr), svcName);
<<<<<<< HEAD
                            final OnmsIpInterface iface = service.getIpInterface();
                            final Set<OnmsOutage> outages = service.getCurrentOutages();
                            final OnmsOutage outage = (outages == null || outages.size() < 1 ? null : outages.iterator().next());
                            final OnmsEvent event = (outage == null ? null : outage.getServiceLostEvent());
                            closeOutageIfSvcLostEventIsMissing(outage);

                            if (scheduleService(
                                                service.getNodeId(),
                                                iface.getNode().getLabel(),
                                                iface.getNode().getLocation().getLocationName(),
                                                InetAddressUtils.str(iface.getIpAddress()), 
                                                service.getServiceName(), 
                                                "A".equals(service.getStatus()), 
                                                event == null ? null : event.getId(), 
                                                    outage == null ? null : outage.getIfLostService(), 
                                                        event == null ? null : event.getEventUei()
                                    )) {
=======
                            if (scheduleService(service)) {
>>>>>>> e22f9cd9
                                svcNode.recalculateStatus();
                                svcNode.processStatusChange(new Date());
                            } else {
                                LOG.warn("Attempt to schedule service {}/{}/{} found no active service", nodeId, normalizedAddress, svcName);
                            }
                        }
                    });
                }
            };
            node.withTreeLock(r);

        } catch (final Throwable e) {
            LOG.error("Unable to schedule service {}/{}/{}", nodeId, normalizedAddress, svcName);
        }
    }

    private int scheduleServices() {
        final Criteria criteria = new Criteria(OnmsMonitoredService.class);
        criteria.addRestriction(new InRestriction("status", Arrays.asList("A", "N")));

        return m_transactionTemplate.execute(new TransactionCallback<Integer>() {
            @Override
            public Integer doInTransaction(TransactionStatus arg0) {
                final List<OnmsMonitoredService> services =  m_monitoredServiceDao.findMatching(criteria);
                for (OnmsMonitoredService service : services) {
<<<<<<< HEAD
                    final OnmsIpInterface iface = service.getIpInterface();
                    final Set<OnmsOutage> outages = service.getCurrentOutages();
                    final OnmsOutage outage = (outages == null || outages.size() < 1 ? null : outages.iterator().next());
                    final OnmsEvent event = (outage == null ? null : outage.getServiceLostEvent());
                    closeOutageIfSvcLostEventIsMissing(outage);

                    scheduleService(
                            service.getNodeId(),
                            iface.getNode().getLabel(),
                            iface.getNode().getLocation().getLocationName(),
                            InetAddressUtils.str(iface.getIpAddress()),
                            service.getServiceName(),
                            "A".equals(service.getStatus()),
                            event == null ? null : event.getId(),
                            outage == null ? null : outage.getIfLostService(),
                            event == null ? null : event.getEventUei()
                            );
=======
                    scheduleService(service);
>>>>>>> e22f9cd9
                }
                return services.size();
            }
        });
    }

<<<<<<< HEAD
    private boolean scheduleService(int nodeId, String nodeLabel, String nodeLocation, String ipAddr, String serviceName, boolean active, Number svcLostEventId, Date ifLostService, String svcLostUei) {
=======
    private boolean scheduleService(OnmsMonitoredService service) {
        final OnmsIpInterface iface = service.getIpInterface();
        final Set<OnmsOutage> outages = service.getCurrentOutages();
        final OnmsOutage outage = (outages == null || outages.size() < 1 ? null : outages.iterator().next());
        final OnmsEvent event = (outage == null ? null : outage.getServiceLostEvent());
        final String ipAddr = InetAddressUtils.str(iface.getIpAddress());
        final String serviceName = service.getServiceName();
        boolean active = "A".equals(service.getStatus());
        final Number svcLostEventId = event == null ? null : event.getId();
        final Date ifLostService = outage == null ? null : outage.getIfLostService();
        final String svcLostUei = event == null ? null : event.getEventUei();

        closeOutageIfSvcLostEventIsMissing(outage);

>>>>>>> e22f9cd9
        // We don't want to adjust the management state of the service if we're
        // on a machine that uses multiple servers with access to the same database
        // so check the value of OpennmsServerConfigFactory.getInstance().verifyServer()
        // before doing any updates.
        final Package pkg = findPackageForService(ipAddr, serviceName);
        final boolean verifyServer = OpennmsServerConfigFactory.getInstance().verifyServer();
        if (pkg == null) {
            if(active && !verifyServer){
                LOG.warn("Active service {} on {} not configured for any package. Marking as Not Polled.", serviceName, ipAddr);
                updateServiceStatus(service, "N");
            }
            return false;
        } else if (!active && !verifyServer) {
            LOG.info("Active service {} on {} is now configured for a package. Marking as active.", serviceName, ipAddr);
            updateServiceStatus(service, "A");
        }

        ServiceMonitor monitor = m_pollerConfig.getServiceMonitor(serviceName);
        if (monitor == null) {
            LOG.info("Could not find service monitor associated with service {}", serviceName);
            return false;
        }

        InetAddress addr;
        addr = InetAddressUtils.addr(ipAddr);
        if (addr == null) {
            LOG.error("Could not convert {} as an InetAddress {}", ipAddr, ipAddr);
            return false;
        }

<<<<<<< HEAD
        PollableService svc = getNetwork().createService(nodeId, nodeLabel, nodeLocation, addr, serviceName);
=======
        PollableService svc = getNetwork().createService(service.getNodeId(), iface.getNode().getLabel(), addr, serviceName);
>>>>>>> e22f9cd9
        PollableServiceConfig pollConfig = new PollableServiceConfig(svc, m_pollerConfig, m_pollOutagesConfig, pkg,
                getScheduler(), m_persisterFactory, m_resourceStorageDao, m_locationAwarePollerClient);
        svc.setPollConfig(pollConfig);
        synchronized(svc) {
            if (svc.getSchedule() == null) {
                Schedule schedule = new Schedule(svc, pollConfig, getScheduler());
                svc.setSchedule(schedule);
            }
        }

        if (svcLostEventId == null) {
            if (svc.getParent().getStatus().isUnknown()) {
                svc.updateStatus(PollStatus.up());
            } else {
                svc.updateStatus(svc.getParent().getStatus());
            }
        } else {
            svc.updateStatus(PollStatus.down());

            PollEvent cause = new DbPollEvent(svcLostEventId.intValue(), svcLostUei, ifLostService);

            svc.setCause(cause);

        }

        svc.schedule();

        return true;

    }

    private void updateServiceStatus(OnmsMonitoredService service, String status) {
        service.setStatus(status);
        m_monitoredServiceDao.saveOrUpdate(service);
    }

    /**
     * This method should be called before scheduling services with outstanding
     * outages for the first time.
     *
     * If an outage is open, but has no lost service event, we will mark it as closed
     * with the current timestamp. This can happen if the poller daemon is stopped after
     * creating the outage record, but before the event was received back from the event bus.
     *
     * We close the outage immediately, as opposed to marking the service's initial state
     * as down since we do not know the cause, and determining the cause from the current
     * state of the database is error prone.
     *
     * Closing the outage immediately also prevents the daemon from creating
     * duplicate outstanding outage records.
     */
    private void closeOutageIfSvcLostEventIsMissing(final OnmsOutage outage) {
        if (outage == null || outage.getServiceLostEvent() != null || outage.getIfRegainedService() != null) {
            // Nothing to do
            return;
        }

        LOG.warn("Outage {} was left open without a lost service event. "
                + "The outage will be closed.", outage);
        final Date now = new Date();
        outage.setIfRegainedService(now);
        m_outageDao.update(outage);
    }

    Package findPackageForService(String ipAddr, String serviceName) {
        Enumeration<Package> en = m_pollerConfig.enumeratePackage();
        Package lastPkg = null;

        while (en.hasMoreElements()) {
            Package pkg = (Package)en.nextElement();
            if (pollableServiceInPackage(ipAddr, serviceName, pkg))
                lastPkg = pkg;
        }
        return lastPkg;
    }

    /**
     * <p>pollableServiceInPackage</p>
     *
     * @param ipAddr a {@link java.lang.String} object.
     * @param serviceName a {@link java.lang.String} object.
     * @param pkg a {@link org.opennms.netmgt.config.poller.Package} object.
     * @return a boolean.
     */
    protected boolean pollableServiceInPackage(String ipAddr, String serviceName, Package pkg) {

        if (pkg.getRemote()) {
            LOG.debug("pollableServiceInPackage: this package: {}, is a remote monitor package.", pkg.getName());
            return false;
        }

        if (!m_pollerConfig.isServiceInPackageAndEnabled(serviceName, pkg)) return false;

        boolean inPkg = m_pollerConfig.isInterfaceInPackage(ipAddr, pkg);

        if (inPkg) return true;

        if (m_initialized) {
            m_pollerConfig.rebuildPackageIpListMap();
            return m_pollerConfig.isInterfaceInPackage(ipAddr, pkg);
        }

        return false;
    }

    /**
     * <p>packageIncludesIfAndSvc</p>
     *
     * @param pkg a {@link org.opennms.netmgt.config.poller.Package} object.
     * @param ipAddr a {@link java.lang.String} object.
     * @param svcName a {@link java.lang.String} object.
     * @return a boolean.
     */
    public boolean packageIncludesIfAndSvc(Package pkg, String ipAddr, String svcName) {
        if (!getPollerConfig().isServiceInPackageAndEnabled(svcName, pkg)) {
            LOG.debug("packageIncludesIfAndSvc: address/service: {}/{} not scheduled, service is not enabled or does not exist in package: {}", ipAddr, svcName, pkg.getName());
            return false;
        }

        // Is the interface in the package?
        //
        if (!getPollerConfig().isInterfaceInPackage(ipAddr, pkg)) {

            if (m_initialized) {
                getPollerConfig().rebuildPackageIpListMap();
                if (!getPollerConfig().isInterfaceInPackage(ipAddr, pkg)) {
                    LOG.debug("packageIncludesIfAndSvc: interface {} gained service {}, but the interface was not in package: {}", ipAddr, svcName, pkg.getName());
                    return false;
                }
            } else {
                LOG.debug("packageIncludesIfAndSvc: address/service: {}/{} not scheduled, interface does not belong to package: {}", ipAddr, svcName, pkg.getName());
                return false;
            }
        }
        return true;
    }

    /**
     * <p>refreshServicePackages</p>
     */
    public void refreshServicePackages() {
        PollableVisitor visitor = new PollableVisitorAdaptor() {
            @Override
            public void visitService(PollableService service) {
                service.refreshConfig();
            }
        };
        getNetwork().visit(visitor);
    }

    /**
     * <p>refreshServiceThresholds</p>
     */
    public void refreshServiceThresholds() {
        PollableVisitor visitor = new PollableVisitorAdaptor() {
            @Override
            public void visitService(PollableService service) {
                service.refreshThresholds();
            }
        };
        getNetwork().visit(visitor);
    }

    /**
     * Returns the number of polls that have been executed so far.
     *
     * @return the number of polls that have been executed
     */
    public long getNumPolls() {
        if (m_scheduler != null) {
            return m_scheduler.getNumTasksExecuted();
        } else {
            return 0L;
        }
    }

    public static String getLoggingCategory() {
        return LOG4J_CATEGORY;
    }
}    <|MERGE_RESOLUTION|>--- conflicted
+++ resolved
@@ -452,27 +452,7 @@
                         @Override
                         protected void doInTransactionWithoutResult(TransactionStatus arg0) {
                             final OnmsMonitoredService service = m_monitoredServiceDao.get(nodeId, InetAddressUtils.addr(ipAddr), svcName);
-<<<<<<< HEAD
-                            final OnmsIpInterface iface = service.getIpInterface();
-                            final Set<OnmsOutage> outages = service.getCurrentOutages();
-                            final OnmsOutage outage = (outages == null || outages.size() < 1 ? null : outages.iterator().next());
-                            final OnmsEvent event = (outage == null ? null : outage.getServiceLostEvent());
-                            closeOutageIfSvcLostEventIsMissing(outage);
-
-                            if (scheduleService(
-                                                service.getNodeId(),
-                                                iface.getNode().getLabel(),
-                                                iface.getNode().getLocation().getLocationName(),
-                                                InetAddressUtils.str(iface.getIpAddress()), 
-                                                service.getServiceName(), 
-                                                "A".equals(service.getStatus()), 
-                                                event == null ? null : event.getId(), 
-                                                    outage == null ? null : outage.getIfLostService(), 
-                                                        event == null ? null : event.getEventUei()
-                                    )) {
-=======
                             if (scheduleService(service)) {
->>>>>>> e22f9cd9
                                 svcNode.recalculateStatus();
                                 svcNode.processStatusChange(new Date());
                             } else {
@@ -498,36 +478,13 @@
             public Integer doInTransaction(TransactionStatus arg0) {
                 final List<OnmsMonitoredService> services =  m_monitoredServiceDao.findMatching(criteria);
                 for (OnmsMonitoredService service : services) {
-<<<<<<< HEAD
-                    final OnmsIpInterface iface = service.getIpInterface();
-                    final Set<OnmsOutage> outages = service.getCurrentOutages();
-                    final OnmsOutage outage = (outages == null || outages.size() < 1 ? null : outages.iterator().next());
-                    final OnmsEvent event = (outage == null ? null : outage.getServiceLostEvent());
-                    closeOutageIfSvcLostEventIsMissing(outage);
-
-                    scheduleService(
-                            service.getNodeId(),
-                            iface.getNode().getLabel(),
-                            iface.getNode().getLocation().getLocationName(),
-                            InetAddressUtils.str(iface.getIpAddress()),
-                            service.getServiceName(),
-                            "A".equals(service.getStatus()),
-                            event == null ? null : event.getId(),
-                            outage == null ? null : outage.getIfLostService(),
-                            event == null ? null : event.getEventUei()
-                            );
-=======
                     scheduleService(service);
->>>>>>> e22f9cd9
                 }
                 return services.size();
             }
         });
     }
 
-<<<<<<< HEAD
-    private boolean scheduleService(int nodeId, String nodeLabel, String nodeLocation, String ipAddr, String serviceName, boolean active, Number svcLostEventId, Date ifLostService, String svcLostUei) {
-=======
     private boolean scheduleService(OnmsMonitoredService service) {
         final OnmsIpInterface iface = service.getIpInterface();
         final Set<OnmsOutage> outages = service.getCurrentOutages();
@@ -542,7 +499,6 @@
 
         closeOutageIfSvcLostEventIsMissing(outage);
 
->>>>>>> e22f9cd9
         // We don't want to adjust the management state of the service if we're
         // on a machine that uses multiple servers with access to the same database
         // so check the value of OpennmsServerConfigFactory.getInstance().verifyServer()
@@ -552,12 +508,12 @@
         if (pkg == null) {
             if(active && !verifyServer){
                 LOG.warn("Active service {} on {} not configured for any package. Marking as Not Polled.", serviceName, ipAddr);
-                updateServiceStatus(service, "N");
+                m_queryManager.updateServiceStatus(nodeId, ipAddr, serviceName, "N");
             }
             return false;
         } else if (!active && !verifyServer) {
             LOG.info("Active service {} on {} is now configured for a package. Marking as active.", serviceName, ipAddr);
-            updateServiceStatus(service, "A");
+            m_queryManager.updateServiceStatus(nodeId, ipAddr, serviceName, "A");
         }
 
         ServiceMonitor monitor = m_pollerConfig.getServiceMonitor(serviceName);
@@ -573,11 +529,7 @@
             return false;
         }
 
-<<<<<<< HEAD
-        PollableService svc = getNetwork().createService(nodeId, nodeLabel, nodeLocation, addr, serviceName);
-=======
-        PollableService svc = getNetwork().createService(service.getNodeId(), iface.getNode().getLabel(), addr, serviceName);
->>>>>>> e22f9cd9
+        PollableService svc = getNetwork().createService(service.getNodeId(), iface.getNode().getLabel(), iface.getNode().getLocation().getLocationName(), addr, serviceName);
         PollableServiceConfig pollConfig = new PollableServiceConfig(svc, m_pollerConfig, m_pollOutagesConfig, pkg,
                 getScheduler(), m_persisterFactory, m_resourceStorageDao, m_locationAwarePollerClient);
         svc.setPollConfig(pollConfig);
@@ -607,11 +559,6 @@
 
         return true;
 
-    }
-
-    private void updateServiceStatus(OnmsMonitoredService service, String status) {
-        service.setStatus(status);
-        m_monitoredServiceDao.saveOrUpdate(service);
     }
 
     /**
