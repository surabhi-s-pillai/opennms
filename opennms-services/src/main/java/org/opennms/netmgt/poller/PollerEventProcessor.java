--- conflicted
+++ resolved
@@ -39,21 +39,13 @@
 import java.util.List;
 import java.util.Set;
 
-<<<<<<< HEAD
+import org.opennms.core.utils.ConfigFileConstants;
 import org.opennms.netmgt.capsd.EventUtils;
 import org.opennms.netmgt.config.PollerConfig;
 import org.opennms.netmgt.events.api.EventConstants;
 import org.opennms.netmgt.events.api.EventIpcManager;
 import org.opennms.netmgt.events.api.EventListener;
-=======
-import org.opennms.core.utils.ConfigFileConstants;
-import org.opennms.netmgt.EventConstants;
-import org.opennms.netmgt.capsd.EventUtils;
-import org.opennms.netmgt.config.PollerConfig;
-import org.opennms.netmgt.model.events.EventIpcManager;
-import org.opennms.netmgt.model.events.EventListener;
 import org.opennms.netmgt.model.events.EventBuilder;
->>>>>>> 0b1cfc4f
 import org.opennms.netmgt.poller.pollables.PollableInterface;
 import org.opennms.netmgt.poller.pollables.PollableNetwork;
 import org.opennms.netmgt.poller.pollables.PollableNode;
@@ -645,9 +637,6 @@
         }
         String nodeLabel = EventUtils.getParm(event, EventConstants.PARM_NODE_LABEL);
 
-<<<<<<< HEAD
-        Date closeDate = event.getTime();
-=======
         getPollerConfig().rebuildPackageIpListMap();
         serviceReschedule(nodeId, nodeLabel, event);
     }
@@ -666,13 +655,7 @@
             return;
         }
 
-        Date closeDate;
-        try {
-            closeDate = EventConstants.parseToDate(sourceEvent.getTime());
-        } catch (final ParseException e) {
-            closeDate = new Date();
-        }
->>>>>>> 0b1cfc4f
+        Date closeDate = sourceEvent.getTime();
 
         final Set<Service> databaseServices = new HashSet<>();
 
