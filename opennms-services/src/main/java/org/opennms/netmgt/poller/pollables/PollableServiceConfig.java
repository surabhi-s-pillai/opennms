--- conflicted
+++ resolved
@@ -201,17 +201,11 @@
      */
     @Override
     public synchronized long getInterval() {
-<<<<<<< HEAD
-
-        if (m_service.isDeleted())
-            return -1;
-=======
         LOG.debug("getInterval()", new Exception());
         if (m_service.isDeleted()) {
             LOG.debug("getInterval(): {} is deleted", m_service);
             return -1;
         }
->>>>>>> aa1706ff
 
         long when = m_configService.getInterval();
 
@@ -219,15 +213,6 @@
             final long downFor = m_timer.getCurrentTime() - m_service.getStatusChangeTime();
             LOG.debug("getInterval(): Service {} has been down for {} seconds, checking downtime model.", m_service, TimeUnit.SECONDS.convert(downFor, TimeUnit.MILLISECONDS));
             boolean matched = false;
-<<<<<<< HEAD
-            for (Downtime dt : m_pkg.getDowntimes()) {
-                if (dt.getBegin() <= downSince) {
-                    if (dt.getDelete() != null && (dt.getDelete().equals("yes") || dt.getDelete().equals("true"))) {
-                        when = -1;
-                        matched = true;
-                    }
-                    else if (dt.getEnd() != null && dt.getEnd() > downSince) {
-=======
             for (final Downtime dt : m_pkg.getDowntimes()) {
                 LOG.debug("getInterval(): Checking downtime: {}", dt);
                 if (dt.getBegin() <= downFor) {
@@ -237,7 +222,6 @@
                         matched = true;
                     }
                     else if (dt.getEnd() != null && dt.getEnd() > downFor) {
->>>>>>> aa1706ff
                         // in this interval
                         when = dt.getInterval();
                         matched = true;
@@ -261,10 +245,6 @@
 
         return when;
     }
-<<<<<<< HEAD
-
-=======
->>>>>>> aa1706ff
 
     private boolean isTrue(final String value) {
         return value != null && (value.equalsIgnoreCase("true") || value.equalsIgnoreCase("yes"));
