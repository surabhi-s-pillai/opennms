/*******************************************************************************
 * This file is part of OpenNMS(R).
 *
 * Copyright (C) 2006-2012 The OpenNMS Group, Inc.
 * OpenNMS(R) is Copyright (C) 1999-2012 The OpenNMS Group, Inc.
 *
 * OpenNMS(R) is a registered trademark of The OpenNMS Group, Inc.
 *
 * OpenNMS(R) is free software: you can redistribute it and/or modify
 * it under the terms of the GNU General Public License as published
 * by the Free Software Foundation, either version 3 of the License,
 * or (at your option) any later version.
 *
 * OpenNMS(R) is distributed in the hope that it will be useful,
 * but WITHOUT ANY WARRANTY; without even the implied warranty of
 * MERCHANTABILITY or FITNESS FOR A PARTICULAR PURPOSE.  See the
 * GNU General Public License for more details.
 *
 * You should have received a copy of the GNU General Public License
 * along with OpenNMS(R).  If not, see:
 *      http://www.gnu.org/licenses/
 *
 * For more information contact:
 *     OpenNMS(R) Licensing <license@opennms.org>
 *     http://www.opennms.org/
 *     http://www.opennms.com/
 *******************************************************************************/

package org.opennms.netmgt.poller.pollables;

import java.util.Map;
import java.util.concurrent.ConcurrentSkipListMap;

import org.opennms.netmgt.config.PollOutagesConfig;
import org.opennms.netmgt.config.PollerConfig;
import org.opennms.netmgt.config.poller.Downtime;
import org.opennms.netmgt.config.poller.Package;
import org.opennms.netmgt.config.poller.Parameter;
import org.opennms.netmgt.config.poller.Service;
import org.opennms.netmgt.poller.PollStatus;
import org.opennms.netmgt.poller.ServiceMonitor;
import org.opennms.netmgt.scheduler.ScheduleInterval;
import org.opennms.netmgt.scheduler.Timer;
import org.slf4j.Logger;
import org.slf4j.LoggerFactory;

/**
 * Represents a PollableServiceConfig
 *
 * @author <a href="mailto:brozow@opennms.org">Mathew Brozowski</a>
 * @version $Id: $
 */
public class PollableServiceConfig implements PollConfig, ScheduleInterval {
    private static final Logger LOG = LoggerFactory.getLogger(PollableServiceConfig.class);

    private PollerConfig m_pollerConfig;
    private PollOutagesConfig m_pollOutagesConfig;
    private PollableService m_service;
    private Map<String,Object> m_parameters = null;
    private Package m_pkg;
    private Timer m_timer;
    private Service m_configService;
	private ServiceMonitor m_serviceMonitor;

    /**
     * <p>Constructor for PollableServiceConfig.</p>
     *
     * @param svc a {@link org.opennms.netmgt.poller.pollables.PollableService} object.
     * @param pollerConfig a {@link org.opennms.netmgt.config.PollerConfig} object.
     * @param pollOutagesConfig a {@link org.opennms.netmgt.config.PollOutagesConfig} object.
     * @param pkg a {@link org.opennms.netmgt.config.poller.Package} object.
     * @param timer a {@link org.opennms.netmgt.scheduler.Timer} object.
     */
    public PollableServiceConfig(PollableService svc, PollerConfig pollerConfig, PollOutagesConfig pollOutagesConfig, Package pkg, Timer timer) {
        m_service = svc;
        m_pollerConfig = pollerConfig;
        m_pollOutagesConfig = pollOutagesConfig;
        m_pkg = pkg;
        m_timer = timer;
        m_configService = findService(pkg);
        
        ServiceMonitor monitor = getServiceMonitor();
        monitor.initialize(m_service);
    }

    /**
     * @param pkg
     * @return
     */
    private synchronized Service findService(Package pkg) {
        for (Service s : m_pkg.getServices()) {
            if (s.getName().equalsIgnoreCase(m_service.getSvcName())) {
                return s;
            }
        }

        throw new RuntimeException("Service name not part of package!");
        
    }

    /**
     * <p>poll</p>
     *
     * @return a {@link org.opennms.netmgt.poller.PollStatus} object.
     */
    @Override
    public PollStatus poll() {
        String packageName = null;
        synchronized(this) {
            packageName = m_pkg.getName();
        }
        try {
            ServiceMonitor monitor = getServiceMonitor();
            LOG.debug("Polling {} using pkg {}", packageName, m_service);
            PollStatus result = monitor.poll(m_service, getParameters());
            LOG.debug("Finish polling {} using pkg {} result = {}", result, m_service, packageName);
            return result;
        } catch (Throwable e) {
            LOG.error("Unexpected exception while polling {}. Marking service as DOWN", m_service, e);
            return PollStatus.down("Unexpected exception while polling "+m_service+". "+e);
        }
    }

	private synchronized ServiceMonitor getServiceMonitor() {
		if (m_serviceMonitor == null) {
			ServiceMonitor monitor = m_pollerConfig.getServiceMonitor(m_service.getSvcName());
			m_serviceMonitor = new LatencyStoringServiceMonitorAdaptor(monitor, m_pollerConfig, m_pkg);
			
		}
		return m_serviceMonitor;
	}
    
    /**
     * Uses the existing package name to try and re-obtain the package from the poller config factory.
     * Should be called when the poller config has been reloaded.
     */
    @Override
    public synchronized void refresh() {
        Package newPkg = m_pollerConfig.getPackage(m_pkg.getName());
        if (newPkg == null) {
            LOG.warn("Package named {} no longer exists.", m_pkg.getName());
        }
        m_pkg = newPkg;
        m_configService = findService(m_pkg);
        m_parameters = null;
        
    }
    
    /**
     * Should be called when thresholds configuration has been reloaded
     */
    @Override
    public synchronized void refreshThresholds() {
        ((LatencyStoringServiceMonitorAdaptor)getServiceMonitor()).refreshThresholds();
    }


    /**
     * @return
     */
    private synchronized Map<String,Object> getParameters() {
        if (m_parameters == null) {
            
            m_parameters = createPropertyMap(m_configService);
        }
        return m_parameters;
    }

    private Map<String,Object> createPropertyMap(Service svc) {
        Map<String,Object> m = new ConcurrentSkipListMap<String,Object>();
        for (Parameter p : svc.getParameters()) {
            String val = p.getValue();
            if (val == null) {
            	val = (p.getAnyObject() == null ? "" : p.getAnyObject().toString());
            }

           m.put(p.getKey(), val);
        }
        return m;
    }
    

    /**
     * <p>getCurrentTime</p>
     *
     * @return a long.
     */
    @Override
    public long getCurrentTime() {
        return m_timer.getCurrentTime();
    }

    /**
     * <p>getInterval</p>
     *
     * @return a long.
     */
    @Override
    public synchronized long getInterval() {
        
        if (m_service.isDeleted())
            return -1;
        
        long when = m_configService.getInterval();

        if (m_service.getStatus().isDown()) {
            long downSince = m_timer.getCurrentTime() - m_service.getStatusChangeTime();
            boolean matched = false;
            for (Downtime dt : m_pkg.getDowntimes()) {
                if (dt.getBegin() <= downSince) {
                    if (dt.getDelete() != null && (dt.getDelete().equals("yes") || dt.getDelete().equals("true"))) {
                        when = -1;
                        matched = true;
                    }
                    else if (dt.getEnd() != null && dt.getEnd() > downSince) {
                        // in this interval
                        //
                        when = dt.getInterval();
                        matched = true;
                    } else // no end
                    {
                        when = dt.getInterval();
                        matched = true;
                    }
                }
            }
            if (!matched) {
<<<<<<< HEAD
                LOG.warn("getInterval: Could not locate downtime model, throwing runtime exception");
                throw new RuntimeException("Downtime model is invalid, cannot schedule service " + m_service);
=======
                ThreadCategory.getInstance(getClass()).error("Downtime model is invalid on package " + m_pkg.getName() + ", cannot schedule service " + m_service);
                return -1;
>>>>>>> 6aa7bcdd
            }
        }
        
        if (when < 0) {
            m_service.sendDeleteEvent();
        }
        
        return when;
    }
    


    /**
     * <p>scheduledSuspension</p>
     *
     * @return a boolean.
     */
    @Override
    public synchronized boolean scheduledSuspension() {
        long nodeId=m_service.getNodeId();
        for (String outageName : m_pkg.getOutageCalendars()) {
            // Does the outage apply to the current time?
            if (m_pollOutagesConfig.isTimeInOutage(m_timer.getCurrentTime(), outageName)) {
                // Does the outage apply to this interface?
    
                if (m_pollOutagesConfig.isNodeIdInOutage(nodeId, outageName) || 
                    (m_pollOutagesConfig.isInterfaceInOutage(m_service.getIpAddr(), outageName)) || 
                        (m_pollOutagesConfig.isInterfaceInOutage("match-any", outageName))) {
                    LOG.debug("scheduledOutage: configured outage '{}' applies, {} will not be polled.", outageName, m_configService);
                    return true;
                }
            }
        }
    
        //return outageFound;
        return false;
    }

}<|MERGE_RESOLUTION|>--- conflicted
+++ resolved
@@ -225,13 +225,8 @@
                 }
             }
             if (!matched) {
-<<<<<<< HEAD
-                LOG.warn("getInterval: Could not locate downtime model, throwing runtime exception");
-                throw new RuntimeException("Downtime model is invalid, cannot schedule service " + m_service);
-=======
                 ThreadCategory.getInstance(getClass()).error("Downtime model is invalid on package " + m_pkg.getName() + ", cannot schedule service " + m_service);
                 return -1;
->>>>>>> 6aa7bcdd
             }
         }
         
