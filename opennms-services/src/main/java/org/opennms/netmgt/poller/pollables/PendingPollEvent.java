/*******************************************************************************
 * This file is part of OpenNMS(R).
 *
 * Copyright (C) 2002-2014 The OpenNMS Group, Inc.
 * OpenNMS(R) is Copyright (C) 1999-2014 The OpenNMS Group, Inc.
 *
 * OpenNMS(R) is a registered trademark of The OpenNMS Group, Inc.
 *
 * OpenNMS(R) is free software: you can redistribute it and/or modify
 * it under the terms of the GNU Affero General Public License as published
 * by the Free Software Foundation, either version 3 of the License,
 * or (at your option) any later version.
 *
 * OpenNMS(R) is distributed in the hope that it will be useful,
 * but WITHOUT ANY WARRANTY; without even the implied warranty of
 * MERCHANTABILITY or FITNESS FOR A PARTICULAR PURPOSE.  See the
 * GNU Affero General Public License for more details.
 *
 * You should have received a copy of the GNU Affero General Public License
 * along with OpenNMS(R).  If not, see:
 *      http://www.gnu.org/licenses/
 *
 * For more information contact:
 *     OpenNMS(R) Licensing <license@opennms.org>
 *     http://www.opennms.org/
 *     http://www.opennms.com/
 *******************************************************************************/

package org.opennms.netmgt.poller.pollables;

import java.text.ParseException;
import java.util.Date;
import java.util.LinkedList;
import java.util.List;

import org.slf4j.Logger;
import org.slf4j.LoggerFactory;
<<<<<<< HEAD
import org.opennms.netmgt.EventConstants;
=======
import org.opennms.netmgt.events.api.EventConstants;
>>>>>>> cf65d591
import org.opennms.netmgt.xml.event.Event;

/**
 * Represents a PendingPollEvent
 *
 * @author <a href="mailto:brozow@opennms.org">Mathew Brozowski</a>
 */
public class PendingPollEvent extends PollEvent {
    private static final Logger LOG = LoggerFactory.getLogger(PendingPollEvent.class);

    // how long to wait, in milliseconds, before giving up on waiting for a poll event to get an event ID, defaults to 10 minutes
    private static final long PENDING_EVENT_TIMEOUT = Long.getLong("org.opennms.netmgt.poller.pendingEventTimeout", 1000L * 60L * 10L);

    private final Event m_event;
    private Date m_date;
    private long m_expirationTimeInMillis;
    private volatile boolean m_pending = true;
    private List<Runnable> m_pendingOutages = new LinkedList<Runnable>();

    /**
     * <p>Constructor for PendingPollEvent.</p>
     *
     * @param event a {@link org.opennms.netmgt.xml.event.Event} object.
     */
    public PendingPollEvent(final Event event) {
        super(Scope.fromUei(event.getUei()));
        m_event = event;
<<<<<<< HEAD
        try {
            m_date = EventConstants.parseToDate(m_event.getTime());
        } catch (final ParseException e) {
            LOG.error("Unable to convert event time to date", e);
            m_date = new Date();
        }
=======
        m_date = m_event.getTime();
>>>>>>> cf65d591
        m_expirationTimeInMillis = m_date.getTime() + PENDING_EVENT_TIMEOUT;
    }

    /**
     * <p>getDate</p>
     *
     * @return a {@link java.util.Date} object.
     */
    @Override
    public Date getDate() {
        return m_date;
    }
    
    /**
     * <p>getEventId</p>
     *
     * @return a int.
     */
    @Override
    public int getEventId() {
        return m_event.getDbid();
    }
    
    /**
     * <p>addPending</p>
     *
     * @param r a {@link java.lang.Runnable} object.
     */
    public synchronized void addPending(Runnable r) {
        if (m_pending) {
            m_pendingOutages.add(r);
        }
        else {
            r.run();
        }
    }
    
    /**
     * <p>getEvent</p>
     *
     * @return a {@link org.opennms.netmgt.xml.event.Event} object.
     */
    public Event getEvent() {
        return m_event;
    }
    
    /**
     * <p>isPending</p>
     *
     * @return a boolean.
     */

    public synchronized boolean isPending() {
        if (m_pending) {
            // still pending, check if we've timed out
            if (isTimedOut()) {
                m_pending = false;
            }
        }
        return m_pending;
    }

    boolean isTimedOut() {
        return System.currentTimeMillis() > m_expirationTimeInMillis;
    }

    /**
     * <p>complete</p>
     *
     * @param e a {@link org.opennms.netmgt.xml.event.Event} object.
     */
    public synchronized void complete(Event e) {
        m_pending = false;
    }
    
    /**
     * <p>processPending</p>
     */
    public synchronized void processPending() {
        for (Runnable r : m_pendingOutages) {
            r.run();
        }
        m_pendingOutages.clear();
        
    }
    
    public String toString() {
        return m_event+", uei: "+m_event.getUei()+", id: "+m_event.getDbid()+", isPending: "+m_pending+", list size: "+m_pendingOutages.size();
    }

    // for unit testing
    void setExpirationTimeInMillis(final long time) {
        m_expirationTimeInMillis = time;
    }
}<|MERGE_RESOLUTION|>--- conflicted
+++ resolved
@@ -35,11 +35,7 @@
 
 import org.slf4j.Logger;
 import org.slf4j.LoggerFactory;
-<<<<<<< HEAD
-import org.opennms.netmgt.EventConstants;
-=======
 import org.opennms.netmgt.events.api.EventConstants;
->>>>>>> cf65d591
 import org.opennms.netmgt.xml.event.Event;
 
 /**
@@ -67,16 +63,7 @@
     public PendingPollEvent(final Event event) {
         super(Scope.fromUei(event.getUei()));
         m_event = event;
-<<<<<<< HEAD
-        try {
-            m_date = EventConstants.parseToDate(m_event.getTime());
-        } catch (final ParseException e) {
-            LOG.error("Unable to convert event time to date", e);
-            m_date = new Date();
-        }
-=======
         m_date = m_event.getTime();
->>>>>>> cf65d591
         m_expirationTimeInMillis = m_date.getTime() + PENDING_EVENT_TIMEOUT;
     }
 
