--- conflicted
+++ resolved
@@ -137,13 +137,9 @@
         
         if ("Statsd".equalsIgnoreCase(EventUtils.getParm(event, EventConstants.PARM_DAEMON_NAME))) {
             isTarget = true;
-            log().debug("isReloadConfigEventTarget: Statsd was target of reload event: "+isTarget);
-        }
-        
-<<<<<<< HEAD
+        }
+        
         LOG.debug("isReloadConfigEventTarget: Statsd was target of reload event: {}", isTarget);
-=======
->>>>>>> c04a6f1c
         return isTarget;
     }
 
@@ -239,26 +235,17 @@
         getTransactionTemplate().execute(new TransactionCallbackWithoutResult() {
             @Override
             public void doInTransactionWithoutResult(TransactionStatus status) {
-<<<<<<< HEAD
+                long reportStartTime = System.currentTimeMillis();
                 LOG.debug("Starting report {}", report);
+                accountReportStart();
                 report.walk();
                 LOG.debug("Completed report {}", report);
+                accountReportComplete();
                 
                 m_reportPersister.persist(report);
                 LOG.debug("Report {} persisted", report);
-=======
-                long reportStartTime = System.currentTimeMillis();
-                log().debug("Starting report " + report);
-                accountReportStart();
-                report.walk();
-                log().debug("Completed report " + report);
-                accountReportComplete();
-                
-                m_reportPersister.persist(report);
-                log().debug("Report " + report + " persisted");
                 accountReportPersist();
                 accountReportRunTime(System.currentTimeMillis() - reportStartTime);
->>>>>>> c04a6f1c
             }
         });
     }
@@ -396,42 +383,40 @@
     public EventForwarder getEventForwarder() {
         return m_eventForwarder;
     }
-<<<<<<< HEAD
 
     public static String getLoggingCategory() {
         return LOG4J_CATEGORY;
-=======
-    
+    } 
+
     private synchronized void accountReportStart() {
         m_reportsStarted++;
     }
-    
+
     private synchronized void accountReportComplete() {
         m_reportsCompleted++;
     }
-    
+
     private synchronized void accountReportPersist() {
         m_reportsPersisted++;
     }
-    
+
     private synchronized void accountReportRunTime(long runtime) {
         m_reportRunTime += runtime;
     }
-    
+
     public long getReportsStarted() {
         return m_reportsStarted;
     }
-    
+
     public long getReportsCompleted() {
         return m_reportsCompleted;
     }
-    
+
     public long getReportsPersisted() {
         return m_reportsPersisted;
     }
-    
+
     public long getReportRunTime() {
         return m_reportRunTime;
->>>>>>> c04a6f1c
     }
 }