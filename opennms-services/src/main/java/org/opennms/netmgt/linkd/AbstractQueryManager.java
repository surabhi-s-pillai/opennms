/*******************************************************************************
 * This file is part of OpenNMS(R).
 *
 * Copyright (C) 2011-2012 The OpenNMS Group, Inc.
 * OpenNMS(R) is Copyright (C) 1999-2012 The OpenNMS Group, Inc.
 *
 * OpenNMS(R) is a registered trademark of The OpenNMS Group, Inc.
 *
 * OpenNMS(R) is free software: you can redistribute it and/or modify
 * it under the terms of the GNU General Public License as published
 * by the Free Software Foundation, either version 3 of the License,
 * or (at your option) any later version.
 *
 * OpenNMS(R) is distributed in the hope that it will be useful,
 * but WITHOUT ANY WARRANTY; without even the implied warranty of
 * MERCHANTABILITY or FITNESS FOR A PARTICULAR PURPOSE.  See the
 * GNU General Public License for more details.
 *
 * You should have received a copy of the GNU General Public License
 * along with OpenNMS(R).  If not, see:
 *      http://www.gnu.org/licenses/
 *
 * For more information contact:
 *     OpenNMS(R) Licensing <license@opennms.org>
 *     http://www.opennms.org/
 *     http://www.opennms.com/
 *******************************************************************************/

package org.opennms.netmgt.linkd;

import static org.opennms.core.utils.InetAddressUtils.str;

import java.net.InetAddress;
import java.util.ArrayList;
import java.util.Collection;
import java.util.Date;
import java.util.HashMap;
import java.util.List;
import java.util.Map;

import org.opennms.core.utils.InetAddressUtils;
import org.opennms.netmgt.dao.api.AtInterfaceDao;
import org.opennms.netmgt.dao.api.IpInterfaceDao;
import org.opennms.netmgt.dao.api.NodeDao;
import org.opennms.netmgt.dao.api.SnmpInterfaceDao;
import org.opennms.netmgt.linkd.snmp.CdpCacheTableEntry;
import org.opennms.netmgt.linkd.snmp.CdpInterfaceTableEntry;
import org.opennms.netmgt.linkd.snmp.Dot1dBasePortTableEntry;
import org.opennms.netmgt.linkd.snmp.Dot1dStpPortTableEntry;
import org.opennms.netmgt.linkd.snmp.Dot1dTpFdbTableEntry;
import org.opennms.netmgt.linkd.snmp.IpNetToMediaTableEntry;
import org.opennms.netmgt.linkd.snmp.IpRouteCollectorEntry;
import org.opennms.netmgt.linkd.snmp.IsIsSystemObjectGroup.IsisAdminState;
import org.opennms.netmgt.linkd.snmp.IsisCircTableEntry;
import org.opennms.netmgt.linkd.snmp.IsisISAdjTableEntry;
import org.opennms.netmgt.linkd.snmp.IsisISAdjTableEntry.IsisISAdjState;
import org.opennms.netmgt.linkd.snmp.LldpLocTableEntry;
import org.opennms.netmgt.linkd.snmp.LldpMibConstants;
import org.opennms.netmgt.linkd.snmp.LldpRemTableEntry;
import org.opennms.netmgt.linkd.snmp.OspfNbrTableEntry;
import org.opennms.netmgt.linkd.snmp.QBridgeDot1dTpFdbTableEntry;
import org.opennms.netmgt.linkd.snmp.Vlan;
import org.opennms.netmgt.model.OnmsArpInterface.StatusType;
import org.opennms.netmgt.model.OnmsAtInterface;
import org.opennms.netmgt.model.OnmsIpInterface;
import org.opennms.netmgt.model.OnmsIpRouteInterface;
import org.opennms.netmgt.model.OnmsNode;
import org.opennms.netmgt.model.OnmsSnmpInterface;
import org.opennms.netmgt.model.OnmsStpInterface;
import org.opennms.netmgt.model.OnmsStpNode;
import org.opennms.netmgt.model.OnmsVlan;
import org.opennms.netmgt.snmp.SnmpStore;
import org.slf4j.Logger;
import org.slf4j.LoggerFactory;

public abstract class AbstractQueryManager implements QueryManager {
    private static final Logger LOG = LoggerFactory.getLogger(AbstractQueryManager.class);

    protected Linkd m_linkd;
    private static final InetAddress m_zeroAddress = InetAddressUtils.addr("0.0.0.0");

    @Override
    public void setLinkd(final Linkd linkd) {
        m_linkd = linkd;
    }

    @Override
    public Linkd getLinkd() {
        return m_linkd;
    }

    protected void sendNewSuspectEvent(final InetAddress ipaddress, final InetAddress ipowner, final String name) {
        getLinkd().sendNewSuspectEvent(ipaddress, ipowner, name);
    }

    public abstract NodeDao getNodeDao();

    public abstract IpInterfaceDao getIpInterfaceDao();

    public abstract AtInterfaceDao getAtInterfaceDao();
    
    public abstract SnmpInterfaceDao getSnmpInterfaceDao();

    protected abstract int getIfIndexByName(int targetCdpNodeId, String cdpTargetDevicePort);

    protected abstract List<OnmsNode> getNodeidFromIp(InetAddress cdpTargetIpAddr);

    protected abstract List<RouterInterface> getRouteInterface(InetAddress nexthop, int ifindex);

    protected abstract int getSnmpIfType(int nodeId, Integer ifindex);

    protected abstract void saveIpRouteInterface(OnmsIpRouteInterface ipRouteInterface);

    protected abstract void saveVlan(final OnmsVlan vlan);

    protected abstract void saveStpNode(final OnmsStpNode stpNode);

    protected abstract void saveStpInterface(final OnmsStpInterface stpInterface);

    protected abstract void saveAtInterface(final OnmsAtInterface saveMe) ;

    protected abstract List<String> getPhysAddrs(final int nodeId);

    protected abstract void markOldDataInactive(final Date now, final int nodeid);

    protected abstract void deleteOlderData(final Date now, final int nodeid);

    protected OnmsNode getNode(Integer nodeId) {
        return getNodeDao().get(nodeId);
    }

    protected void processIpNetToMediaTable(final LinkableNode node, final SnmpCollection snmpcoll, final Date scanTime) {

    	boolean hasPrimaryIpAsAtinterface = false;
        if (LOG.isDebugEnabled()) {
            if (snmpcoll.getIpNetToMediaTable().size() > 0) {
                LOG.debug("processIpNetToMediaTable: Starting ipNetToMedia table processing for {}/{}", node.getNodeId(), str(node.getSnmpPrimaryIpAddr()));
            } else {
                LOG.debug("processIpNetToMediaTable: Zero ipNetToMedia table entries for {}/{}", node.getNodeId(), str(node.getSnmpPrimaryIpAddr()));
            }
        }

        // the AtInterfaces used by LinkableNode where to save info
        for (final IpNetToMediaTableEntry ent : snmpcoll.getIpNetToMediaTable()) {

            final int ifindex = ent.getIpNetToMediaIfIndex();

            if (ifindex < 0) {
                LOG.warn("processIpNetToMediaTable: invalid ifindex {}", ifindex);
                continue;
            }

            final InetAddress ipaddress = ent.getIpNetToMediaNetAddress(); 
            
            if (ipaddress.equals(node.getSnmpPrimaryIpAddr()))
            	hasPrimaryIpAsAtinterface = true;
            final String hostAddress = InetAddressUtils.str(ipaddress);

            if (ipaddress == null || ipaddress.isLoopbackAddress() || m_zeroAddress.equals(ipaddress)) {
                LOG.warn("processIpNetToMediaTable: invalid IP: {}", hostAddress);
                continue;
            }

            final String physAddr = ent.getIpNetToMediaPhysAddress();

            if (physAddr == null || physAddr.equals("000000000000") || physAddr.equalsIgnoreCase("ffffffffffff")) {
                LOG.warn("processIpNetToMediaTable: invalid MAC address {} for IP {}", physAddr, hostAddress);
                continue;
            }

            LOG.debug("processIpNetToMediaTable: trying save ipNetToMedia info: IP address {}, MAC address {}, ifIndex {}", hostAddress, physAddr, ifindex);

            // get an AtInterface but without setting MAC address
            final Collection<OnmsIpInterface> iplist = getIpInterfaceDao().findByIpAddress(hostAddress);
            if (iplist.isEmpty()) {
                LOG.debug("processIpNetToMediaTable: no node found for IP address {}.", hostAddress);
                sendNewSuspectEvent(ipaddress, snmpcoll.getTarget(), snmpcoll.getPackageName());
                continue;
            }

            OnmsIpInterface ipinterface = null;
            if (iplist.size() > 1) {
                LOG.debug("processIpNetToMediaTable: found duplicated  IP address {}.", hostAddress);
                for (OnmsIpInterface ip: iplist) {
                    LOG.debug("processIpNetToMediaTable: parsing duplicated  ip interface {}.", ip);
                    if (ip.getNode().getId() == node.getNodeId()) {
                        LOG.debug("processIpNetToMediaTable: suitable ip interface found. Skipping entry {}", ip);
                        ipinterface=ip;
                        break;
                    }
                }
                if (ipinterface == null) {
                    LOG.debug("processIpNetToMediaTable: no suitable duplicated  arp interface found. Skipping entry {}", ent);
                    continue;
                }
            } else {
                ipinterface = iplist.iterator().next();
            }
            OnmsAtInterface at = new OnmsAtInterface(ipinterface.getNode(),ipinterface.getIpAddress());
            int interfaceindex = getIfIndex(at.getNode().getId(),
                                            hostAddress);
            LOG.debug("processIpNetToMediaTable: found ifindex {} for node {} IP address {}.",
                      interfaceindex, node.getNodeId(), hostAddress);
            at.setSourceNodeId(node.getNodeId());

            if (at.getMacAddress() != null
                    && !at.getMacAddress().equals(physAddr)) {
                LOG.info("processIpNetToMediaTable: Setting OnmsAtInterface MAC address to {} but it used to be '{}' (IP Address = {}, ifIndex = {})",
                         physAddr, at.getMacAddress(), hostAddress,
                         ifindex);
            }
            at.setMacAddress(physAddr);

            if (at.getIfIndex() != null
                    && at.getIfIndex().intValue() != ifindex) {
                LOG.info("processIpNetToMediaTable: Setting OnmsAtInterface ifIndex to {} but it used to be '{}' (IP Address = {}, MAC = {})",
                         ifindex, at.getIfIndex(), hostAddress, physAddr);
            }
            at.setIfIndex(interfaceindex);

            at.setLastPollTime(scanTime);
            at.setStatus(StatusType.ACTIVE);

            saveAtInterface(at);

            // Now store the information that is needed to create link in
            // linkd
            AtInterface atinterface = new AtInterface(
                                                      at.getNode().getId(),
                                                      physAddr,
                                                      at.getIpAddress());
            atinterface.setIfIndex(interfaceindex);
            getLinkd().addAtInterface(snmpcoll.getPackageName(),atinterface);
            
        }
        
        if (!hasPrimaryIpAsAtinterface)
        	savePrimaryAddressAtInterface(snmpcoll.getPackageName(),node);
        
    }

	private void savePrimaryAddressAtInterface(final String packageName, final LinkableNode node) {
		LOG.info("savePrimaryAddressAtInterface: try to setting ifindex for linkednode primary ip address '{}' ", node.getSnmpPrimaryIpAddr().getHostAddress());
		OnmsIpInterface ipinterface = getIpInterfaceDao().findByNodeIdAndIpAddress(Integer.valueOf(node.getNodeId()), node.getSnmpPrimaryIpAddr().getHostAddress());
		if (ipinterface != null) {
		    OnmsSnmpInterface snmpinterface = ipinterface.getSnmpInterface();
		    if (snmpinterface != null && snmpinterface.getPhysAddr() != null ) {
		        AtInterface at = new AtInterface(node.getNodeId(), snmpinterface.getPhysAddr(), node.getSnmpPrimaryIpAddr());
		        at.setMacAddress(snmpinterface.getPhysAddr());
		        LOG.info("savePrimaryAddressAtInterface: Setting AtInterface ifIndex to {}, for primary IP Address {}, MAC = {})", at.getIfIndex(), at.getIpAddress().getHostAddress(), at.getMacAddress());
		        at.setIfIndex(snmpinterface.getIfIndex());
		        getLinkd().addAtInterface(packageName,at);
		    }
		}
	}

    // This method retrieve the right interface index from the OnmsIpInterface
    // This is required because the ifindex  walked in atInterface snmp table
    // is related to the node that holds the information and not to the 
    // effective node that hold the ip address.
    // This ifindex is saved in AtInterface object
    // that is used to find the right information for a linked node.
    // AR Dixit
    protected Integer getIfIndex(Integer nodeid, String ipaddress) {
        OnmsIpInterface ipinterface = getIpInterfaceDao().findByNodeIdAndIpAddress(nodeid, ipaddress);
        if (ipinterface != null && ipinterface.getIfIndex() != null) {
            LOG.info("getIfindex: found ip interface for address '{}' on ifindex {}", ipinterface.getIpAddress().getHostAddress(), ipinterface.getIfIndex());
            return ipinterface.getIfIndex();
        }
        LOG.info("getIfIndex: no (ipinterface)ifindex found for nodeid {}, address '{}'.",nodeid,ipaddress);
        return -1;
    }

    protected void processIsis(final LinkableNode node,
            final SnmpCollection snmpcoll, final Date scanTime) {
        String isisSysId = snmpcoll.getIsIsSystemObjectGroup().getIsisSysId();
        LOG.debug("processIsis: isis node/isissysId: {}/{}",
                  node.getNodeId(), isisSysId);
        if (snmpcoll.getIsIsSystemObjectGroup().getIsisSysAdminState() == IsisAdminState.OFF) {
            LOG.info("processIsis: isis admin down on node/isisSysId: {}/{}. Skipping!",
                     node.getNodeId(), isisSysId);
            return;
        }

        node.setIsisSysId(isisSysId);
        Map<Integer, Integer> isisCircIndexIfIndexMap = new HashMap<Integer, Integer>();
        for (final IsisCircTableEntry circ : snmpcoll.getIsisCircTable()) {
            isisCircIndexIfIndexMap.put(circ.getIsisCircIndex(),
                                        circ.getIsisCircIfIndex());
        }

        List<IsisISAdjInterface> isisinterfaces = new ArrayList<IsisISAdjInterface>();
        for (final IsisISAdjTableEntry isisAdj : snmpcoll.getIsisISAdjTable()) {
            if (isisAdj.getIsIsAdjStatus() != IsisISAdjState.UP) {
                LOG.info("processIsis: isis adj status not UP but {}, on node/isisISAdjNeighSysId/isisLocalCircIndex: {}/{}/{}. Skipping!",
                         isisAdj.getIsIsAdjStatus(), node.getNodeId(),
                         isisAdj.getIsIsAdjNeighSysId(),
                         isisAdj.getIsisCircIndex());
                return;
            }
            if (!isisCircIndexIfIndexMap.containsKey(isisAdj.getIsisCircIndex())) {
                LOG.info("processIsis: isis Circ Index not found on CircTable, on node/isisISAdjNeighSysId/isisLocalCircIndex: {}/{}/{}. Skipping!",
                         node.getNodeId(), isisAdj.getIsIsAdjNeighSysId(),
                         isisAdj.getIsisCircIndex());
                return;
            }
            IsisISAdjInterface isisinterface = new IsisISAdjInterface(
                                                                      isisAdj.getIsIsAdjNeighSysId(),
                                                                      isisCircIndexIfIndexMap.get(isisAdj.getIsisCircIndex()),
                                                                      isisAdj.getIsIsAdjNeighSnpaAddress(),
                                                                      isisAdj.getIsisISAdjIndex());
            LOG.debug("processIsis: isis adding adj interface node/interface: {}/{}",
                      node.getNodeId(), isisinterface);
            isisinterfaces.add(isisinterface);
        }
        node.setIsisInterfaces(isisinterfaces);
    }
    
    protected void processOspf(final LinkableNode node,
            final SnmpCollection snmpcoll, final Date scanTime) {

        InetAddress ospfRouterId = snmpcoll.getOspfGeneralGroup().getOspfRouterId();

        LOG.debug("processOspf: node {}: ospf router id: {}",
                  node.getNodeId(), str(ospfRouterId));
        if (m_zeroAddress.equals(ospfRouterId)) {
            LOG.info("processOspf: node {}: invalid ospf ruoter id: ospfrouterid: {}. Skipping!",
                     node.getNodeId(), str(ospfRouterId));
            return;
        }

        node.setOspfRouterId(ospfRouterId);

        List<OspfNbrInterface> ospfinterfaces = new ArrayList<OspfNbrInterface>();

        for (final OspfNbrTableEntry ospfNbrTableEntry : snmpcoll.getOspfNbrTable()) {
            InetAddress ospfNbrRouterId = ospfNbrTableEntry.getOspfNbrRouterId();
            InetAddress ospfNbrIpAddr = ospfNbrTableEntry.getOspfNbrIpAddress();
            LOG.debug("processOspf: node {}: ospf nei: ospfnbraddress/ospfnbrrouterid: {}/{}",
                      node.getNodeId(), str(ospfNbrIpAddr),
                      str(ospfNbrRouterId));
            if (m_zeroAddress.equals(ospfNbrIpAddr)
                    || m_zeroAddress.equals(ospfNbrRouterId)) {
                LOG.info("processOspf: node {}: ospf nei found invalid ip address: ospfnbraddress/ospfnbrrouterid: {}/{}",
                         node.getNodeId(), str(ospfNbrIpAddr),
                         str(ospfNbrRouterId));
                continue;
            }
            Integer ifIndex = ospfNbrTableEntry.getOspfNbrAddressLessIndex();
            LOG.debug("processOspf: node {}: ospf nei ospfnbrAddressLessIfIndex {} for: ospfnbraddress/ospfnbrrouterid: {}/{}",
                      node.getNodeId(), ifIndex, str(ospfNbrIpAddr),
                      str(ospfNbrRouterId));
            List<OnmsIpInterface> ipinterfaces = getIpInterfaceDao().findByIpAddress(str(ospfNbrIpAddr));
            for (OnmsIpInterface ipinterface : ipinterfaces) {

                if (ifIndex.intValue() == 0)
                    ifIndex = ipinterface.getIfIndex();
                LOG.debug("processOspf: node {}: ospf nei nodeid/ifindex {}/{} for: ospfnbraddress/ospfnbrrouterid: {}/{}",
                          node.getNodeId(),ipinterface.getNode().getId(), ifIndex, str(ospfNbrIpAddr),
                          str(ospfNbrRouterId));
                if (ifIndex != null && ifIndex.intValue() > 0) {
                    OspfNbrInterface ospfinterface = new OspfNbrInterface(
                                                                          ospfNbrRouterId);
                    ospfinterface.setOspfNbrNodeId(ipinterface.getNode().getId());
                    ospfinterface.setOspfNbrIpAddr(ospfNbrIpAddr);
<<<<<<< HEAD
=======

>>>>>>> aed8e217
                    OnmsSnmpInterface snmpinterface = getSnmpInterfaceDao().findByNodeIdAndIfIndex(ipinterface.getNode().getId(),
                                                                                                   ifIndex);
                    if (snmpinterface != null && snmpinterface.getNetMask() != null)
                        ospfinterface.setOspfNbrNetMask(snmpinterface.getNetMask());
                    else
                        ospfinterface.setOspfNbrNetMask(InetAddressUtils.getInetAddress("255.255.255.252"));
<<<<<<< HEAD
=======

>>>>>>> aed8e217
                    ospfinterface.setOspfNbrIfIndex(ifIndex);
                    LOG.debug("processOspf: node {}: found ospf nei netmask {} for: ospfnbraddress/ospfnbrrouterid: {}/{}",
                              node.getNodeId(), str(ospfinterface.getOspfNbrNetMask()),
                              str(ospfNbrIpAddr), str(ospfNbrRouterId));
                    LOG.debug("processOspf: node {}: adding ospf nei interface: ospfinterface: {}",
                              node.getNodeId(), ospfinterface);
                    ospfinterfaces.add(ospfinterface);
                } else {
                    LOG.info("processOspf: node {}: ospf nei invalid ifindex {} for: ospfnbraddress/ospfnbrrouterid: {}/{}. Skipping!",
                             node.getNodeId(), ifIndex, str(ospfNbrIpAddr),
                             str(ospfNbrRouterId));
                }
            }
        }
        node.setOspfinterfaces(ospfinterfaces);
    }
    
    protected void processLldp(final LinkableNode node, final SnmpCollection snmpcoll, final Date scanTime) {

        node.setLldpChassisId(snmpcoll.getLldpLocalGroup().getLldpLocChassisid());
        node.setLldpChassisIdSubtype(snmpcoll.getLldpLocalGroup().getLldpLocChassisidSubType());
        node.setLldpSysname(snmpcoll.getLldpLocalGroup().getLldpLocSysname());

        Map<Integer, LldpLocTableEntry> localPortNumberToLocTableEntryMap = getLocalPortNumberToLocalTableEntryMap(snmpcoll);
        List<LldpRemInterface> lldpRemInterfaces = new ArrayList<LldpRemInterface>();
        
        for (final LldpRemTableEntry lldpRemTableEntry: snmpcoll.getLldpRemTable()) {

            LOG.debug("processLldp: lldp remote entry node/localport/remporttype/remport: {}/{}/{}/{}", node.getNodeId(), lldpRemTableEntry.getLldpRemLocalPortNum(),lldpRemTableEntry.getLldpRemPortidSubtype(),lldpRemTableEntry.getLldpRemPortid());
            Integer lldpLocsnmpIf = getLldpLocIfIndex(node.getLldpSysname(), localPortNumberToLocTableEntryMap.get(lldpRemTableEntry.getLldpRemLocalPortNum()));
            if (lldpLocsnmpIf == null ) {
                LOG.warn("processLldp: lldp local ifindex not found for local node/lldpLocalPortNumber: {}/{}", node.getNodeId(), lldpRemTableEntry.getLldpRemLocalPortNum());
                continue;
            }
            LOG.debug("processLldp: lldp local entry node/localport/localifIndex: {}/{}/{}", node.getNodeId(), lldpRemTableEntry.getLldpRemLocalPortNum(),lldpLocsnmpIf);

            OnmsSnmpInterface lldpRemSnmpInterface = getLldpRemIfIndex(lldpRemTableEntry);
            if (lldpRemSnmpInterface == null ) {
                LOG.warn("processLldp: lldp remote node/ifindex not found for remote sysname/porttype/portid: {}/{}/{}", lldpRemTableEntry.getLldpRemSysname(), lldpRemTableEntry.getLldpRemPortidSubtype(),lldpRemTableEntry.getLldpRemPortid());
                continue;
            }
            
            LldpRemInterface lldpremint = 
                new LldpRemInterface(lldpRemTableEntry.getLldpRemChassisidSubtype(), lldpRemTableEntry.getLldpRemChassiid(), lldpRemSnmpInterface.getNode().getId(),lldpRemSnmpInterface.getIfIndex(), lldpLocsnmpIf);
            lldpRemInterfaces.add(lldpremint);
        }
        node.setLldpRemInterfaces(lldpRemInterfaces);
    }

    private Map<Integer, LldpLocTableEntry> getLocalPortNumberToLocalTableEntryMap(
            SnmpCollection snmpcoll) {
        Map<Integer, LldpLocTableEntry> localPortNumberToLocTableEntryMap = new HashMap<Integer, LldpLocTableEntry>();
        for (final LldpLocTableEntry lldpLocTableEntry: snmpcoll.getLldpLocTable()) {
            localPortNumberToLocTableEntryMap.put(lldpLocTableEntry.getLldpLocPortNum(), lldpLocTableEntry);
        }
        return localPortNumberToLocTableEntryMap;

    }


    private OnmsSnmpInterface getLldpRemIfIndex(LldpRemTableEntry lldpRemTableEntry) {
        LOG.debug("getLldpRemIfIndex: parsing sysname/porttype/portid: {}/{}/{}", lldpRemTableEntry.getLldpRemSysname(), lldpRemTableEntry.getLldpRemPortidSubtype(),lldpRemTableEntry.getLldpRemPortid());
        OnmsSnmpInterface snmpif = null;
        switch (lldpRemTableEntry.getLldpRemPortidSubtype().intValue()) {
            case LldpMibConstants.LLDP_PORTID_SUBTYPE_INTERFACEALIAS:
                snmpif = getFromSysnameIfAlias(lldpRemTableEntry.getLldpRemSysname(),
                                            lldpRemTableEntry.getLldpRemPortid());
                if (snmpif == null)
                    snmpif = getFromSysnameIfName(lldpRemTableEntry.getLldpRemSysname(),
                                                   lldpRemTableEntry.getLldpRemPortid());
                break;
            case LldpMibConstants.LLDP_PORTID_SUBTYPE_PORTCOMPONENT:
                snmpif = getFromSysnamePortComponent(lldpRemTableEntry.getLldpRemSysname(),
                                                  lldpRemTableEntry.getLldpRemPortid());
                break;
            case LldpMibConstants.LLDP_PORTID_SUBTYPE_MACADDRESS:
                snmpif = getFromSysnameMacAddress(lldpRemTableEntry.getLldpRemSysname(),
                                               lldpRemTableEntry.getLldpRemMacAddress());
                break;
            case LldpMibConstants.LLDP_PORTID_SUBTYPE_NETWORKADDRESS: snmpif = getFromSysnameIpAddress(lldpRemTableEntry.getLldpRemSysname(),
                                              lldpRemTableEntry.getLldpRemIpAddress());
                break;
            case LldpMibConstants.LLDP_PORTID_SUBTYPE_INTERFACENAME:
                snmpif = getFromSysnameIfName(lldpRemTableEntry.getLldpRemSysname(),
                                           lldpRemTableEntry.getLldpRemPortid());
                break;
            case LldpMibConstants.LLDP_PORTID_SUBTYPE_AGENTCIRCUITID:
                snmpif = getFromSysnameAgentCircuitId(lldpRemTableEntry.getLldpRemSysname(),
                                                   lldpRemTableEntry.getLldpRemPortid());
                break;
            case LldpMibConstants.LLDP_PORTID_SUBTYPE_LOCAL:
                try {
                    snmpif = getFromSysnameIfIndex(lldpRemTableEntry.getLldpRemSysname(), Integer.parseInt(lldpRemTableEntry.getLldpRemPortid()));
                } catch (NumberFormatException e) {
                    snmpif = getFromSysnameIfName(lldpRemTableEntry.getLldpRemSysname(),
                                               lldpRemTableEntry.getLldpRemPortid());
                }
                break;
        }

        return snmpif;
    }
    
    private Integer getLldpLocIfIndex(String sysname,
            LldpLocTableEntry lldpLocTableEntry) {
        OnmsSnmpInterface snmpif = null;
        LOG.debug("getLldpLocIfIndex: parsing sysname/porttype/portid: {}/{}/{}", sysname, lldpLocTableEntry.getLldpLocPortIdSubtype(),lldpLocTableEntry.getLldpLocPortid());
        switch (lldpLocTableEntry.getLldpLocPortIdSubtype().intValue()) {
        case LldpMibConstants.LLDP_PORTID_SUBTYPE_INTERFACEALIAS:
            snmpif = getFromSysnameIfAlias(sysname,
                                            lldpLocTableEntry.getLldpLocPortid());
            if (snmpif == null)
                snmpif = getFromSysnameIfName(sysname,
                                              lldpLocTableEntry.getLldpLocPortid());
            break;
        case LldpMibConstants.LLDP_PORTID_SUBTYPE_PORTCOMPONENT:
            snmpif = getFromSysnamePortComponent(sysname,
                                                  lldpLocTableEntry.getLldpLocPortid());
            break;
        case LldpMibConstants.LLDP_PORTID_SUBTYPE_MACADDRESS:
            snmpif = getFromSysnameMacAddress(sysname,
                                               lldpLocTableEntry.getLldpLocMacAddress());
            break;
        case LldpMibConstants.LLDP_PORTID_SUBTYPE_NETWORKADDRESS:
            snmpif = getFromSysnameIpAddress(sysname,
                                              lldpLocTableEntry.getLldpLocIpAddress());
            break;
        case LldpMibConstants.LLDP_PORTID_SUBTYPE_INTERFACENAME:
            snmpif = getFromSysnameIfName(sysname,
                                           lldpLocTableEntry.getLldpLocPortid());
            break;
        case LldpMibConstants.LLDP_PORTID_SUBTYPE_AGENTCIRCUITID:
            snmpif = getFromSysnameAgentCircuitId(sysname,
                                                   lldpLocTableEntry.getLldpLocPortid());
            break;
        case LldpMibConstants.LLDP_PORTID_SUBTYPE_LOCAL:
            try {
                return Integer.parseInt(lldpLocTableEntry.getLldpLocPortid());
            } catch (NumberFormatException e) {
                snmpif = getFromSysnameIfName(sysname,
                                               lldpLocTableEntry.getLldpLocPortid());
            }
            break;
        }
            if (snmpif != null)
                return snmpif.getIfIndex();
        return null;
    }
        
    protected abstract OnmsSnmpInterface getFromSysnamePortComponent(String lldpRemSysname,String lldpRemPortid);
    protected abstract OnmsSnmpInterface getFromSysnameAgentCircuitId(String lldpRemSysname,String lldpRemPortid);
    protected abstract OnmsSnmpInterface getFromSysnameIfName(String lldpRemSysname,String lldpRemPortid);
    protected abstract OnmsSnmpInterface getFromSysnameIfAlias(String lldpRemSysname,String lldpRemPortid);
    protected abstract OnmsSnmpInterface getFromSysnameIpAddress(String lldpRemSysname,InetAddress lldpRemIpAddr);
    protected abstract OnmsSnmpInterface getFromSysnameMacAddress(String lldpRemSysname,String lldpRemPortid);
    protected abstract OnmsSnmpInterface getFromSysnameIfIndex(String lldpRemSysname,Integer lldpRemPortid);

    protected void processCdp(final LinkableNode node, final SnmpCollection snmpcoll, final Date scanTime) {
    	String cdpDeviceid = snmpcoll.getCdpGlobalGroup().getCdpDeviceId(); 
        LOG.debug("processCdp: Setting CDP device id {} for node {} with ip primary {}", cdpDeviceid,node.getNodeId(), str(node.getSnmpPrimaryIpAddr()));
    	node.setCdpDeviceId(cdpDeviceid);
        if (LOG.isDebugEnabled()) {
            if (snmpcoll.getCdpCacheTable().size() > 0) {
                LOG.debug("processCdp: Starting CDP cache table processing for {}/{}", node.getNodeId(), str(node.getSnmpPrimaryIpAddr()));
            } else {
                LOG.debug("processCdp: Zero CDP cache table entries for {}/{}", node.getNodeId(), str(node.getSnmpPrimaryIpAddr()));
            }
        }
        Map<Integer, String> cdpifindextoIfnameMap = new HashMap<Integer, String>();
        if (snmpcoll.hasCdpInterfaceTable()) {
        for (final CdpInterfaceTableEntry cdpEntry: snmpcoll.getCdpInterfaceTable()) {
            LOG.debug("processCdp:adding interface table entries ifindex/ifname {}/{} for node {}", cdpEntry.getCdpInterfaceIfIndex(), cdpEntry.getCdpInterfaceName(), node.getNodeId());
            cdpifindextoIfnameMap.put(cdpEntry.getCdpInterfaceIfIndex(), cdpEntry.getCdpInterfaceName());
        }
        } else {
            LOG.debug("processCdp:no interface table entries  for node {}", node.getNodeId());
        }
        
        List<CdpInterface> cdpInterfaces = new ArrayList<CdpInterface>();

        for (final CdpCacheTableEntry cdpEntry : snmpcoll.getCdpCacheTable()) {
            final int cdpIfIndex = cdpEntry.getCdpCacheIfIndex();
            if (cdpIfIndex < 0) {
                LOG.debug("processCdp: ifIndex not valid: {}", cdpIfIndex);
                continue;
            }
            LOG.debug("processCdp: ifIndex found: {}", cdpIfIndex);
            final String cdpTargetDeviceId = cdpEntry.getCdpCacheDeviceId();
            if (cdpTargetDeviceId == null) {
                LOG.warn("processCdp: Target device id not found. Skipping.");
                continue;
            }
            
            LOG.debug("processCdp: cdpTargetDeviceId found: {}", cdpTargetDeviceId);
            final String cdpTargetIfName = cdpEntry.getCdpCacheDevicePort();
            if (cdpTargetIfName == null) {
                LOG.warn("processCdp: Target device port not found. Skipping.");
                continue;
            }
            LOG.debug("processCdp: Target device port name found: {}", cdpTargetIfName);
            final int cdpAddrType = cdpEntry.getCdpCacheAddressType();
            if (cdpAddrType != CdpInterface.CDP_ADDRESS_TYPE_IP_ADDRESS) {
                LOG.warn("processCdp: CDP address type not ip: {}. Skipping", cdpAddrType);
                continue;
            }
            InetAddress cdpTargetIpAddr = cdpEntry.getCdpCacheIpv4Address();
            LOG.debug("processCdp: cdp cache ip address found: {}", str(cdpTargetIpAddr));
            if (cdpTargetIpAddr == null || cdpTargetIpAddr.isLoopbackAddress() || m_zeroAddress.equals(cdpTargetIpAddr)) {
                LOG.debug("processCdp: IP address is not valid: {}. Skipping", str(cdpTargetIpAddr));
                continue;
            } 
            if (!m_linkd.isInterfaceInPackage(cdpTargetIpAddr, snmpcoll.getPackageName())) {
                LOG.debug("processCdp: target IP address {} Not in package: {}.  Skipping.", str(cdpTargetIpAddr), snmpcoll.getPackageName());
                continue;
            }
            String cdpIfName = cdpifindextoIfnameMap.get(Integer.valueOf(cdpIfIndex));
            if (cdpIfName ==  null) {
                OnmsSnmpInterface iface = getSnmpInterfaceDao().findByNodeIdAndIfIndex(node.getNodeId(), cdpIfIndex);
                if (iface != null)
                    cdpIfName = iface.getIfName();
            }
            final CdpInterface cdpIface = new CdpInterface(cdpIfIndex);
            cdpIface.setCdpIfName(cdpIfName);
            cdpIface.setCdpTargetDeviceId(cdpTargetDeviceId);
            cdpIface.setCdpTargetIfName(cdpTargetIfName);
            LOG.debug("processCdp: Adding cdp interface {} to linkable node {}.", cdpIface, node.getNodeId());
            cdpInterfaces.add(cdpIface);

            LOG.debug("processCdp: try to add cdp interface for non snmp node");
            List<OnmsNode> targetCdpNodeIds = getNodeidFromIp(cdpTargetIpAddr);
            if (targetCdpNodeIds.isEmpty()) {
               LOG.info("processCdp: No Target node IDs found: interface {} not added to linkable SNMP node. Skipping.", str(cdpTargetIpAddr));
               sendNewSuspectEvent(cdpTargetIpAddr, snmpcoll.getTarget(), snmpcoll.getPackageName());
               continue;
            }
   
            if (targetCdpNodeIds.size() > 1) {
                LOG.info("processCdp: More Then One Target node IDs found: interface {} not added to linkable SNMP node. Skipping adding non snmp node.", str(cdpTargetIpAddr));
                continue;
            }
            OnmsNode targetCdpNode = targetCdpNodeIds.iterator().next();
            if (targetCdpNode.getSysName() == null || targetCdpNode.getSysName().equals("")) {
	            LOG.info("processCdp: no snmp Target node ID found: {}.", targetCdpNode.getId());
	            final CdpInterface cdpIfaceNotSnmp = new CdpInterface(cdpIfIndex);
	            cdpIfaceNotSnmp.setCdpTargetNodeId(targetCdpNode.getId());

	            LOG.debug("processCdp: Adding cdp interface {} to linkable node {}.", cdpIfaceNotSnmp, node.getNodeId());
	            cdpInterfaces.add(cdpIfaceNotSnmp);
            }
        }
        node.setCdpInterfaces(cdpInterfaces);
    }

    protected void processRouteTable(final OnmsNode onmsNode, final LinkableNode node, final SnmpCollection snmpcoll, final Date scanTime) {
        if (LOG.isDebugEnabled()) {
            final int routes = snmpcoll.getIpRouteTable().size();
            if (routes > 0) {
                LOG.debug("processRouteTable: Starting route table processing for {}/{}", node.getNodeId(), str(node.getSnmpPrimaryIpAddr()));
                LOG.debug("processRouteTable: processing # {} routing interfaces", routes);
            } else {
                LOG.debug("processRouteTable: Zero route table entries for {}/{}", node.getNodeId(), str(node.getSnmpPrimaryIpAddr()));
            }
        }

        List<RouterInterface> routeInterfaces = new ArrayList<RouterInterface>();

        for (final SnmpStore ent : snmpcoll.getIpRouteTable()) {

            IpRouteCollectorEntry route = (IpRouteCollectorEntry) ent;
         	
            final InetAddress nexthop = route.getIpRouteNextHop();
            final InetAddress routedest = route.getIpRouteDest();
            final InetAddress routemask = route.getIpRouteMask();
            LOG.debug("processRouteTable: processing routedest/routemask/routenexthop {}/{}/{}",str(routedest),str(routemask),str(nexthop));

            if (getLinkd().saveRouteTable(snmpcoll.getPackageName())) {
                OnmsIpRouteInterface ipRouteInterface = route.getOnmsIpRouteInterface(new OnmsIpRouteInterface());
                if (ipRouteInterface != null) {
                    LOG.debug("processRouteTable: persisting {}",
                              ipRouteInterface);
                    ipRouteInterface.setNode(onmsNode);
                    ipRouteInterface.setLastPollTime(scanTime);
                    ipRouteInterface.setStatus(StatusType.ACTIVE);
    
                    saveIpRouteInterface(ipRouteInterface);
                } else {
                    LOG.warn("processRouteTable: cannot persist routing table entry routedest/routemask/routenexthop {}/{}/{}",str(routedest),str(routemask),str(nexthop));
                }
            }

            if (nexthop == null) {
                LOG.warn("processRouteTable: next hop not found on node {}. Skipping.", node.getNodeId());
                continue;
            } else if (nexthop.isLoopbackAddress()) {
                LOG.info("processRouteTable: next hop is a loopback address. Skipping.");
                continue;
            } else if (m_zeroAddress.equals(nexthop)) {
                LOG.info("processRouteTable: next hop is a broadcast address. Skipping.");
                continue;
            } else if (nexthop.isMulticastAddress()) {
                LOG.info("processRouteTable: next hop is a multicast address. Skipping.");
                continue;
            } else if (!getLinkd().isInterfaceInPackage(nexthop, snmpcoll.getPackageName())) {
                LOG.info("processRouteTable: nexthop address {} is not in package {}. Skipping.", str(nexthop), snmpcoll.getPackageName());
                continue;
            }

            if (routedest == null) {
                LOG.warn("processRouteTable: route destination not found on node {}. Skipping.", node.getNodeId());
                continue;
            }


            if (routemask == null) {
                LOG.warn("processRouteTable: route mask not found on node {}. Skipping.", node.getNodeId());
                continue;
            } else if (routemask.getHostAddress().equals("255.255.255.255")) {
                LOG.warn("processRouteTable: route mask 255.255.255.255 on node {}. Skipping.", node.getNodeId());
                continue;
            }


            Integer ifindex = route.getIpRouteIfIndex();
            
            if (ifindex == null) {
                LOG.warn("processRouteTable: Invalid ifIndex {} on node {}. Skipping.", ifindex, node.getNodeId());
                continue;
            }
        	
            final Integer routemetric1 = route.getIpRouteMetric1();
            if (routemetric1 == null || routemetric1 == -1) {
                LOG.info("processRouteTable: Route metric1 is invalid or \" not used\". checking the route status.");
                final Integer routestatus = route.getIpRouteStatus();
                if ( routestatus == null || routestatus.intValue() != IpRouteCollectorEntry.IP_ROUTE_ACTIVE_STATUS) {
                    LOG.info("processRouteTable: Route status {} is not active or null. ", routestatus);
                    continue;
                } 
            }

            LOG.debug("processRouteTable: parsing routeDest/routeMask/nextHop: {}/{}/{} - ifIndex = {}", str(routedest), str(routemask), str(nexthop), ifindex);

            int snmpiftype = -2;
            if (ifindex == 0) {
			LOG.debug("processRouteTable: ifindex is 0. Looking local table to get a valid index.");
            	for (OnmsIpInterface ip : getIpInterfaceDao().findByNodeId(node.getNodeId())) {
            		InetAddress ipaddr = ip.getIpAddress();
            		InetAddress netmask = ip.getSnmpInterface().getNetMask();
				LOG.debug("processRouteTable: parsing ip {} with netmask {}.", str(ipaddr),str(netmask));
            		InetAddress net1 = Linkd.getNetwork(ip.getIpAddress(), netmask);
				LOG.debug("processRouteTable: found network {}.", str(net1));
        			
				LOG.debug("processRouteTable: getting network for nexthop {} with netmask {}.", str(nexthop),str(netmask));
        			InetAddress net2 = Linkd.getNetwork(nexthop, netmask);
				LOG.debug("processRouteTable: found network {}.", str(net2));
        			
            		if (str(net1).equals(str(net2))) {
            			ifindex = (ip.getIfIndex());
				LOG.debug("processRouteTable: ifindex {} found for local ip {}. ",ifindex, str(ip.getIpAddress()));
            			break;
            		}
            	}
            }
       	
            if (ifindex > 0)
                snmpiftype = getSnmpIfType(node.getNodeId(), ifindex);

            if (snmpiftype <= 0) {
                LOG.warn("processRouteTable: interface has an invalid ifType ({}).", snmpiftype);
            }
            
            if (getLinkd().forceIpRoutediscoveryOnEthernet(snmpcoll.getPackageName())) {
                LOG.debug("processRouteTable: forceIpRoutediscoveryOnEthernet is true, no validation for SNMP interface type");
            } else {
                LOG.debug("processRouteTable: forceIpRoutediscoveryOnEthernet is false, checking SNMP interface type");

                if (snmpiftype == SNMP_IF_TYPE_ETHERNET) {
                    LOG.debug("run: Ethernet interface for nexthop {}. Skipping.", nexthop);
                    continue;
                } else if (snmpiftype == SNMP_IF_TYPE_PROP_VIRTUAL) {
                    LOG.debug("run: PropVirtual interface for nodeid {}. Skipping.", nexthop);
                    continue;
                } else if (snmpiftype == SNMP_IF_TYPE_L2_VLAN) {
                    LOG.debug("run: Layer2 VLAN interface for nodeid {}. Skipping.", nexthop);
                    continue;
                } else if (snmpiftype == SNMP_IF_TYPE_L3_VLAN) {
                    LOG.debug("run: Layer3 VLAN interface for nodeid {}. Skipping.", nexthop);
                    continue;
                }
            }
            
            List<RouterInterface> routeIfaces = getRouteInterface(nexthop,ifindex);
            if (routeIfaces.isEmpty()) {
                LOG.info("processRouteTable: No node ID found for next hop IP address {}. Not adding the IP route interface to the linkable SNMP node.", str(nexthop));
                sendNewSuspectEvent(nexthop, snmpcoll.getTarget(), snmpcoll.getPackageName());
                continue;
            }
            for (RouterInterface routeIface: routeIfaces) {
                if (node.getNodeId() == routeIface.getNextHopNodeid()) {
                    LOG.debug("processRouteTable: node for IP next hop address {} is itself. Skipping.", str(nexthop));
                    continue;
                }
 	            routeInterfaces.add(routeIface);
            }
        }
        node.setRouteInterfaces(routeInterfaces);
    }

    protected void processVlanTable(final OnmsNode onmsNode, final LinkableNode node, final SnmpCollection snmpcoll, final Date scanTime) {
        if (LOG.isDebugEnabled()) {
            if (snmpcoll.getVlanTable().size() > 0) {
                LOG.debug("processVlanTable: Starting VLAN table processing for {}/{}", node.getNodeId(), str(node.getSnmpPrimaryIpAddr()));
            } else {
                LOG.debug("processVlanTable: Zero VLAN table entries for {}/{}", node.getNodeId(), str(node.getSnmpPrimaryIpAddr()));
            }
        }

        final List<OnmsVlan> vlans = new ArrayList<OnmsVlan>();

        for (final SnmpStore ente : snmpcoll.getVlanTable()) {
        	
        	Vlan ent = (Vlan) ente;
            final OnmsVlan vlan = ent.getOnmsVlan();
            vlan.setLastPollTime(scanTime);
            vlan.setNode(onmsNode);
            vlan.setStatus(StatusType.ACTIVE);
            vlans.add(vlan);

            LOG.debug("processVlanTable: Saving VLAN entry: {}", vlan);

            saveVlan(vlan);

        }
    }

    protected void storeSnmpVlanCollection(final OnmsNode onmsNode, final LinkableNode node, final OnmsVlan vlan, final SnmpVlanCollection snmpVlanColl, final Date scanTime) {


        if (!snmpVlanColl.hasDot1dBase()) {
            LOG.debug("storeSnmpVlanCollection: No Bridge MIB informations found for Vlan: {}. Skipping...", vlan.getVlanName());
            return;
        }

        LOG.debug("storeSnmpVlanCollection: Starting Bridge MIB processing for Vlan: {}.", vlan.getVlanName());
        processDot1dBaseAndDot1dStp(onmsNode, node, vlan, snmpVlanColl,
				scanTime);
        
        if (snmpVlanColl.hasDot1dBasePortTable()) {
            processDot1dBasePortAndStpPortTables(onmsNode, node, vlan,
					snmpVlanColl, scanTime);
        }
        
        if (snmpVlanColl.hasDot1dTpFdbTable()) {
            processDot1DTpFdbTable(node, vlan, snmpVlanColl, scanTime);
        }

        if (snmpVlanColl.hasQBridgeDot1dTpFdbTable()) {
            processQBridgeDot1dTpFdbTable(node, vlan, snmpVlanColl);
        }

        // tt2295 removed adding physical mac address as bridge identifier 
        //for (final String physaddr : getPhysAddrs(node.getNodeId())) {
        //    LOG.debug("storeSnmpVlanCollection: Try to add Bridge Identifier \"{}\" for node {}", physaddr, node.getNodeId());
        //    if (physaddr == null || physaddr.equals("") || physaddr.equals("000000000000")) continue;
        //    LOG.info("storeSnmpVlanCollection: Adding Bridge Identifier {} for node {}", physaddr, node.getNodeId());
        //    node.addBridgeIdentifier(physaddr);
        //}

    }

	private void processDot1dBasePortAndStpPortTables(final OnmsNode onmsNode,
			final LinkableNode node, final OnmsVlan vlan,
			final SnmpVlanCollection snmpVlanColl, final Date scanTime) {
		Map<Integer, OnmsStpInterface> stpinterfaces = new HashMap<Integer, OnmsStpInterface>(snmpVlanColl.getDot1dBasePortTable().size());        
		stpinterfaces = processDot1DBasePortTable(onmsNode,node, scanTime, vlan, snmpVlanColl,stpinterfaces);
		    
		if (snmpVlanColl.hasDot1dStpPortTable()) {
		    stpinterfaces = processDot1StpPortTable(node, scanTime, vlan, snmpVlanColl, stpinterfaces);
		}

	    if (getLinkd().saveStpInterfaceTable(snmpVlanColl.getPackageName())) {
	    	for (OnmsStpInterface stpInterface: stpinterfaces.values()) {
		        LOG.debug("processDot1dBasePortAndStpPortTables: saving {} in stpinterface table", stpInterface);
		        saveStpInterface(stpInterface);
		    }
		}
	    
	    
    	for (OnmsStpInterface stpInterface: stpinterfaces.values()) {
    		if (stpInterface.getStpPortDesignatedBridge() == null ) continue;
    		if (stpInterface.getStpPortDesignatedBridge().substring(5, 16).equals(snmpVlanColl.getDot1dBase().getBridgeAddress())) {
		        LOG.debug("processDot1dBasePortAndStpPortTables: portdesignatedBridge is bridge itself {}. Nothing to add to linkable node ", snmpVlanColl.getDot1dBase().getBridgeAddress());
    			continue;
    		}
		LOG.debug("processDot1dBasePortAndStpPortTables: portdesignatedBridge/port {}/{} added to linkable node skipped", stpInterface.getStpPortDesignatedBridge(),stpInterface.getBridgePort());
    		node.addStpInterface(stpInterface);
    	}
	}

	private void processDot1dBaseAndDot1dStp(final OnmsNode onmsNode,
			final LinkableNode node, final OnmsVlan vlan,
			final SnmpVlanCollection snmpVlanColl, final Date scanTime) {
        
        final String baseBridgeAddress = snmpVlanColl.getDot1dBase().getBridgeAddress();
        if (baseBridgeAddress == null) {
            LOG.info("processDot1dBaseAndDot1dStp: Invalid base bridge address ({}) on node/vlan {}/{}", baseBridgeAddress, node.getNodeId(),vlan.getId());
            return;
        }

        LOG.debug("processDot1dBaseAndDot1dStp: Found Bridge Identifier {} for Vlan {}.", baseBridgeAddress, vlan.getVlanId());
        node.addBridgeIdentifier(baseBridgeAddress, vlan.getVlanId());
        
        if (snmpVlanColl.hasDot1dStp()) {
            LOG.debug("processDot1dBaseAndDot1dStp: processing Dot1dStpGroup in stpnode");
            final String stpDesignatedRoot = snmpVlanColl.getDot1dStp().getStpDesignatedRoot();

            if (stpDesignatedRoot != null ) {
                LOG.debug("processDot1dBaseAndDot1dStp: Dot1dStpGroup found valid stpDesignatedRoot {}, adding to Linkable node", stpDesignatedRoot);
                node.setVlanStpRoot(vlan.getVlanId(), stpDesignatedRoot);
            }
        }

        if (getLinkd().saveStpNodeTable(snmpVlanColl.getPackageName())) {
        	saveStpNode(getOnmsStpNode(onmsNode,node,scanTime, vlan, snmpVlanColl));
        }
	}

    protected void processQBridgeDot1dTpFdbTable(final LinkableNode node, final OnmsVlan vlan, final SnmpVlanCollection snmpVlanColl) {
        if (LOG.isDebugEnabled()) {
            if (snmpVlanColl.getQBridgeDot1dFdbTable().size() > 0) {
                LOG.debug("processQBridgeDot1dTpFdbTable: Starting Q-BRIDGE-MIB dot1dTpFdb table processing for {}/{}", node.getNodeId(), str(node.getSnmpPrimaryIpAddr()));
            } else {
                LOG.debug("processQBridgeDot1dTpFdbTable: Zero Q-BRIDGE-MIB dot1dTpFdb table entries for {}/{}", node.getNodeId(), str(node.getSnmpPrimaryIpAddr()));
            }
        }

        for (final QBridgeDot1dTpFdbTableEntry dot1dfdbentry : snmpVlanColl.getQBridgeDot1dFdbTable()) {
            final String curMacAddress = dot1dfdbentry.getQBridgeDot1dTpFdbAddress();

            if (curMacAddress == null || curMacAddress.equals("000000000000")) {
                LOG.info("processQBridgeDot1DTpFdbTable: Invalid MAC addres {} on node {}. Skipping.", curMacAddress, node.getNodeId());
                continue;
            }

            LOG.debug("processQBridgeDot1DTpFdbTable: Found MAC address {} on node {}", curMacAddress, node.getNodeId());

            final int fdbport = dot1dfdbentry.getQBridgeDot1dTpFdbPort();

            if ( fdbport == -1) {
                LOG.debug("processQBridgeDot1DTpFdbTable: Invalid FDB port ({}) for MAC address {} on node {}. Skipping.", fdbport, curMacAddress, node.getNodeId());
                continue;
            } else if (fdbport == 0 ) {
                LOG.debug("processQBridgeDot1DTpFdbTable: FDB port ({}) for MAC address {} on node {}. Saving generic port.", fdbport, curMacAddress, node.getNodeId());
            }

            LOG.debug("processQBridgeDot1DTpFdbTable: Found bridge port {} on node {}.", fdbport, node.getNodeId());

            final int curfdbstatus = dot1dfdbentry.getQBridgeDot1dTpFdbStatus();

            if (curfdbstatus == SNMP_DOT1D_FDB_STATUS_LEARNED) {
                node.addMacAddress(fdbport, curMacAddress, vlan.getVlanId());
                LOG.debug("processQBridgeDot1DTpFdbTable: Found learned status on bridge port.");
            } else if (curfdbstatus == SNMP_DOT1D_FDB_STATUS_SELF) {
                node.addBridgeIdentifier(curMacAddress);
                LOG.debug("processQBridgeDot1DTpFdbTable: MAC address ({}) is used as bridge identifier.", curMacAddress);
            } else if (curfdbstatus == SNMP_DOT1D_FDB_STATUS_INVALID) {
                LOG.debug("processQBridgeDot1DTpFdbTable: Found 'INVALID' status. Skipping.");
            } else if (curfdbstatus == SNMP_DOT1D_FDB_STATUS_MGMT) {
                node.addMacAddress(fdbport, curMacAddress, vlan.getVlanId());
                LOG.debug("processQBridgeDot1DTpFdbTable: Found 'MGMT' status. Saving.");
            } else if (curfdbstatus == SNMP_DOT1D_FDB_STATUS_OTHER) {
                node.addMacAddress(fdbport, curMacAddress, vlan.getVlanId());
               LOG.debug("processQBridgeDot1DTpFdbTable: Found 'OTHER' status. Saving.");
            } else if (curfdbstatus == -1) {
                LOG.warn("processQBridgeDot1DTpFdbTable: Unable to determine status. Skipping.");
            }
        }
    }

    protected void processDot1DTpFdbTable(LinkableNode node, final OnmsVlan vlan, final SnmpVlanCollection snmpVlanColl, Date scanTime) {
        if (LOG.isDebugEnabled()) {
            if (snmpVlanColl.getDot1dFdbTable().size() > 0) {
                LOG.debug("processDot1DTpFdbTable: Starting dot1dTpFdb table processing for {}/{}", node.getNodeId(), str(node.getSnmpPrimaryIpAddr()));
            } else {
                LOG.debug("processDot1DTpFdbTable: Zero dot1dTpFdb table entries for {}/{}", node.getNodeId(), str(node.getSnmpPrimaryIpAddr()));
            }
        }

        for (final Dot1dTpFdbTableEntry dot1dfdbentry : snmpVlanColl.getDot1dFdbTable()) {
            final String curMacAddress = dot1dfdbentry.getDot1dTpFdbAddress();
            final int fdbport = dot1dfdbentry.getDot1dTpFdbPort();
            final int curfdbstatus = dot1dfdbentry.getDot1dTpFdbStatus();

            if (curMacAddress == null || curMacAddress.equals("000000000000")) {
                LOG.info("processDot1DTpFdbTable: Invalid MAC address {} on node {}. Skipping.", curMacAddress, node.getNodeId());
                continue;
            }

            LOG.debug("processDot1DTpFdbTable: Found valid MAC address {} on node {}", curMacAddress, node.getNodeId());

            if (fdbport == 0 || fdbport == -1) {
                LOG.debug("processDot1DTpFdbTable: Invalid FDB port ({}) for MAC address {} on node {}. Skipping.", fdbport, curMacAddress, node.getNodeId());
                continue;
            }

            LOG.debug("processDot1DTpFdbTable: MAC address ({}) found on bridge port {} on node {}", curMacAddress, fdbport, node.getNodeId());

            if (curfdbstatus == SNMP_DOT1D_FDB_STATUS_LEARNED && vlan.getVlanId() != null) {
                node.addMacAddress(fdbport, curMacAddress, vlan.getVlanId());
                LOG.debug("processDot1DTpFdbTable: Found learned status on bridge port.");
            } else if (curfdbstatus == SNMP_DOT1D_FDB_STATUS_SELF) {
                node.addBridgeIdentifier(curMacAddress);
                LOG.debug("processDot1DTpFdbTable: MAC address ({}) is used as bridge identifier.", curMacAddress);
            } else if (curfdbstatus == SNMP_DOT1D_FDB_STATUS_INVALID) {
                LOG.debug("processDot1DTpFdbTable: Found 'INVALID' status. Skipping.");
            } else if (curfdbstatus == SNMP_DOT1D_FDB_STATUS_MGMT) {
                node.addMacAddress(fdbport, curMacAddress, vlan.getVlanId());
                LOG.debug("processDot1DTpFdbTable: Found 'MGMT' status. Saving.");
            } else if (curfdbstatus == SNMP_DOT1D_FDB_STATUS_OTHER) {
                node.addMacAddress(fdbport, curMacAddress, vlan.getVlanId());
                LOG.debug("processDot1DTpFdbTable: Found 'OTHER' status. Saving.");
            } else if (curfdbstatus == -1) {
                LOG.warn("processDot1DTpFdbTable: Unable to determine status. Skipping.");
            }
        }
    }

    protected Map<Integer, OnmsStpInterface> processDot1StpPortTable(final LinkableNode node, final Date scanTime, final OnmsVlan vlan,SnmpVlanCollection snmpVlanColl, Map<Integer, OnmsStpInterface>stpinterfaces) {
        if (LOG.isDebugEnabled()) {
            if (snmpVlanColl.getDot1dStpPortTable().size() > 0) {
                LOG.debug("processDot1StpPortTable: Processing dot1StpPortTable for nodeid/ip for {}/{}", node.getNodeId(), str(node.getSnmpPrimaryIpAddr()));
            } else {
                LOG.debug("processDot1StpPortTable: Zero dot1StpPort table entries for nodeid/ip {}/{}", node.getNodeId(), str(node.getSnmpPrimaryIpAddr()));
            }
        }

        for (final Dot1dStpPortTableEntry dot1dstpptentry : snmpVlanColl.getDot1dStpPortTable()) {

            final Integer stpport = dot1dstpptentry.getDot1dStpPort();

            if (stpport == null || stpinterfaces.get(stpport) == null ) {
                LOG.info("processDot1StpPortTable: Found invalid bridge port. Skipping.");
                continue;
            }

            final OnmsStpInterface stpInterface = dot1dstpptentry.getOnmsStpInterface(stpinterfaces.get(stpport));

            LOG.debug("processDot1StpPortTable: found stpport/designatedbridge/designatedport {}/{}/{}", stpport ,stpInterface.getStpPortDesignatedBridge(), stpInterface.getStpPortDesignatedPort());
        }
        return stpinterfaces;
    }

    protected Map<Integer, OnmsStpInterface> processDot1DBasePortTable(final OnmsNode onmsNode, final LinkableNode node, final Date scanTime, final OnmsVlan vlan, final SnmpVlanCollection snmpVlanColl,Map<Integer, OnmsStpInterface>stpinterfaces) {
        if (LOG.isDebugEnabled()) {
            if (snmpVlanColl.getDot1dBasePortTable().size() > 0) {
                LOG.debug("processDot1DBasePortTable: Processing dot1BasePortTable for nodeid/ip {}/{}", node.getNodeId(), str(node.getSnmpPrimaryIpAddr()));
            } else {
                LOG.debug("processDot1DBasePortTable: Zero dot1BasePort table entries for nodeid/ip {}/{}", node.getNodeId(), str(node.getSnmpPrimaryIpAddr()));
            }
        }

        for (final Dot1dBasePortTableEntry dot1dbaseptentry : snmpVlanColl.getDot1dBasePortTable()) {
            int baseport = dot1dbaseptentry.getBaseBridgePort();
            int ifindex = dot1dbaseptentry.getBaseBridgePortIfindex();
            LOG.debug("processDot1DBasePortTable: processing bridge port ({}) with ifIndex ({}).", baseport, ifindex);

            if (baseport == -1 || ifindex == -1) {
                LOG.info("processDot1DBasePortTable: Invalid base port ({}) or ifIndex ({}). Skipping.", baseport, ifindex);
                continue;
            }

            node.setIfIndexBridgePort(ifindex, baseport);
                        
            final OnmsStpInterface stpInterface = new OnmsStpInterface(onmsNode, baseport, vlan.getVlanId());
            stpInterface.setBridgePort(baseport);
            stpInterface.setVlan(vlan.getVlanId());
            stpInterface.setIfIndex(ifindex);
            stpInterface.setStatus(StatusType.ACTIVE);
            stpInterface.setLastPollTime(scanTime);

            stpinterfaces.put(baseport, stpInterface);
        }
        return stpinterfaces;
    }

    protected OnmsStpNode getOnmsStpNode(final OnmsNode onmsNode,final LinkableNode node, final Date scanTime, final OnmsVlan vlan, final SnmpVlanCollection snmpVlanColl) {
        LOG.debug("getOnmsStpNode: Starting stpnode processing for Vlan: {}", vlan.getVlanName());

        LOG.debug("getOnmsStpNode: processing Dot1dBaseGroup in stpnode");
        OnmsStpNode stpNode = new OnmsStpNode(onmsNode, vlan.getVlanId());
        stpNode = snmpVlanColl.getDot1dBase().getOnmsStpNode(stpNode);
        stpNode.setLastPollTime(scanTime);
        stpNode.setStatus(StatusType.ACTIVE);
        stpNode.setBaseVlanName(vlan.getVlanName());

        if (snmpVlanColl.hasDot1dStp()) {
            LOG.debug("getOnmsStpNode: processing Dot1dStpGroup in stpnode");

            stpNode = snmpVlanColl.getDot1dStp().getOnmsStpNode(stpNode);

            if (stpNode.getStpDesignatedRoot() == null ) {
                LOG.debug("getOnmsStpNode: Dot1dStpGroup found stpDesignatedRoot null, not adding to Linkable node");
                stpNode.setStpDesignatedRoot("0000000000000000");
            } 
            LOG.debug("getOnmsStpNode: stpDesignatedRoot = {}", stpNode.getStpDesignatedRoot());
        }
        return stpNode;
    }


}<|MERGE_RESOLUTION|>--- conflicted
+++ resolved
@@ -363,20 +363,14 @@
                                                                           ospfNbrRouterId);
                     ospfinterface.setOspfNbrNodeId(ipinterface.getNode().getId());
                     ospfinterface.setOspfNbrIpAddr(ospfNbrIpAddr);
-<<<<<<< HEAD
-=======
-
->>>>>>> aed8e217
+
                     OnmsSnmpInterface snmpinterface = getSnmpInterfaceDao().findByNodeIdAndIfIndex(ipinterface.getNode().getId(),
                                                                                                    ifIndex);
                     if (snmpinterface != null && snmpinterface.getNetMask() != null)
                         ospfinterface.setOspfNbrNetMask(snmpinterface.getNetMask());
                     else
                         ospfinterface.setOspfNbrNetMask(InetAddressUtils.getInetAddress("255.255.255.252"));
-<<<<<<< HEAD
-=======
-
->>>>>>> aed8e217
+
                     ospfinterface.setOspfNbrIfIndex(ifIndex);
                     LOG.debug("processOspf: node {}: found ospf nei netmask {} for: ospfnbraddress/ospfnbrrouterid: {}/{}",
                               node.getNodeId(), str(ospfinterface.getOspfNbrNetMask()),
