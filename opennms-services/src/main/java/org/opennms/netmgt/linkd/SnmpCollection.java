/*******************************************************************************
 * This file is part of OpenNMS(R).
 *
 * Copyright (C) 2006-2011 The OpenNMS Group, Inc.
 * OpenNMS(R) is Copyright (C) 1999-2011 The OpenNMS Group, Inc.
 *
 * OpenNMS(R) is a registered trademark of The OpenNMS Group, Inc.
 *
 * OpenNMS(R) is free software: you can redistribute it and/or modify
 * it under the terms of the GNU General Public License as published
 * by the Free Software Foundation, either version 3 of the License,
 * or (at your option) any later version.
 *
 * OpenNMS(R) is distributed in the hope that it will be useful,
 * but WITHOUT ANY WARRANTY; without even the implied warranty of
 * MERCHANTABILITY or FITNESS FOR A PARTICULAR PURPOSE.  See the
 * GNU General Public License for more details.
 *
 * You should have received a copy of the GNU General Public License
 * along with OpenNMS(R).  If not, see:
 *      http://www.gnu.org/licenses/
 *
 * For more information contact:
 *     OpenNMS(R) Licensing <license@opennms.org>
 *     http://www.opennms.org/
 *     http://www.opennms.com/
 *******************************************************************************/

package org.opennms.netmgt.linkd;

import static org.opennms.core.utils.InetAddressUtils.str;

import java.lang.reflect.Constructor;
import java.net.InetAddress;
import java.util.HashMap;
import java.util.Map;

import org.opennms.core.utils.LogUtils;
import org.opennms.netmgt.capsd.snmp.SnmpStore;
import org.opennms.netmgt.capsd.snmp.SnmpTable;
import org.opennms.netmgt.linkd.scheduler.ReadyRunnable;
import org.opennms.netmgt.linkd.scheduler.Scheduler;
import org.opennms.netmgt.linkd.snmp.CdpCacheTable;
import org.opennms.netmgt.linkd.snmp.CiscoVlanTable;
import org.opennms.netmgt.linkd.snmp.IntelVlanTable;
import org.opennms.netmgt.linkd.snmp.IpNetToMediaTable;
import org.opennms.netmgt.linkd.snmp.VlanCollectorEntry;
import org.opennms.netmgt.model.OnmsVlan;
import org.opennms.netmgt.model.events.EventBuilder;
import org.opennms.netmgt.snmp.CollectionTracker;
import org.opennms.netmgt.snmp.SnmpAgentConfig;
import org.opennms.netmgt.snmp.SnmpUtils;
import org.opennms.netmgt.snmp.SnmpWalker;

/**
 * This class is designed to collect the necessary SNMP information from the
 * target address and store the collected information. When the class is
 * initially constructed no information is collected. The SNMP Session creating
 * and collection occurs in the main run method of the instance. This allows the
 * collection to occur in a thread if necessary.
 */
public final class SnmpCollection implements ReadyRunnable {

	/**
	 * The VLAN string to define VLAN name when collection is made for all VLAN
	 */
	public final static String TRUNK_VLAN_NAME = "AllVlans";

	/**
	 * The VLAN string to define VLAN index when collection is made for all VLAN
	 */
	public final static int TRUNK_VLAN_INDEX = 0;

	/**
	 * The VLAN string to define default VLAN name
	 */
	public final static String DEFAULT_VLAN_NAME = "default";

	/**
	 * The VLAN string to define default VLAN index
	 */
	public final static int DEFAULT_VLAN_INDEX = 1;

	/**
	 * The SnmpPeer object used to communicate via SNMP with the remote host.
	 */
	private final SnmpAgentConfig m_agentConfig;

	/**
	 * The node ID of the system used to collect the SNMP information
	 */
	private final int m_nodeid;

	/**
	 * The IP address used to collect the SNMP information
	 */
	private final InetAddress m_address;

	/**
	 * The Class used to collect the VLAN IDs
	 */
	private String m_vlanClass = null;

    /** 
     * The Class used to collect the ipRoute IDs
     */
    private String m_ipRouteClass = null;
	
    /**
	 * A boolean used to decide if you can collect VLAN Table and Bridge Data
	 */
	private boolean m_collectVlanTable = false;

	/**
	 * A boolean used to decide if you can collect Route Table
	 */
	private boolean m_collectIpRouteTable = false;

	/**
	 * A boolean used to decide if you can collect STP Base Info
	 */
	private boolean m_collectStpNode = false;

	/**
	 * A boolean used to decide if save StpNode Table
	 */
	private boolean m_saveStpNodeTable = false;

	/**
	 * A boolean used to decide if save IpRouteTable
	 */
	private boolean m_saveIpRouteTable = false;

	/**
	 * A boolean used to decide if you save StpInterfaceTable
	 */
	private boolean m_saveStpInterfaceTable = false;

	/**
	 * A boolean used to decide if you can collect STP Table
	 */
	private boolean m_collectStpTable = false;


	/**
	 * A boolean used to decide if you can collect Bridge Forwarding Table
	 */
	private boolean m_collectBridgeForwardingTable = false;
	
	/**
	 * A boolean used to decide if you can collect CDP Table
	 */
	private boolean m_collectCdpTable = false;

	/**
	 * The ipnettomedia table information
	 */
	public IpNetToMediaTable m_ipNetToMedia;

	/**
	 * The ipRoute table information
	 */
	public SnmpTable<SnmpStore> m_ipRoute;

	/**
	 * The CdpCache table information
	 */
	public CdpCacheTable m_CdpCache;

	/**
	 * The VLAN Table information
	 */
	public SnmpTable<SnmpStore> m_vlanTable;

	/**
	 * The list of VLAN SNMP collection object
	 */
	public final Map<OnmsVlan,SnmpVlanCollection> m_snmpVlanCollection = new HashMap<OnmsVlan,SnmpVlanCollection>();

	/**
	 * The scheduler object
	 * 
	 */
	private Scheduler m_scheduler;

	/**
	 * The interval, default value 30 minutes
	 */
	private long poll_interval = 1800000;

	/**
	 * The initial sleep time, default value 5 minutes
	 */
	private long initial_sleep_time = 600000;

	private boolean suspendCollection = false;

	private boolean runned = false;

	private String packageName;

    private final Linkd m_linkd;

    /**
	 * Constructs a new SNMP collector for a node using the passed interface as
	 * the collection point. The collection does not occur until the
	 * <code>run</code> method is invoked.
	 * @param nodeid 
	 *
	 * @param config
	 *            The SnmpPeer object to collect from.
	 */
	public SnmpCollection(final Linkd linkd, final int nodeid, final SnmpAgentConfig config) {
	    m_linkd = linkd;
		m_agentConfig = config;
		m_nodeid = nodeid;
		m_address = m_agentConfig.getEffectiveAddress();
		m_ipNetToMedia = null;
		m_ipRoute = null;
		m_vlanTable = null;
		m_CdpCache = null;
	}

	/**
	 * Returns true if any part of the collection failed.
	 */
	boolean failed() {
		return !hasIpNetToMediaTable() && !hasRouteTable()
				&& !hasCdpCacheTable() && !hasVlanTable();
	}

	/**
	 * Returns true if the IP net to media table was collected.
	 */
	boolean hasIpNetToMediaTable() {
		return (m_ipNetToMedia != null && !m_ipNetToMedia.failed());
	}

	/**
	 * Returns the collected IP net to media table.
	 */
	IpNetToMediaTable getIpNetToMediaTable() {
		return m_ipNetToMedia;
	}

	/**
	 * Returns true if the IP route table was collected.
	 */
	boolean hasRouteTable() {
		return (m_ipRoute != null && !m_ipRoute.failed());
	}

	/**
	 * Returns the collected IP route table.
	 */
	SnmpTable<SnmpStore> getIpRouteTable() {
		return m_ipRoute;
	}

	/**
	 * Returns true if the CDP Cache table was collected.
	 */
	boolean hasCdpCacheTable() {
		return (m_CdpCache != null && !m_CdpCache.failed());
	}

	/**
	 * Returns the collected IP route table.
	 */
	CdpCacheTable getCdpCacheTable() {
		return m_CdpCache;
	}

	/**
	 * Returns true if the VLAN table was collected.
	 */
	boolean hasVlanTable() {
		return (m_vlanTable != null && !m_vlanTable.failed());
	}

	/**
	 * Returns the collected VLAN table.
	 */
	SnmpTable<SnmpStore> getVlanTable() {
		return m_vlanTable;
	}

	/**
	 * Returns the VLAN name from vlanindex.
	 *
	 * @param m_vlan a int.
	 * @return a {@link java.lang.String} object.
	 */
	public String getVlanName(int m_vlan) {
		if (this.hasVlanTable()) {
		    for (final SnmpStore ent : this.getVlanTable()) {
				int vlanIndex = ent.getInt32(VlanCollectorEntry.VLAN_INDEX);
				if (vlanIndex == m_vlan) {
					return ent.getDisplayString(VlanCollectorEntry.VLAN_NAME);
				}
			}
		}
		return null;
	}

	/**
	 * Returns the VLAN vlanindex from name.
	 *
	 * @param m_vlanname a {@link java.lang.String} object.
	 * @return a int.
	 */
	public int getVlanIndex(String m_vlanname) {
		if (this.hasVlanTable()) {
		    for (final SnmpStore ent : this.getVlanTable()) {
				String vlanName = ent
						.getDisplayString(VlanCollectorEntry.VLAN_NAME);
				if (vlanName.equals(m_vlanname)) {
					return ent.getInt32(VlanCollectorEntry.VLAN_INDEX);
				}
			}
		}
		return -1;
	}

	Map<OnmsVlan, SnmpVlanCollection> getSnmpVlanCollections() {
		return m_snmpVlanCollection;
	}

	/**
	 * <p>
	 * Performs the collection for the targeted IP address. The success or
	 * failure of the collection should be tested via the <code>failed</code>
	 * method.
	 * </p>
	 *
	 * <p>
	 * No synchronization is performed, so if this is used in a separate thread
	 * context synchronization must be added.
	 * </p>
	 */
	@SuppressWarnings("unchecked")
	public void run() {
<<<<<<< HEAD
=======
	    EventBuilder builder = new EventBuilder("uei.opennms.org/internal/linkd/nodeLinkDiscoveryStarted", "Linkd");
	    builder.setNodeid(m_nodeid);
	    builder.setInterface(m_address);
	    m_linkd.getEventForwarder().sendNow(builder.getEvent());
>>>>>>> 49367478

		final String hostAddress = str(m_address);
		if (suspendCollection) {
		    LogUtils.debugf(this, "run: address: %s Suspended!", hostAddress);
		} else {

			m_ipNetToMedia = new IpNetToMediaTable(m_address);

			m_CdpCache = new CdpCacheTable(m_address);

			LogUtils.debugf(this, "run: collecting : %s", m_agentConfig);

			SnmpWalker walker = null;

            boolean collectIpRouteTable = m_collectIpRouteTable;
            if (collectIpRouteTable) {
                Class<SnmpTable<SnmpStore>> ipRouteGetter = null;
                try {
                        ipRouteGetter = (Class<SnmpTable<SnmpStore>>)Class.forName(m_ipRouteClass);
                } catch (ClassNotFoundException e) {
                        LogUtils.errorf(this, e, "run: " + m_ipRouteClass + " class not found ");
                        collectIpRouteTable = false;
                }

                Class<?>[] classes = { InetAddress.class };
                Constructor<SnmpTable<SnmpStore>> constr = null;
                try {
                        constr = ipRouteGetter.getConstructor(classes);
                } catch (Throwable e) {
                        LogUtils.errorf(this, e, "run: " + m_ipRouteClass + " unable to get constructor.");
                        collectIpRouteTable = false;
                }
                Object[] argum = { m_address };
                try {
                        m_ipRoute = (SnmpTable<SnmpStore>) constr.newInstance(argum);
                } catch (Throwable e) {
                        LogUtils.errorf(this, e, "run: " + m_ipRouteClass + " unable to invoke class.");
                        collectIpRouteTable = false;
                }
            }
			    			
			boolean collectVlanTable = m_collectVlanTable;
            if (collectVlanTable) {
				Class<SnmpTable<SnmpStore>> vlanGetter = null;
				try {
					vlanGetter = (Class<SnmpTable<SnmpStore>>)Class.forName(m_vlanClass);
				} catch (ClassNotFoundException e) {
				    LogUtils.warnf(this, e, "run: %s class not found", m_vlanClass);
				    collectVlanTable = false;
				}

				Class<?>[] classes = { InetAddress.class };
				Constructor<SnmpTable<SnmpStore>> constr = null;
				try {
					constr = vlanGetter.getConstructor(classes);
				} catch (NoSuchMethodException e) {
				    LogUtils.warnf(this, e, "run: %s class has no such method", m_vlanClass);
                    collectVlanTable = false;
				} catch (SecurityException s) {
                    LogUtils.warnf(this, s, "run: %s class security violation", m_vlanClass);
                    collectVlanTable = false;
				}
				Object[] argum = { m_address };
				try {
					m_vlanTable = (SnmpTable<SnmpStore>) constr.newInstance(argum);
				} catch (Throwable e) {
				    LogUtils.warnf(this, e, "run: unable to instantiate class %s", m_vlanClass);
                    collectVlanTable = false;
				}
			}
			
            String name = null;
            CollectionTracker[] tracker = new CollectionTracker[0];

            if (collectVlanTable && collectIpRouteTable && m_collectCdpTable) {
                name = "ipNetToMediaTable/ipRouteTable/cdpCacheTable/vlanTable";
                tracker = new CollectionTracker[] { m_ipNetToMedia, m_ipRoute, m_CdpCache, m_vlanTable };
            } else if (m_collectCdpTable && collectIpRouteTable) {
                name = "ipNetToMediaTable/ipRouteTable/cdpCacheTable";
                tracker = new CollectionTracker[] { m_ipNetToMedia, m_ipRoute, m_CdpCache };
            } else if (collectVlanTable && collectIpRouteTable) {
                name = "ipNetToMediaTable/ipRouteTable/vlanTable";
                tracker = new CollectionTracker[] { m_ipNetToMedia, m_ipRoute, m_vlanTable };
            } else if (collectVlanTable && m_collectCdpTable) {
                name = "ipNetToMediaTable/vlanTable/cdpCacheTable";
                tracker = new CollectionTracker[] { m_ipNetToMedia, m_vlanTable, m_CdpCache };
            } else if (collectIpRouteTable) {
                name = "ipNetToMediaTable/ipRouteTable";
                tracker = new CollectionTracker[] { m_ipNetToMedia, m_ipRoute };
            } else if (collectVlanTable) {
                name = "ipNetToMediaTable/vlanTable";
                tracker = new CollectionTracker[] { m_ipNetToMedia, m_vlanTable };
            } else if (m_collectCdpTable && m_ipNetToMedia != null && m_CdpCache != null) {
                name = "ipNetToMediaTable/cdpCacheTable";
                tracker = new CollectionTracker[] { m_ipNetToMedia, m_CdpCache };
            } else if (m_ipNetToMedia != null) {
                name = "ipNetToMediaTable";
                tracker = new CollectionTracker[] { m_ipNetToMedia };
            }
            if (name == null) {
                LogUtils.infof(this, "run: Unable to determine data to collect from %s", str(m_agentConfig.getEffectiveAddress()));
                return;
            } else {
                LogUtils.infof(this, "run: Collecting %s from %s", name, str(m_agentConfig.getEffectiveAddress()));
            }
            walker = SnmpUtils.createWalker(m_agentConfig, name, tracker);

			walker.start();

			try {
				walker.waitFor();
			} catch (final InterruptedException e) {
				m_ipNetToMedia = null;
				m_ipRoute = null;
				m_CdpCache = null;
				m_vlanTable = null;

				LogUtils.errorf(this, e, "run: collection interrupted, exiting");
				return;
			}

			// Log any failures
			//
			if (!this.hasIpNetToMediaTable())
			    LogUtils.infof(this, "run: failed to collect ipNetToMediaTable for %s", hostAddress);
			if (!this.hasRouteTable())
                LogUtils.infof(this, "run: failed to collect ipRouteTable for %s", hostAddress);
			if (!this.hasCdpCacheTable())
                LogUtils.infof(this, "run: failed to collect dpCacheTable for %s", hostAddress);
			if (collectVlanTable && !this.hasVlanTable())
                LogUtils.infof(this, "run: failed to collect VLAN for %s", hostAddress);
			// Schedule SNMP VLAN collection only on VLAN.
			// If it has not VLAN collection no data download is done.
			
			OnmsVlan vlan = null;

			if (this.hasVlanTable()) {
				if (!m_vlanClass.equals(CiscoVlanTable.class.getName())
						&& !m_vlanClass.equals(IntelVlanTable.class.getName())) {

					runAndSaveSnmpVlanCollection(new OnmsVlan(TRUNK_VLAN_INDEX,TRUNK_VLAN_NAME,VlanCollectorEntry.VLAN_STATUS_OPERATIONAL));
				} else {
				    LogUtils.debugf(this, "run: start collection for %d VLAN entries", getVlanTable().size());

					for (final SnmpStore ent : m_vlanTable) {
		 				int vlanindex = ent.getInt32(VlanCollectorEntry.VLAN_INDEX);
						if (vlanindex == -1) {
						    LogUtils.debugf(this, "run: found null value for VLAN.");
							continue;
						}
						String vlanname = ent.getDisplayString(VlanCollectorEntry.VLAN_NAME);
						if (vlanname == null) vlanname = DEFAULT_VLAN_NAME; 
						Integer status = ent.getInt32(VlanCollectorEntry.VLAN_STATUS);

						if (status == null || status != VlanCollectorEntry.VLAN_STATUS_OPERATIONAL) {
						    LogUtils.infof(this, "run: skipping VLAN %s: NOT ACTIVE or null", vlan);
							continue;
						}

						String community = m_agentConfig.getReadCommunity();
						LogUtils.debugf(this, "run: peer community: %s with VLAN %s", community, vlan);

						Integer type = ent.getInt32(VlanCollectorEntry.VLAN_TYPE);
						if (type == null || type != VlanCollectorEntry.VLAN_TYPE_ETHERNET) {
						    LogUtils.infof(this, "run: skipping VLAN %s NOT ETHERNET TYPE", vlan);
							continue;
						}
						m_agentConfig.setReadCommunity(community + "@" + vlanindex);

						runAndSaveSnmpVlanCollection(new OnmsVlan(vlanindex,vlanname,status));
						m_agentConfig.setReadCommunity(community);
					}  
				}

			} else {
				runAndSaveSnmpVlanCollection(new OnmsVlan(DEFAULT_VLAN_INDEX,DEFAULT_VLAN_NAME,VlanCollectorEntry.VLAN_STATUS_OPERATIONAL));
			}
			// update info in linkd used correctly by {@link DiscoveryLink}
			LogUtils.debugf(this, "run: saving collection into database for %s", str(m_agentConfig.getEffectiveAddress()));

			m_linkd.updateNodeSnmpCollection(this);
			// clean memory
			// first make everything clean
			m_ipNetToMedia = null;
			m_ipRoute = null;
			m_CdpCache = null;
			m_vlanTable = null;
			m_snmpVlanCollection.clear();
		}

		builder = new EventBuilder("uei.opennms.org/internal/linkd/nodeLinkDiscoveryCompleted", "Linkd");
		builder.setNodeid(m_nodeid);
		builder.setInterface(m_address);
		m_linkd.getEventForwarder().sendNow(builder.getEvent());

		// reschedule itself
		reschedule();
		runned = true;
	}
	
	private void runAndSaveSnmpVlanCollection(OnmsVlan vlan) {
		SnmpVlanCollection snmpvlancollection = new SnmpVlanCollection(m_agentConfig,m_collectStpNode,m_collectStpTable,m_collectBridgeForwardingTable);
		snmpvlancollection.run();
		
		if (snmpvlancollection.failed()) {
		    LogUtils.debugf(this, "runAndSaveSnmpVlanCollection: no bridge info found for %s", m_agentConfig);
		} else {
		    LogUtils.debugf(this, "runAndSaveSnmpVlanCollection: adding bridge info to snmpcollection, VLAN = %s, SnmpVlanCollection = %s", vlan, snmpvlancollection);
			m_snmpVlanCollection.put(vlan,snmpvlancollection);
		}
	}

	/**
	 * <p>getScheduler</p>
	 *
	 * @return a {@link org.opennms.netmgt.linkd.scheduler.Scheduler} object.
	 */
	public Scheduler getScheduler() {
		return m_scheduler;
	}

	/**
	 * <p>setScheduler</p>
	 *
	 * @param scheduler a {@link org.opennms.netmgt.linkd.scheduler.Scheduler} object.
	 */
	public void setScheduler(Scheduler scheduler) {
		m_scheduler = scheduler;
	}

	/**
	 * <p>getInitialSleepTime</p>
	 *
	 * @return Returns the initial_sleep_time.
	 */
	public long getInitialSleepTime() {
		return initial_sleep_time;
	}

	/**
	 * <p>setInitialSleepTime</p>
	 *
	 * @param initial_sleep_time
	 *            The initial_sleep_timeto set.
	 */
	public void setInitialSleepTime(long initial_sleep_time) {
		this.initial_sleep_time = initial_sleep_time;
	}

	/**
	 * <p>getPollInterval</p>
	 *
	 * @return Returns the initial_sleep_time.
	 */
	public long getPollInterval() {
		return poll_interval;
	}

	/**
	 * <p>setPollInterval</p>
	 *
	 * @param interval a long.
	 */
	public void setPollInterval(long interval) {
		this.poll_interval = interval;
	}

	/**
	 * <p>schedule</p>
	 */
	public void schedule() {
		if (m_scheduler == null)
			throw new IllegalStateException(
					"Cannot schedule a service whose scheduler is set to null");
		m_scheduler.schedule(poll_interval + initial_sleep_time, this);
	}

	/**
	 * 
	 */
	private void reschedule() {
		if (m_scheduler == null)
			throw new IllegalStateException(
					"Cannot schedule a service whose scheduler is set to null");
		m_scheduler.schedule(poll_interval, this);
	}

	/**
	 * <p>isReady</p>
	 *
	 * @return a boolean.
	 */
	public boolean isReady() {
		return true;
	}

	/**
	 * <p>isSuspended</p>
	 *
	 * @return Returns the suspendCollection.
	 */
	public boolean isSuspended() {
		return suspendCollection;
	}

	/**
	 * <p>suspend</p>
	 */
	public void suspend() {
		this.suspendCollection = true;
	}

	/**
	 * <p>wakeUp</p>
	 */
	public void wakeUp() {
		this.suspendCollection = false;
	}

	/**
	 * <p>unschedule</p>
	 */
	public void unschedule() {
		if (m_scheduler == null)
			throw new IllegalStateException(
					"rescedule: Cannot schedule a service whose scheduler is set to null");
		if (runned) {
			m_scheduler.unschedule(this,poll_interval);
		} else {
			m_scheduler.unschedule(this, poll_interval
					+ initial_sleep_time);
		}
	}

    public String getIpRouteClass() {
               return m_ipRouteClass;
    }
	    
    public void setIpRouteClass(String className) {
           if (className == null || className.equals(""))
                   return;
           m_ipRouteClass = className;
           m_collectIpRouteTable = true;
    }

	/**
	 * <p>getVlanClass</p>
	 *
	 * @return Returns the m_vlanClass.
	 */
	public String getVlanClass() {
		return m_vlanClass;
	}

	/**
	 * <p>setVlanClass</p>
	 *
	 * @param className a {@link java.lang.String} object.
	 */
	public void setVlanClass(String className) {
		if (className == null || className.equals(""))
			return;
		m_vlanClass = className;
		m_collectVlanTable = true;
	}

	/**
	 * Returns the target address that the collection occurred for.
	 *
	 * @return a {@link java.net.InetAddress} object.
	 */
	public InetAddress getTarget() {
		return m_address;
	}

	/**
	 * <p>collectVlanTable</p>
	 *
	 * @return Returns the m_collectVlanTable.
	 */
	public boolean collectVlanTable() {
		return m_collectVlanTable;
	}
	
	/**
	 * <p>getReadCommunity</p>
	 *
	 * @return a {@link java.lang.String} object.
	 */
	public String getReadCommunity() {
		return m_agentConfig.getReadCommunity();
	}
	
	/**
	 * <p>getPeer</p>
	 *
	 * @return a {@link org.opennms.netmgt.snmp.SnmpAgentConfig} object.
	 */
	public SnmpAgentConfig getPeer() {
		return m_agentConfig;
	}

	/**
	 * <p>getPort</p>
	 *
	 * @return a int.
	 */
	public int getPort() {
		return m_agentConfig.getPort();
	}
	
	/** {@inheritDoc} */
	public boolean equals(ReadyRunnable run) {
		if (run instanceof SnmpCollection && this.getPackageName().equals(run.getPackageName())) {
			SnmpCollection c = (SnmpCollection) run;
			if ( c.getTarget().equals(m_address)
					&& c.getPort() == getPort()
					&& c.getReadCommunity().equals(getReadCommunity())) return true;
		}
		return false;
	}
	
	/**
	 * <p>getInfo</p>
	 *
	 * @return a {@link java.lang.String} object.
	 */
	public String getInfo() {
		return "Ready Runnable(s) SnmpCollection "
		+ " ip=" + getTarget()
		+ " port=" + getPort()
		+ " community=" + getReadCommunity()
		+ " package=" + getPackageName()
		+ " collectBridgeForwardingTable=" + getCollectBridgeForwardingTable()
		+ " collectStpNode=" + getCollectStpNode()
		+ " collectStpTable=" + getCollectStpTable()
		+ " collectCdpTable=" + getCollectCdpTable()
		+ " collectIpRouteTable=" + getCollectIpRouteTable()
		+ " saveIpRouteTable=" + getSaveIpRouteTable()
		+ " saveStpInterfaceTable=" + getSaveStpInterfaceTable()
		+ " saveStpNodeTable=" + getSaveStpNodeTable();
		
	}

	/**
	 * <p>getCollectBridgeForwardingTable</p>
	 *
	 * @return a boolean.
	 */
	public boolean getCollectBridgeForwardingTable() {
		return m_collectBridgeForwardingTable;
	}

	/**
	 * <p>collectBridgeForwardingTable</p>
	 *
	 * @param bridgeForwardingTable a boolean.
	 */
	public void collectBridgeForwardingTable(boolean bridgeForwardingTable) {
		m_collectBridgeForwardingTable = bridgeForwardingTable;
	}

	/**
	 * <p>getCollectCdpTable</p>
	 *
	 * @return a boolean.
	 */
	public boolean getCollectCdpTable() {
		return m_collectCdpTable;
	}

	/**
	 * <p>collectCdpTable</p>
	 *
	 * @param cdpTable a boolean.
	 */
	public void collectCdpTable(boolean cdpTable) {
		m_collectCdpTable = cdpTable;
	}

	/**
	 * <p>getCollectIpRouteTable</p>
	 *
	 * @return a boolean.
	 */
	public boolean getCollectIpRouteTable() {
		return m_collectIpRouteTable;
	}

	/**
	 * <p>collectIpRouteTable</p>
	 *
	 * @param ipRouteTable a boolean.
	 */
	public void collectIpRouteTable(boolean ipRouteTable) {
		m_collectIpRouteTable = ipRouteTable;
	}

	/**
	 * <p>getCollectStpNode</p>
	 *
	 * @return a boolean.
	 */
	public boolean getCollectStpNode() {
		return m_collectStpNode;
	}

	/**
	 * <p>collectStpNode</p>
	 *
	 * @param stpNode a boolean.
	 */
	public void collectStpNode(boolean stpNode) {
		m_collectStpNode = stpNode;
	}

	/**
	 * <p>getCollectStpTable</p>
	 *
	 * @return a boolean.
	 */
	public boolean getCollectStpTable() {
		return m_collectStpTable;
	}

	/**
	 * <p>collectStpTable</p>
	 *
	 * @param stpTable a boolean.
	 */
	public void collectStpTable(boolean stpTable) {
		m_collectStpTable = stpTable;
	}

	/**
	 * <p>Getter for the field <code>packageName</code>.</p>
	 *
	 * @return a {@link java.lang.String} object.
	 */
	public String getPackageName() {
		return packageName;
	}

	/** {@inheritDoc} */
	public void setPackageName(String packageName) {
		this.packageName = packageName;
	}

	/**
	 * <p>getSaveStpNodeTable</p>
	 *
	 * @return a boolean.
	 */
	public boolean getSaveStpNodeTable() {
		return m_saveStpNodeTable;
	}

	/**
	 * <p>saveStpNodeTable</p>
	 *
	 * @param stpNodeTable a boolean.
	 */
	public void saveStpNodeTable(boolean stpNodeTable) {
		m_saveStpNodeTable = stpNodeTable;
	}

	/**
	 * <p>getSaveIpRouteTable</p>
	 *
	 * @return a boolean.
	 */
	public boolean getSaveIpRouteTable() {
		return m_saveIpRouteTable;
	}

	/**
	 * <p>SaveIpRouteTable</p>
	 *
	 * @param ipRouteTable a boolean.
	 */
	public void SaveIpRouteTable(boolean ipRouteTable) {
		m_saveIpRouteTable = ipRouteTable;
	}

	/**
	 * <p>getSaveStpInterfaceTable</p>
	 *
	 * @return a boolean.
	 */
	public boolean getSaveStpInterfaceTable() {
		return m_saveStpInterfaceTable;
	}

	/**
	 * <p>saveStpInterfaceTable</p>
	 *
	 * @param stpInterfaceTable a boolean.
	 */
	public void saveStpInterfaceTable(boolean stpInterfaceTable) {
		m_saveStpInterfaceTable = stpInterfaceTable;
	}

}<|MERGE_RESOLUTION|>--- conflicted
+++ resolved
@@ -340,13 +340,10 @@
 	 */
 	@SuppressWarnings("unchecked")
 	public void run() {
-<<<<<<< HEAD
-=======
 	    EventBuilder builder = new EventBuilder("uei.opennms.org/internal/linkd/nodeLinkDiscoveryStarted", "Linkd");
 	    builder.setNodeid(m_nodeid);
 	    builder.setInterface(m_address);
 	    m_linkd.getEventForwarder().sendNow(builder.getEvent());
->>>>>>> 49367478
 
 		final String hostAddress = str(m_address);
 		if (suspendCollection) {
