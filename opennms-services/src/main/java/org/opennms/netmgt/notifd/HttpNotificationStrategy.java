/*******************************************************************************
 * This file is part of OpenNMS(R).
 *
 * Copyright (C) 2006-2015 The OpenNMS Group, Inc.
 * OpenNMS(R) is Copyright (C) 1999-2015 The OpenNMS Group, Inc.
 *
 * OpenNMS(R) is a registered trademark of The OpenNMS Group, Inc.
 *
 * OpenNMS(R) is free software: you can redistribute it and/or modify
 * it under the terms of the GNU Affero General Public License as published
 * by the Free Software Foundation, either version 3 of the License,
 * or (at your option) any later version.
 *
 * OpenNMS(R) is distributed in the hope that it will be useful,
 * but WITHOUT ANY WARRANTY; without even the implied warranty of
 * MERCHANTABILITY or FITNESS FOR A PARTICULAR PURPOSE.  See the
 * GNU Affero General Public License for more details.
 *
 * You should have received a copy of the GNU Affero General Public License
 * along with OpenNMS(R).  If not, see:
 *      http://www.gnu.org/licenses/
 *
 * For more information contact:
 *     OpenNMS(R) Licensing <license@opennms.org>
 *     http://www.opennms.org/
 *     http://www.opennms.com/
 *******************************************************************************/

package org.opennms.netmgt.notifd;

import java.io.IOException;
import java.io.UnsupportedEncodingException;
import java.util.ArrayList;
import java.util.Iterator;
import java.util.List;
import java.util.regex.Matcher;
import java.util.regex.Pattern;

import org.apache.commons.io.IOUtils;
import org.apache.http.NameValuePair;
import org.apache.http.client.entity.UrlEncodedFormEntity;
import org.apache.http.client.methods.CloseableHttpResponse;
import org.apache.http.client.methods.HttpGet;
import org.apache.http.client.methods.HttpPost;
import org.apache.http.client.methods.HttpUriRequest;
import org.apache.http.message.BasicNameValuePair;
import org.apache.http.util.EntityUtils;
import org.opennms.core.db.DataSourceFactory;
import org.opennms.core.utils.MatchTable;
import org.opennms.core.utils.PropertiesUtils;
import org.opennms.core.web.HttpClientWrapper;
import org.opennms.netmgt.config.NotificationManager;
import org.opennms.netmgt.model.notifd.Argument;
import org.opennms.netmgt.model.notifd.NotificationStrategy;
import org.slf4j.Logger;
import org.slf4j.LoggerFactory;
import org.springframework.jdbc.core.JdbcTemplate;

/**
 * <p>HttpNotificationStrategy class.</p>
 *
 * @author <a href="mailto:david@opennms.org">David Hustace</a>
 * @version $Id: $
 */
public class HttpNotificationStrategy implements NotificationStrategy {
    private static final Logger LOG = LoggerFactory.getLogger(HttpNotificationStrategy.class);

    private List<Argument> m_arguments;

    /* (non-Javadoc)
     * @see org.opennms.netmgt.notifd.NotificationStrategy#send(java.util.List)
     */
    /** {@inheritDoc} */
    @Override
    public int send(List<Argument> arguments) {

        m_arguments = arguments;

        String url = getUrl();
        if (url == null) {
            LOG.warn("send: url argument is null, HttpNotification requires a URL");
            return 1;
        }

        final HttpClientWrapper clientWrapper = HttpClientWrapper.create()
                .setConnectionTimeout(3000)
                .setSocketTimeout(3000)
                .useSystemProxySettings();

        HttpUriRequest method = null;
        final List<NameValuePair> posts = getPostArguments();

        if (posts == null) {
            method = new HttpGet(url);
            LOG.info("send: No \"post-\" arguments..., continuing with an HTTP GET using URL: {}", url);
        } else {
            LOG.info("send: Found \"post-\" arguments..., continuing with an HTTP POST using URL: {}", url);
            for (final NameValuePair post : posts) {
                LOG.debug("send: post argument: {} = {}", post.getName(), post.getValue());
            }
            method = new HttpPost(url);
            try {
                final UrlEncodedFormEntity entity = new UrlEncodedFormEntity(posts, "UTF-8");
                ((HttpPost)method).setEntity(entity);
            } catch (UnsupportedEncodingException e) {
                // Should never happen
            }
        }

        String contents = null;
        int statusCode = -1;
        try {
            CloseableHttpResponse response = clientWrapper.execute(method);
            statusCode = response.getStatusLine().getStatusCode();
            contents = EntityUtils.toString(response.getEntity());
            LOG.info("send: Contents is: {}", contents);
        } catch (IOException e) {
            LOG.error("send: IO problem with HTTP post/response: {}", e);
            throw new RuntimeException("Problem with HTTP post: "+e.getMessage());
        } finally {
            IOUtils.closeQuietly(clientWrapper);
        }

        doSql(contents);

        return statusCode;
    }

    private void doSql(String contents) {
        if (getSql() == null) {
            LOG.info("send: optional sql argument is null.");
            return;
        }

        if (contents == null) {
            LOG.info("doSql: HTTP reply is null");
            return;
        }

        LOG.debug("send: compiling expression: {}", getSwitchValue("result-match"));
        Pattern p = Pattern.compile(getSwitchValue("result-match"));
        Matcher m = p.matcher(contents);
        if (m.matches()) {
            LOG.debug("send: compiled expression ready to run sql: {}", getSql());
            MatchTable matches = new MatchTable(m);
            String sqlString = PropertiesUtils.substitute(getSql(), matches);
            LOG.debug("send: running sql: {}", sqlString);
            JdbcTemplate template = new JdbcTemplate(DataSourceFactory.getInstance());
            template.execute(sqlString);
        } else {
            LOG.info("send: result didn't match, not running sql");
        }
    }

    private List<NameValuePair> getPostArguments() {
        List<Argument> args = getArgsByPrefix("post-");
        List<NameValuePair> retval = new ArrayList<NameValuePair>();
        for (Argument arg : args) {
            String argSwitch = arg.getSwitch().substring("post-".length());
            if (arg.getValue() == null) {
                arg.setValue("");
            }
            retval.add(new BasicNameValuePair(argSwitch, getValue(arg.getValue())));
        }
        return retval;
    }

    private String getValue(String argValue) {
        if (argValue.equals(NotificationManager.PARAM_DESTINATION))
            return getNotificationValue(NotificationManager.PARAM_DESTINATION);
        if (argValue.equals(NotificationManager.PARAM_EMAIL))
            return getNotificationValue(NotificationManager.PARAM_EMAIL);
        if (argValue.equals(NotificationManager.PARAM_HOME_PHONE))
            return getNotificationValue(NotificationManager.PARAM_HOME_PHONE);
        if (argValue.equals(NotificationManager.PARAM_INTERFACE))
            return getNotificationValue(NotificationManager.PARAM_INTERFACE);
        if (argValue.equals(NotificationManager.PARAM_MICROBLOG_USERNAME))
            return getNotificationValue(NotificationManager.PARAM_MICROBLOG_USERNAME);
        if (argValue.equals(NotificationManager.PARAM_MOBILE_PHONE))
            return getNotificationValue(NotificationManager.PARAM_MOBILE_PHONE);
        if (argValue.equals(NotificationManager.PARAM_NODE))
            return getNotificationValue(NotificationManager.PARAM_NODE);
        if (argValue.equals(NotificationManager.PARAM_NUM_MSG))
            return getNotificationValue(NotificationManager.PARAM_NUM_MSG);
        if (argValue.equals(NotificationManager.PARAM_NUM_PAGER_PIN))
            return getNotificationValue(NotificationManager.PARAM_NUM_PAGER_PIN);
        if (argValue.equals(NotificationManager.PARAM_PAGER_EMAIL))
            return getNotificationValue(NotificationManager.PARAM_PAGER_EMAIL);
        if (argValue.equals(NotificationManager.PARAM_RESPONSE))
            return getNotificationValue(NotificationManager.PARAM_RESPONSE);
        if (argValue.equals(NotificationManager.PARAM_SERVICE))
            return getNotificationValue(NotificationManager.PARAM_SERVICE);
        if (argValue.equals(NotificationManager.PARAM_SUBJECT))
            return getNotificationValue(NotificationManager.PARAM_SUBJECT);
        if (argValue.equals(NotificationManager.PARAM_TEXT_MSG))
            return getNotificationValue(NotificationManager.PARAM_TEXT_MSG);
        if (argValue.equals(NotificationManager.PARAM_TEXT_PAGER_PIN))
            return getNotificationValue(NotificationManager.PARAM_TEXT_PAGER_PIN);
        if (argValue.equals(NotificationManager.PARAM_TUI_PIN))
            return getNotificationValue(NotificationManager.PARAM_TUI_PIN);
        if (argValue.equals(NotificationManager.PARAM_TYPE))
            return getNotificationValue(NotificationManager.PARAM_TYPE);
        if (argValue.equals(NotificationManager.PARAM_WORK_PHONE))
            return getNotificationValue(NotificationManager.PARAM_WORK_PHONE);
        if (argValue.equals(NotificationManager.PARAM_XMPP_ADDRESS))
            return getNotificationValue(NotificationManager.PARAM_XMPP_ADDRESS);

        return argValue;
    }

    private String getNotificationValue(final String notificationManagerParamString) {
        String message = "no notification text message defined for the \""+notificationManagerParamString+"\" switch.";
        for (Iterator<Argument> it = m_arguments.iterator(); it.hasNext();) {
            Argument arg = it.next();
            if (arg.getSwitch().equals(notificationManagerParamString))
                message = arg.getValue();
        }
        LOG.debug("getNotificationValue: {}", message);
        return message;
    }

    private List<Argument> getArgsByPrefix(String argPrefix) {
        List<Argument> args = new ArrayList<Argument>();
        for (Iterator<Argument> it = m_arguments.iterator(); it.hasNext();) {
            Argument arg = it.next();
            if (arg.getSwitch().startsWith(argPrefix)) {
                args.add(arg) ;
            }
        }
        return args;
    }

    private String getSql() {
        return getSwitchValue("sql");
    }

    private String getUrl() {
        String url = getSwitchValue("url");
        if ( url == null )
            url = getUrlAsPrefix();
        return url;
    }

    private String getUrlAsPrefix() {
<<<<<<< HEAD
        String url = null; 
        for (Argument arg: getArgsByPrefix("url")) {
            LOG.debug("Found url switch: {} with value: {}", arg.getValue(), arg.getSwitch());
            url = arg.getValue();
        }
        return url;
=======
       	String url = null; 
    	for (Argument arg: getArgsByPrefix("url")) {
		LOG.debug("Found url switch: {} with value: {}", arg.getSwitch(), arg.getValue());
    		url = arg.getValue();
    	}
    	return url;
>>>>>>> b5708125
    }
    /**
     * Helper method to look into the Argument list and return the associated value.
     * If the value is an empty String, this method returns null.
     * @param argSwitch
     * @return
     */
    private String getSwitchValue(String argSwitch) {
        String value = null;
        for (Iterator<Argument> it = m_arguments.iterator(); it.hasNext();) {
            Argument arg = it.next();
            if (arg.getSwitch().equals(argSwitch)) {
                value = arg.getValue();
            }
        }
        if (value != null && value.equals(""))
            value = null;

        return value;
    }
}<|MERGE_RESOLUTION|>--- conflicted
+++ resolved
@@ -242,21 +242,12 @@
     }
 
     private String getUrlAsPrefix() {
-<<<<<<< HEAD
         String url = null; 
         for (Argument arg: getArgsByPrefix("url")) {
-            LOG.debug("Found url switch: {} with value: {}", arg.getValue(), arg.getSwitch());
+            LOG.debug("Found url switch: {} with value: {}", arg.getSwitch(), arg.getValue());
             url = arg.getValue();
         }
         return url;
-=======
-       	String url = null; 
-    	for (Argument arg: getArgsByPrefix("url")) {
-		LOG.debug("Found url switch: {} with value: {}", arg.getSwitch(), arg.getValue());
-    		url = arg.getValue();
-    	}
-    	return url;
->>>>>>> b5708125
     }
     /**
      * Helper method to look into the Argument list and return the associated value.
