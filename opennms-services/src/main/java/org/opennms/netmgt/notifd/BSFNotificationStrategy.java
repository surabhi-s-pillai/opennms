--- conflicted
+++ resolved
@@ -43,13 +43,10 @@
 import org.apache.bsf.util.IOUtils;
 import org.slf4j.Logger;
 import org.slf4j.LoggerFactory;
-<<<<<<< HEAD
-=======
 import org.springframework.beans.factory.access.BeanFactoryReference;
 import org.springframework.transaction.TransactionStatus;
 import org.springframework.transaction.support.TransactionCallback;
 import org.springframework.transaction.support.TransactionTemplate;
->>>>>>> dea41b55
 import org.opennms.core.spring.BeanUtils;
 import org.opennms.netmgt.config.NotificationManager;
 import org.opennms.netmgt.dao.api.NodeDao;
@@ -169,13 +166,9 @@
     }
 
     private static void declareBeans(BSFNotificationStrategy obj) throws BSFException {
-<<<<<<< HEAD
-        NodeDao nodeDao = BeanUtils.getFactory("notifdContext", NodeDao.class);
-=======
         // Retrieve the parameters before accessing them
         obj.retrieveParams();
 
->>>>>>> dea41b55
         Integer nodeId;
         try {
             nodeId = Integer.valueOf(obj.m_notifParams.get(NotificationManager.PARAM_NODE));
@@ -226,12 +219,7 @@
         }
 
         s_bsfManager.declareBean("bsf_notif_strategy", obj, BSFNotificationStrategy.class);
-<<<<<<< HEAD
-        
-        obj.retrieveParams();
-=======
-
->>>>>>> dea41b55
+
         s_bsfManager.declareBean("logger", LOG, Logger.class);
         s_bsfManager.declareBean("notif_params", obj.m_notifParams, Map.class);
 
@@ -261,11 +249,7 @@
             if (NotificationManager.PARAM_MICROBLOG_USERNAME.equals(arg.getSwitch())) s_bsfManager.declareBean("microblog_username", arg.getValue(), String.class);
         }
     }
-<<<<<<< HEAD
-    
-=======
-
->>>>>>> dea41b55
+
     private static void undeclareBean( String beanName){
         try{
             s_bsfManager.undeclareBean(beanName);
