--- conflicted
+++ resolved
@@ -102,13 +102,9 @@
     }
 
     /** {@inheritDoc} */
-<<<<<<< HEAD
     @Override
-    public abstract File getResourceDir(RrdRepository repository);
-=======
     public abstract File getResourceDir(RrdRepository repository) throws FileNotFoundException;
->>>>>>> 4d4891f4
-    
+
     /**
      * <p>getType</p>
      *
