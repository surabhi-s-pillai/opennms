--- conflicted
+++ resolved
@@ -326,11 +326,8 @@
         }
     }
 
-<<<<<<< HEAD
-=======
     @Override
     public String getAttributeId() {
         return this.m_attributeId;
     }
->>>>>>> 04e46234
 }