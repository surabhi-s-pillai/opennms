--- conflicted
+++ resolved
@@ -28,10 +28,7 @@
 
 package org.opennms.netmgt.config.httpdatacollection;
 
-<<<<<<< HEAD
-=======
 import java.io.Serializable;
->>>>>>> 624555a5
 import java.util.Objects;
 
 import javax.xml.bind.annotation.XmlAccessType;
@@ -40,12 +37,9 @@
 import javax.xml.bind.annotation.XmlRootElement;
 import javax.xml.bind.annotation.XmlType;
 
-<<<<<<< HEAD
+import org.opennms.core.xml.ValidateUsing;
 import org.opennms.netmgt.collection.api.AttributeType;
-=======
-import org.opennms.core.xml.ValidateUsing;
 import org.opennms.netmgt.config.utils.ConfigUtils;
->>>>>>> 624555a5
 
 
 /**
@@ -81,21 +75,13 @@
     private static final long serialVersionUID = 1L;
 
     @XmlAttribute(name = "alias", required = true)
-<<<<<<< HEAD
-    protected String alias;
+    protected String m_alias;
 
     @XmlAttribute(name = "match-group", required = true)
-    protected int matchGroup;
+    protected int m_matchGroup;
 
     @XmlAttribute(name = "type", required = true)
-    protected AttributeType type;
-=======
-    protected String m_alias;
-    @XmlAttribute(name = "match-group", required = true)
-    protected int m_matchGroup;
-    @XmlAttribute(name = "type", required = true)
-    protected String m_type;
->>>>>>> 624555a5
+    protected AttributeType m_type;
 
     public String getAlias() {
         return m_alias;
@@ -113,21 +99,12 @@
         m_matchGroup = value;
     }
 
-<<<<<<< HEAD
     public AttributeType getType() {
-        return type;
-    }
-
-    public void setType(AttributeType value) {
-        this.type = value;
-=======
-    public String getType() {
         return m_type;
     }
 
-    public void setType(final String value) {
-        m_type = ConfigUtils.assertNotEmpty(value, "type");
->>>>>>> 624555a5
+    public void setType(final AttributeType value) {
+        m_type = ConfigUtils.assertNotNull(value, "type");
     }
 
     @Override
