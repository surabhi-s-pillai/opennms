--- conflicted
+++ resolved
@@ -419,11 +419,7 @@
                     ndays += 7;
                 }
                 LOG.debug("nextInSchedule: day {} is {} from today", i, ndays);
-<<<<<<< HEAD
-                tempnext = (86400000 * ndays) - dateMillis + startMillis;
-=======
                 tempnext = (86400000L * (long)ndays) - dateMillis + startMillis;
->>>>>>> 54237913
                 if (tempnext < next || next == -1) {
                     next = tempnext;
                     LOG.debug("nextInSchedule: duty begins in {} millisecs", next);
