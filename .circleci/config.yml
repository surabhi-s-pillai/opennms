version: 2.1

executors:
  build-executor:
    docker:
      - image: opennms/build-env:8-11_1.3
  integration-test-executor:
    machine: true
  smoke-test-executor:
    machine: true

commands:
  cached-checkout:
      description: "Checkout with caching"
      steps:
        - restore_cache:
            keys:
              - source-v1-{{ .Branch }}-{{ .Revision }}
              - source-v1-{{ .Branch }}-
              - source-v1-
        - checkout
        - run:
            name: git fetch origin
            command: |
              git fetch origin
        - save_cache:
            key: source-v1-{{ .Branch }}-{{ .Revision }}
            paths:
              - ".git"
  restore-maven-cache:
      description: "Maven: Calculate cache key and restore cache"
      steps:
        - run: 
            name: Calculate cache key from pom files
            command: |
              find . -type f -name "pom.xml" -exec sha256sum "{}" \; | sort -nr >> maven-dependency-cache.key
        - restore_cache:
            keys:
              - maven-dependencies-v2-{{ checksum "maven-dependency-cache.key" }}
              - maven-dependencies-v2-
        - run:
            name: Remove OpenNMS artifacts from cache
            command: |
              rm -rf ~/.m2/repository/org/opennms
  save-maven-cache:
    description: "Maven: Save cache"
    steps:
      - save_cache:
          key: maven-dependencies-v2-{{ checksum "maven-dependency-cache.key" }}
          paths:
            - ~/.m2
  restore-nodejs-cache:
      description: "NodeJS: Calculate cache key and restore cache"
      steps:
        - run:
            name: Calculate cache key
            command: |
              sha256sum core/web-assets/package.json > nodejs-dependency-cache.key
              sha256sum core/web-assets/yarn.lock >> nodejs-dependency-cache.key
        - restore_cache:
            keys:
              - nodejs-dependencies-v1-{{ checksum "nodejs-dependency-cache.key" }}
              - nodejs-dependencies-v1-
  save-nodejs-cache:
    description: "NodeJS: Save cache"
    steps:
      - save_cache:
          key: nodejs-dependencies-v1-{{ checksum "nodejs-dependency-cache.key" }}
          paths:
            - core/web-assets/node_modules
  restore-sonar-cache:
      description: "Sonar: Restore sonar cache"
      steps:
        - restore_cache:
            keys:
              - sonar-cache-v1-
  save-sonar-cache:
      description: "Sonar: Save sonar cache"
      steps:
        - save_cache:
            key: sonar-cache-v1-
            paths:
              - ~/.sonar
  dockerhub-login:
    description: "Connect to DockerHub"
    steps:
      - run:
          name: Login to DockerHub
          command: |
            docker login -u ${DOCKERHUB_LOGIN} -p ${DOCKERHUB_PASS}
  run-smoke-tests:
    description: "Run the smoke tests"
    parameters:
      minimal:
        default: false
        type: boolean
    steps:
      - run:
          name: Load Horizon OCI image
          command: |
            cd opennms-container/horizon
            docker image load -i images/container.oci
      - run:
          name: Load Minion OCI image
          command: |
            cd opennms-container/minion
            docker image load -i images/container.oci
      - run:
          name: Load Sentinel OCI image
          command: |
            cd opennms-container/sentinel
            docker image load -i images/container.oci
      - run:
          name: Smoke Tests
          no_output_timeout: 30m
          command: |
            .circleci/scripts/smoke.sh << parameters.minimal >>
      - run:
          name: Gather system logs
          when: always
          command: |
            mkdir -p ~/test-results/system-logs
            dmesg > ~/test-results/system-logs/dmesg
            ps auxf > ~/test-results/system-logs/ps
            free -m > ~/test-results/system-logs/free
            docker stats --no-stream > ~/test-results/system-logs/docker_stats
      - run:
          name: Gather test artifacts
          when: always
          command: |
            mkdir -p ~/test-results/junit
            find . -type f -regex ".*/target/surefire-reports/.*xml" -exec cp {} ~/test-results/junit/ \;
            find . -type f -regex ".*/target/failsafe-reports/.*xml" -exec cp {} ~/test-results/junit/ \;
            mkdir -p ~/test-artifacts/recordings
            cp -R ~/project/smoke-test/target/*.flv ~/test-artifacts/recordings || true
            cp -R ~/project/smoke-test/target/screenshots ~/test-artifacts/ || true
            cp -R ~/project/smoke-test/target/logs ~/test-artifacts/ || true
      - store_test_results:
          path: ~/test-results
      - store_artifacts:
          when: always
          path: ~/test-results
          destination: test-results
      - store_artifacts:
          when: always
          path: ~/test-artifacts
          destination: test-artifacts
  run-build:
    description: "Run the main build"
    parameters:
      number-vcpu:
        default: 8
        type: integer
      node-memory:
        default: echo "NODE_OPTIONS Not Set"
        type: string
      vaadin-javamaxmem:
        default: 1g
        type: string
    steps:
      - cached-checkout
      - restore-maven-cache
      - restore-nodejs-cache
      - run:
          name: Compile OpenNMS
          command: |
            mvn clean -DskipTests=true
            << parameters.node-memory >>
            ./compile.pl -DskipTests=true -Dbuild.skip.tarball=true \
              -DvaadinJavaMaxMemory=<< parameters.vaadin-javamaxmem >> \
              -DmaxCpus=<< parameters.number-vcpu >> \
              install --builder smart --threads << parameters.number-vcpu >>
      - run:
          name: Compile smoke tests
            # Compile the smoke tests, but don't run them yet
            # We want to make sure that they compile and also leverage the caching that is setup here
            # so that the artifacts required to run the smoke tests are cached as well without the need
            # to maintain another cache
          command: |
            cd smoke-test && mvn install -DskipTests=true -DskipITs=true
      - save-maven-cache
      - save-nodejs-cache
      - persist_to_workspace:
          root: ~/
          paths:
            - project
            - .m2
  run-integration-tests:
    parameters:
      run-code-coverage:
        default: false
        type: boolean
      rerun-failtest-count:
        default: 0
        type: integer
      failure-option:
        default: -fae
        type: string
      changes-only:
        default: true
        type: boolean
    steps:
      - attach_workspace:
          at: ~/
      - run:
          name: Integration Tests
          no_output_timeout: 1.0h
          command: |
            export CCI_CODE_COVERAGE=<< parameters.run-code-coverage >>
            export CCI_RERUN_FAILTEST=<< parameters.rerun-failtest-count >>
            export CCI_FAILURE_OPTION=<< parameters.failure-option >>
            export CCI_CHANGES_ONLY=<< parameters.changes-only >>
            .circleci/scripts/itest.sh
      - run:
          name: Gather test results
          when: always
          command: |
            mkdir -p ~/test-results/junit
            find . -type f -regex ".*/target/surefire-reports-[0-9]+/.*xml" -exec cp {} ~/test-results/junit/ \;
            find . -type f -regex ".*/target/failsafe-reports-[0-9]+/.*xml" -exec cp {} ~/test-results/junit/ \;
      - run:
          name: Gather tests
          when: always
          command: |
            mkdir -p ~/generated-tests
            cp ./surefire_classname* ~/generated-tests/
            cp ./failsafe_classname* ~/generated-tests/
            cp /tmp/this_node* ~/generated-tests/
      - when:
          condition: << parameters.run-code-coverage >>
          steps:
            - run:
                name: Compress Target Directories (Code Coverage)
                when: always
                command: |
                  .circleci/scripts/codecoverage-save.sh
            - persist_to_workspace:
                root: ~/
                paths:
                  - code-coverage
      - store_test_results:
          path: ~/test-results
      - store_artifacts:
          when: always
          path: ~/test-results
          destination: test-results
      - store_artifacts:
          when: always
          path: ~/generated-tests
          destination: generated-tests

workflows:
  nightly-coverage:
    triggers:
      - schedule:
          cron: "0 0 * * *"
          filters:
            branches:
              only:
                - develop
    jobs:
      - build
      - integration-test-with-coverage:
          requires:
            - build
      - code-coverage:
          requires:
            - integration-test-with-coverage
  build-deploy:
    jobs:
      - build
      - horizon-package-build:
          requires:
            - build
      - minion-package-build:
          requires:
            - build
      - sentinel-package-build:
          requires:
            - build
      - integration-test:
          requires:
            - build
      - smoke-test-full:
          requires:
            - horizon-package-build
            - minion-package-build
            - sentinel-package-build
          filters:
            branches:
              only:
                - master
                - develop
                - /^release-.*/
                - /^foundation.*/
                - /^features.*/
                - /.*smoke.*/
<<<<<<< HEAD
=======
                - mvr/health-rest-service
                - jira/NMS-12153
>>>>>>> d293b8ef
      - smoke-test-minimal:
          requires:
            - horizon-package-build
            - minion-package-build
            - sentinel-package-build
          filters:
            branches:
              ignore:
                - master
                - develop
                - /^release-.*/
                - /^foundation.*/
                - /^features.*/
                - /.*smoke.*/
<<<<<<< HEAD
=======
                - mvr/health-rest-service
                - jira/NMS-12153
>>>>>>> d293b8ef
      - horizon-publish-oci:
          requires:
            - horizon-package-build
          filters:
            branches:
              only:
                - master
                - develop
      - minion-publish-oci:
          requires:
            - minion-package-build
          filters:
            branches:
              only:
                - master
                - develop
      - sentinel-publish-oci:
          requires:
            - sentinel-package-build
          filters:
            branches:
              only:
                - master
                - develop

jobs:
  build:
    executor: build-executor
    # Building currently requires the xlarge containers in order for the webpack compilation
    # in the core/web-assets module to complete reliably
    resource_class: xlarge
    steps:
      - run-build:
          number-vcpu: 8
  horizon-package-build:
    executor: build-executor
    # Larger memory footprint required to speed up builds using Takari smartbuilder
    resource_class: large
    steps:
      - attach_workspace:
          at: ~/
      - run:
          name: Build RPMs
          command: |
            export NODE_OPTIONS=--max_old_space_size=1024
            export CCI_MAXCPU=4
            ./makerpm.sh -a -d -S tools/packages/opennms/opennms.spec
      - setup_remote_docker:
          docker_layer_caching: true
      - run:
          name: Fetch RPM artifacts and build Horizon container image
          command: |
            cd opennms-container/horizon
            ./build_container_image.sh
      - store_artifacts:
          path: ~/project/opennms-container/horizon/images/container.oci
          destination: horizon.oci
      - store_artifacts:
          path: ~/project/target/rpm/RPMS/noarch
          destination: rpms
      - persist_to_workspace:
          root: ~/
          paths:
            - project/opennms-container/horizon/images/
  minion-package-build:
    executor: build-executor
    # Larger memory footprint required to speed up builds using Takari smartbuilder
    # Will need to increase resource class if horizon-package-build is under 15 min
    resource_class: large
    steps:
      - attach_workspace:
          at: ~/
      - run:
          name: Build RPMs
          command: |
            export NODE_OPTIONS=--max_old_space_size=1024
            export CCI_MAXCPU=4
            export CCI_VAADINJAVAMAXMEM=768m
            ./makerpm.sh -a -d -S tools/packages/minion/minion.spec
      - setup_remote_docker:
          docker_layer_caching: true
      - run:
          name: Fetch RPM artifacts and build Minion container image
          command: |
            cd opennms-container/minion
            ./build_container_image.sh
      - store_artifacts:
          path: ~/project/opennms-container/minion/images/container.oci
          destination: minion.oci
      - store_artifacts:
          path: ~/project/target/rpm/RPMS/noarch
          destination: rpms
      - persist_to_workspace:
          root: ~/
          paths:
            - project/opennms-container/minion/images/
  sentinel-package-build:
    executor: build-executor
    # Larger memory footprint required to speed up builds using Takari smartbuilder
    # Will need to increase resource class if horizon-package-build is under 19 min
    resource_class: large
    steps:
      - attach_workspace:
          at: ~/
      - run:
          name: Build RPMs
          command: |
            export NODE_OPTIONS=--max_old_space_size=1024
            export CCI_MAXCPU=4
            export CCI_VAADINJAVAMAXMEM=768m
            ./makerpm.sh -a -d -S tools/packages/sentinel/sentinel.spec
      - setup_remote_docker:
          docker_layer_caching: true
      - run:
          name: Fetch RPM artifacts and build Sentinel container image
          command: |
            cd opennms-container/sentinel
            ./build_container_image.sh
      - store_artifacts:
          path: ~/project/opennms-container/sentinel/images/container.oci
          destination: sentinel.oci
      - store_artifacts:
          path: ~/project/target/rpm/RPMS/noarch
          destination: rpms
      - persist_to_workspace:
          root: ~/
          paths:
            - project/opennms-container/sentinel/images/
  horizon-publish-oci:
    executor: build-executor
    steps:
      - attach_workspace:
          at: ~/
      - setup_remote_docker:
          docker_layer_caching: true
      - dockerhub-login
      - run:
          name: Load Horizon OCI image, tag it and publish to registry
          command: |
            cd opennms-container/horizon
            docker image load -i images/container.oci
            ./tag.sh
            ./publish.sh
  minion-publish-oci:
    executor: build-executor
    steps:
      - attach_workspace:
          at: ~/
      - setup_remote_docker:
          docker_layer_caching: true
      - dockerhub-login
      - run:
          name: Load Minion OCI image, tag it and publish to registry
          command: |
            cd opennms-container/minion
            docker image load -i images/container.oci
            ./tag.sh
            ./publish.sh
  sentinel-publish-oci:
    executor: build-executor
    steps:
      - attach_workspace:
          at: ~/
      - setup_remote_docker:
          docker_layer_caching: true
      - dockerhub-login
      - run:
          name: Load Sentinel OCI image, tag it and publish to registry
          command: |
            cd opennms-container/sentinel
            docker image load -i images/container.oci
            ./tag.sh
            ./publish.sh 
  integration-test:
    executor: integration-test-executor
    parallelism: 4
    steps:
      - run-integration-tests:
          rerun-failtest-count: 1
  integration-test-with-coverage:
    executor: integration-test-executor
    parallelism: 12
    steps:
      - run-integration-tests:
          run-code-coverage: true
          rerun-failtest-count: 0
          failure-option: -fn
          changes-only: false
  code-coverage:
    executor: build-executor
    resource_class: medium
    steps:
      - attach_workspace:
          at: ~/
      - restore-sonar-cache
      - run:
          name: Restore Target Directories (Code Coverage)
          when: always
          command: |
            .circleci/scripts/codecoverage-restore.sh
      - run:
          name: Run SonarQube Code Analysis
          when: always
          command: |
            export MAVEN_OPTS="-Xms3G -Xmx3G"
            .circleci/scripts/sonar.sh
      - save-sonar-cache
  smoke-test-full:
    executor: smoke-test-executor
    parallelism: 8
    # No resource class support for machine executors, we're constrained to use the default
    # medium class which has 2 vCPUs and 8 GB RAM
    #resource_class: large
    steps:
      - attach_workspace:
          at: ~/
      - run-smoke-tests
  smoke-test-minimal:
    executor: smoke-test-executor
    steps:
      - attach_workspace:
          at: ~/
      - run-smoke-tests:
          minimal: true
<|MERGE_RESOLUTION|>--- conflicted
+++ resolved
@@ -295,11 +295,8 @@
                 - /^foundation.*/
                 - /^features.*/
                 - /.*smoke.*/
-<<<<<<< HEAD
-=======
                 - mvr/health-rest-service
                 - jira/NMS-12153
->>>>>>> d293b8ef
       - smoke-test-minimal:
           requires:
             - horizon-package-build
@@ -314,11 +311,8 @@
                 - /^foundation.*/
                 - /^features.*/
                 - /.*smoke.*/
-<<<<<<< HEAD
-=======
                 - mvr/health-rest-service
                 - jira/NMS-12153
->>>>>>> d293b8ef
       - horizon-publish-oci:
           requires:
             - horizon-package-build
