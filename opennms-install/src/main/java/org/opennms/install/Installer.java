/*******************************************************************************
 * This file is part of OpenNMS(R).
 *
 * Copyright (C) 2004-2019 The OpenNMS Group, Inc.
 * OpenNMS(R) is Copyright (C) 1999-2019 The OpenNMS Group, Inc.
 *
 * OpenNMS(R) is a registered trademark of The OpenNMS Group, Inc.
 *
 * OpenNMS(R) is free software: you can redistribute it and/or modify
 * it under the terms of the GNU Affero General Public License as published
 * by the Free Software Foundation, either version 3 of the License,
 * or (at your option) any later version.
 *
 * OpenNMS(R) is distributed in the hope that it will be useful,
 * but WITHOUT ANY WARRANTY; without even the implied warranty of
 * MERCHANTABILITY or FITNESS FOR A PARTICULAR PURPOSE.  See the
 * GNU Affero General Public License for more details.
 *
 * You should have received a copy of the GNU Affero General Public License
 * along with OpenNMS(R).  If not, see:
 *      http://www.gnu.org/licenses/
 *
 * For more information contact:
 *     OpenNMS(R) Licensing <license@opennms.org>
 *     http://www.opennms.org/
 *     http://www.opennms.com/
 *******************************************************************************/

package org.opennms.install;

import java.io.File;
import java.io.FileInputStream;
import java.io.FileNotFoundException;
import java.io.FileOutputStream;
import java.io.FilenameFilter;
import java.io.IOException;
import java.io.InputStream;
import java.io.PrintWriter;
import java.net.InetAddress;
import java.nio.channels.FileChannel;
import java.util.ArrayList;
import java.util.Arrays;
import java.util.Map;
import java.util.Map.Entry;
import java.util.Properties;

import javax.sql.DataSource;

import org.apache.commons.cli.CommandLine;
import org.apache.commons.cli.CommandLineParser;
import org.apache.commons.cli.HelpFormatter;
import org.apache.commons.cli.Options;
import org.apache.commons.cli.PosixParser;
import org.apache.commons.io.IOUtils;
import org.apache.logging.log4j.Level;
import org.apache.logging.log4j.core.config.Configurator;
import org.opennms.bootstrap.Bootstrap;
import org.opennms.core.db.DataSourceConfigurationFactory;
import org.opennms.core.db.install.SimpleDataSource;
import org.opennms.core.logging.Logging;
import org.opennms.core.schema.Migration;
import org.opennms.core.schema.Migrator;
import org.opennms.core.utils.ConfigFileConstants;
import org.opennms.core.utils.ProcessExec;
import org.opennms.netmgt.config.opennmsDataSources.JdbcDataSource;
import org.opennms.netmgt.icmp.Pinger;
import org.opennms.netmgt.icmp.best.BestMatchPingerFactory;
import org.slf4j.Logger;
import org.slf4j.LoggerFactory;
import org.springframework.context.support.GenericApplicationContext;
import org.springframework.util.StringUtils;

/*
 * TODO:
 * - Fix all of the XXX items (some coding, some discussion)
 * - Change the Exceptions to something more reasonable
 * - Do exception handling where it makes sense (give users reasonable error messages for common problems)
 * - Javadoc
 */

/**
 * <p>Installer class.</p>
 */
public class Installer {

    private static final Logger LOG = LoggerFactory.getLogger(Installer.class);

    static final String LIBRARY_PROPERTY_FILE = "libraries.properties";

    String m_opennms_home = null;
    boolean m_update_database = false;
    boolean m_update_iplike = false;
    boolean m_do_full_vacuum = false;
    boolean m_do_vacuum = false;
    boolean m_fix_constraint = false;
    boolean m_ignore_database_version = false;
    boolean m_remove_database = false;
    boolean m_skip_upgrade_tools = false;

    String m_etc_dir = "";
    String m_import_dir = null;
    String m_install_servletdir = null;
    String m_library_search_path = null;
    String m_fix_constraint_name = null;
    boolean m_fix_constraint_remove_rows = false;

    protected Options options = new Options();
    protected CommandLine m_commandLine;
    private Migration m_migration = new Migration();
    private Migrator m_migrator = new Migrator();

    Properties m_properties = null;

    String m_required_options = "At least one of -d, -i, -s, -y, -C, or -T is required.";

    private static final String OPENNMS_DATA_SOURCE_NAME = "opennms";

    private static final String ADMIN_DATA_SOURCE_NAME = "opennms-admin";

    /**
     * <p>Constructor for Installer.</p>
     */
    public Installer() {
    }

    /**
     * <p>install</p>
     *
     * @param argv an array of {@link java.lang.String} objects.
     * @throws java.lang.Exception if any.
     */
    public void install(final String[] argv) throws Exception {
        printHeader();
        loadProperties();
        parseArguments(argv);

        final boolean doDatabase = (m_update_database || m_update_iplike);

        GenericApplicationContext context = null;
        if (doDatabase) {
            final File cfgFile = ConfigFileConstants.getFile(ConfigFileConstants.OPENNMS_DATASOURCE_CONFIG_FILE_NAME);

            InputStream is = new FileInputStream(cfgFile);
            final JdbcDataSource adminDsConfig = new DataSourceConfigurationFactory(is).getJdbcDataSource(ADMIN_DATA_SOURCE_NAME);
            final DataSource adminDs = new SimpleDataSource(adminDsConfig);
            is.close();

            is = new FileInputStream(cfgFile);
            final JdbcDataSource dsConfig = new DataSourceConfigurationFactory(is).getJdbcDataSource(OPENNMS_DATA_SOURCE_NAME);
            final DataSource ds = new SimpleDataSource(dsConfig);
            is.close();

            context = new GenericApplicationContext();
            context.setClassLoader(Bootstrap.loadClasses(new File(m_opennms_home), true));

            Migrator.validateLiquibaseChangelog(context);

            m_migrator.setDataSource(ds);
            m_migrator.setAdminDataSource(adminDs);
            m_migrator.setValidateDatabaseVersion(!m_ignore_database_version);

            m_migration.setDatabaseName(dsConfig.getDatabaseName());
            m_migration.setSchemaName(dsConfig.getSchemaName());
            m_migration.setAdminUser(adminDsConfig.getUserName());
            m_migration.setAdminPassword(adminDsConfig.getPassword());
            m_migration.setDatabaseUser(dsConfig.getUserName());
            m_migration.setDatabasePassword(dsConfig.getPassword());
<<<<<<< HEAD
=======
            m_migration.setChangeLog("classpath*:/changelog.xml");
>>>>>>> 369bcc76
        }

        checkIPv6();

        /*
         * Make sure we can execute the rrdtool binary when the
         * JniRrdStrategy is enabled.
         */

        boolean using_jni_rrd_strategy = System.getProperty("org.opennms.rrd.strategyClass", "")
                .contains("JniRrdStrategy");

        if (using_jni_rrd_strategy) {
            File rrd_binary = new File(System.getProperty("rrd.binary"));
            if (!rrd_binary.canExecute()) {
                throw new Exception("Cannot execute the rrdtool binary '" + rrd_binary.getAbsolutePath()
                + "' required by the current RRD strategy. Update the rrd.binary field in opennms.properties appropriately.");
            }
        }

        /*
         * make sure we can load the ICMP library before we go any farther
         */

        if (!Boolean.getBoolean("skip-native")) {
            String icmp_path = findLibrary("jicmp", m_library_search_path, false);
            String icmp6_path = findLibrary("jicmp6", m_library_search_path, false);
            String jrrd_path = findLibrary("jrrd", m_library_search_path, false);
            String jrrd2_path = findLibrary("jrrd2", m_library_search_path, false);
            writeLibraryConfig(icmp_path, icmp6_path, jrrd_path, jrrd2_path);
        }

        /*
         * Everything needs to use the administrative data source until we
         * verify that the opennms database is created below (and where we
         * create it if it doesn't already exist).
         */

        if (doDatabase) {
            LOG.info(String.format("* using '%s' as the PostgreSQL user for OpenNMS", m_migration.getAdminUser()));
            LOG.info(String.format("* using '%s' as the PostgreSQL database name for OpenNMS", m_migration.getDatabaseName()));
            if (m_migration.getSchemaName() != null) {
                LOG.info(String.format("* using '%s' as the PostgreSQL schema name for OpenNMS", m_migration.getSchemaName()));
            }

            m_migrator.setupDatabase(m_migration, m_update_database, m_do_vacuum, m_do_vacuum, m_update_iplike, context);

<<<<<<< HEAD
            // XXX why do both options need to be set to remove the database?
            if (m_update_database && m_remove_database) {
                m_migrator.databaseRemoveDB(m_migration);
=======
            for (final Resource resource : context.getResources("classpath*:/changelog.xml")) {
                System.out.println("- Running migration for changelog: " + resource.getDescription());
                m_migration.setChangeLog(resource);
                m_migrator.migrate(m_migration);
>>>>>>> 369bcc76
            }

            if (m_update_database) {
                createConfiguredFile();
            }

            context.close();
        }

        handleConfigurationChanges();

        System.out.println();
        System.out.println("Installer completed successfully!");

        if (!m_skip_upgrade_tools) {
            System.setProperty("opennms.manager.class", "org.opennms.upgrade.support.Upgrade");
            Bootstrap.main(new String[] {});
        }
    }

    private void checkIPv6() {
        final IPv6Validator v6Validator = new IPv6Validator();
        if (!v6Validator.isPlatformIPv6Ready()) {
            System.out.println("Your OS does not support IPv6.");
        }
    }

    private void handleConfigurationChanges() {
        File etcDir = new File(m_opennms_home + File.separator + "etc");
        File importDir = new File(m_import_dir);
        File[] files = etcDir.listFiles(getImportFileFilter());

        if (!importDir.exists()) {
            System.out.print("- Creating imports directory (" + importDir.getAbsolutePath() + "... ");
            if (!importDir.mkdirs()) {
                System.out.println("FAILED");
                System.exit(1);
            }
            System.out.println("OK");
        }

        System.out.print("- Checking for old import files in " + etcDir.getAbsolutePath() + "... ");
        if (files.length > 0) {
            System.out.println("FOUND");
            for (File f : files) {
                String newFileName = f.getName().replace("imports-", "");
                File newFile = new File(importDir, newFileName);
                System.out.print("  - moving " + f.getName() + " to " + importDir.getPath() + "... ");
                if (f.renameTo(newFile)) {
                    System.out.println("OK");
                } else {
                    System.out.println("FAILED");
                }
            }
        } else {
            System.out.println("DONE");
        }
    }

    private FilenameFilter getImportFileFilter() {
        return new FilenameFilter() {

            public boolean accept(File dir, String name) {
                return name.matches("imports-.*\\.xml");
            }

        };
    }

    /**
     * <p>createConfiguredFile</p>
     *
     * @throws java.io.IOException if any.
     */
    public void createConfiguredFile() throws IOException {
        File f = new File(m_opennms_home + File.separator + "etc" + File.separator + "configured");
        if (!f.createNewFile()) {
            LOG.warn("Could not create file: {}", f.getPath());
        }
    }

    /**
     * <p>printHeader</p>
     */
    public void printHeader() {
        System.out.println("==============================================================================");
        System.out.println("OpenNMS Installer");
        System.out.println("==============================================================================");
        System.out.println("");
        System.out.println("Configures PostgreSQL tables, users, and other miscellaneous settings.");
        System.out.println("");
    }

    /**
     * <p>loadProperties</p>
     *
     * @throws java.lang.Exception if any.
     */
    public void loadProperties() throws Exception {
        m_properties = new Properties();
        m_properties.load(Installer.class.getResourceAsStream("/installer.properties"));

        /*
         * Do this if we want to merge our properties with the system
         * properties...
         */
        final Properties sys = System.getProperties();
        m_properties.putAll(sys);

        m_opennms_home = fetchProperty("install.dir");
        m_etc_dir = fetchProperty("install.etc.dir");

        loadEtcPropertiesFile("opennms.properties");
        // Used to retrieve 'org.opennms.rrd.strategyClass'
        loadEtcPropertiesFile("rrd-configuration.properties");

        m_install_servletdir = fetchProperty("install.servlet.dir");
        try {
            m_import_dir = fetchProperty("importer.requisition.dir");
        } catch (Exception e) {
            m_import_dir = m_opennms_home + File.separator + "etc" + File.separator + "imports";
        }

        //        final String pg_lib_dir = m_properties.getProperty("install.postgresql.dir");
        //
        //        if (pg_lib_dir != null) {
        //            m_installerDb.setPostgresPlPgsqlLocation(pg_lib_dir + File.separator + "plpgsql");
        //            m_installerDb.setPostgresIpLikeLocation(pg_lib_dir + File.separator + "iplike");
        //        }
        //
        //        m_installerDb.setStoredProcedureDirectory(m_etc_dir);
        //        m_installerDb.setCreateSqlLocation(m_etc_dir + File.separator + "create.sql");
    }

    private void loadEtcPropertiesFile(final String propertiesFile) throws IOException {
        try {
            final Properties opennmsProperties = new Properties();
            final InputStream ois = new FileInputStream(m_etc_dir + File.separator + propertiesFile);
            opennmsProperties.load(ois);
            // We only want to put() things that weren't already overridden in installer.properties
            for (final Entry<Object,Object> p : opennmsProperties.entrySet()) {
                if (!m_properties.containsKey(p.getKey())) {
                    m_properties.put(p.getKey(), p.getValue());
                }
            }
        } catch (final FileNotFoundException e) {
            System.out.println("WARNING: unable to load " + m_etc_dir + File.separator + propertiesFile);
        }
    }

    /**
     * <p>fetchProperty</p>
     *
     * @param property a {@link java.lang.String} object.
     * @return a {@link java.lang.String} object.
     * @throws java.lang.Exception if any.
     */
    public String fetchProperty(String property) throws Exception {
        String value;

        if ((value = m_properties.getProperty(property)) == null) {
            throw new Exception("property \"" + property + "\" not set "
                    + "from bundled installer.properties file");
        }

        return value;
    }

    /**
     * <p>parseArguments</p>
     *
     * @param argv an array of {@link java.lang.String} objects.
     * @throws java.lang.Exception if any.
     */
    public void parseArguments(String[] argv) throws Exception {

        options.addOption("h", "help", false, "this help");

        // database-related options
        options.addOption("d", "do-database", false,
                "perform database actions");

        options.addOption("Z", "remove-database", false,
                "remove the OpenNMS database");

        options.addOption("u", "username", true,
                "username of the database account (default: 'opennms')");
        options.addOption("p", "password", true,
                "password of the database account (default: 'opennms')");
        options.addOption("a", "admin-username", true,
                "username of the database administrator (default: 'postgres')");
        options.addOption("A", "admin-password", true,
                "password of the database administrator (default: '')");
        options.addOption("D", "database-url", true,
                "JDBC database URL (default: jdbc:postgresql://localhost:5432/");
        options.addOption("P", "database-name", true,
                "name of the PostgreSQL database (default: opennms)");

        options.addOption("c", "clean-database", false,
                "this option does nothing");
        options.addOption("i", "insert-data", false,
                "(obsolete)");
        options.addOption("s", "stored-procedure", false,
                "add the IPLIKE stored procedure if it's missing");
        options.addOption("v", "vacuum", false,
                "vacuum (optimize) the database");
        options.addOption("f", "vacuum-full", false,
                "vacuum full the database (recovers unused disk space)");
        options.addOption("Q", "ignore-database-version", false,
                "disable the database version check");

        options.addOption("x", "database-debug", false,
                "turn on debugging for the database data transformation");
        options.addOption("e", "extended-repairs", false,
                "enable extended repairs of old schemas");

        // general installation options
        options.addOption("l", "library-path", true,
                "library search path (directories separated by '" + File.pathSeparator + "')");

        // upgrade tools options
        options.addOption("S", "skip-upgrade-tools", false,
                "Skip the execution of the upgrade tools (post-processing tasks)");

        CommandLineParser parser = new PosixParser();
        m_commandLine = parser.parse(options, argv);

        if (m_commandLine.hasOption("h")) {
            usage(options, m_commandLine);
            System.exit(0);
        }

        options.addOption("u", "username", true,
                "replaced by opennms-datasources.xml");
        options.addOption("p", "password", true,
                "replaced by opennms-datasources.xml");
        options.addOption("a", "admin-username", true,
                "replaced by opennms-datasources.xml");
        options.addOption("A", "admin-password", true,
                "replaced by opennms-datasources.xml");
        options.addOption("D", "database-url", true,
                "replaced by opennms-datasources.xml");
        options.addOption("P", "database-name", true,
                "replaced by opennms-datasources.xml");

        if (m_commandLine.hasOption("c")) {
            usage(options, m_commandLine, "The 'c' option was deprecated in 1.6, and disabled in 1.8.  You should backup and then drop the database before running install to reset your data.", null);
            System.exit(1);
        }

        if (m_commandLine.hasOption("u")
                || m_commandLine.hasOption("p")
                || m_commandLine.hasOption("a")
                || m_commandLine.hasOption("A")
                || m_commandLine.hasOption("D")
                || m_commandLine.hasOption("P")) {
            usage(
                    options,
                    m_commandLine,
                    "The 'u', 'p', 'a', 'A', 'D', and 'P' options have all been superceded.\nPlease edit $OPENNMS_HOME/etc/opennms-datasources.xml instead.", null);
            System.exit(1);
        }

        m_fix_constraint = m_commandLine.hasOption("C");
        m_fix_constraint_name = m_commandLine.getOptionValue("C");
        if (m_commandLine.hasOption("e")) {
            System.setProperty("opennms.contexts", "production,repair");
        }
        m_update_database = m_commandLine.hasOption("d");
        m_remove_database = m_commandLine.hasOption("Z");
        m_do_full_vacuum = m_commandLine.hasOption("f");
        m_library_search_path = m_commandLine.getOptionValue("l", m_library_search_path);
        m_ignore_database_version = m_commandLine.hasOption("Q");
        m_update_iplike = m_commandLine.hasOption("s");
        m_do_vacuum = m_commandLine.hasOption("v");
<<<<<<< HEAD
        //m_installerDb.setDebug(m_commandLine.hasOption("x"));
        if (m_commandLine.hasOption("x")) {
            m_migrator.enableDebug();
=======
        m_webappdir = m_commandLine.getOptionValue("w", m_webappdir);

        m_installerDb.setDebug(m_commandLine.hasOption("x"));
        Configurator.setRootLevel(Level.WARN);
        if (m_commandLine.hasOption("x")) {
            Configurator.setRootLevel(Level.DEBUG);
>>>>>>> 369bcc76
        }

        m_fix_constraint_remove_rows = m_commandLine.hasOption("X");
        m_skip_upgrade_tools = m_commandLine.hasOption("S");

        if (m_commandLine.getArgList().size() > 0) {
            usage(options, m_commandLine, "Unknown command-line arguments: "
                    + Arrays.toString(m_commandLine.getArgs()), null);
            System.exit(1);
        }

        if (!m_update_database && !m_update_iplike && m_library_search_path == null) {
            usage(options, m_commandLine, "Nothing to do.  Use -h for help.", null);
            System.exit(1);
        }
    }

    private void usage(Options options, CommandLine cmd) {
        usage(options, cmd, null, null);
    }

    private void usage(Options options, CommandLine cmd, String error,
            Exception e) {
        HelpFormatter formatter = new HelpFormatter();
        PrintWriter pw = new PrintWriter(System.out);

        if (error != null) {
            pw.println("An error occurred: " + error + "\n");
        }

        formatter.printHelp("usage: install [options]", options);

        if (e != null) {
            pw.println(e.getMessage());
            e.printStackTrace(pw);
        }

        pw.close();
    }

    /**
     * <p>main</p>
     *
     * @param argv an array of {@link java.lang.String} objects.
     * @throws java.lang.Exception if any.
     */
    public static void main(String[] argv) throws Exception {
        final Map<String,String> mdc = Logging.getCopyOfContextMap();
        Logging.putPrefix("install");
        new Installer().install(argv);
        Logging.setContextMap(mdc);
    }

    /**
     * <p>findLibrary</p>
     *
     * @param libname a {@link java.lang.String} object.
     * @param path a {@link java.lang.String} object.
     * @param isRequired a boolean.
     * @return a {@link java.lang.String} object.
     * @throws java.lang.Exception if any.
     */
    public String findLibrary(String libname, String path, boolean isRequired) throws Exception {
        String fullname = System.mapLibraryName(libname);

        ArrayList<String> searchPaths = new ArrayList<>();

        if (path != null) {
            for (String entry : path.split(File.pathSeparator)) {
                searchPaths.add(entry);
            }
        }

        try {
            File confFile = new File(m_opennms_home + File.separator + "etc" + File.separator + LIBRARY_PROPERTY_FILE);
            final Properties p = new Properties();
            final InputStream is = new FileInputStream(confFile);
            p.load(is);
            is.close();
            for (final Object k : p.keySet()) {
                String key = (String)k;
                if (key.startsWith("opennms.library")) {
                    String value = p.getProperty(key);
                    value = value.replaceAll(File.separator + "[^" + File.separator + "]*$", "");
                    searchPaths.add(value);
                }
            }
        } catch (Throwable e) {
            // ok if we can't read these, we'll try to find them
        }

        if (System.getProperty("java.library.path") != null) {
            for (final String entry : System.getProperty("java.library.path").split(File.pathSeparator)) {
                searchPaths.add(entry);
            }
        }

        if (!System.getProperty("os.name").contains("Windows")) {
            String[] defaults = {
                    "/usr/lib/jni",
                    "/usr/lib",
                    "/usr/local/lib",
                    "/opt/NMSjicmp/lib/32",
                    "/opt/NMSjicmp/lib/64",
                    "/opt/NMSjicmp6/lib/32",
                    "/opt/NMSjicmp6/lib/64"
            };
            for (final String entry : defaults) {
                searchPaths.add(entry);
            }
        }

        System.out.println("- searching for " + fullname + ":");
        for (String dirname : searchPaths) {
            File entry = new File(dirname);

            if (entry.isFile()) {
                // if they specified a file, try the parent directory instead
                dirname = entry.getParent();
            }



            String fullpath = dirname + File.separator + fullname;
            if (loadLibrary(fullpath)) {
                return fullpath;
            }

            if (fullname.endsWith(".dylib")) {
                final String fullPathOldExtension = fullpath.replace(".dylib", ".jnilib");
                if (loadLibrary(fullPathOldExtension)) {
                    return fullPathOldExtension;
                }
            }
        }

        if (isRequired) {
            final StringBuilder buf = new StringBuilder();
            for (final String pathEntry : System.getProperty("java.library.path").split(File.pathSeparator)) {
                buf.append(" ");
                buf.append(pathEntry);
            }

            throw new Exception("Failed to load the required " + libname + " library that is required at runtime.  By default, we search the Java library path:" + buf.toString() + ".  For more information, see http://www.opennms.org/index.php/" + libname);
        } else {
            System.out.println("- Failed to load the optional " + libname + " library.");
            System.out.println("  - This error is not fatal, since " + libname + " is only required for optional features.");
            System.out.println("  - For more information, see http://www.opennms.org/index.php/" + libname);
        }

        return null;
    }

    /**
     * <p>loadLibrary</p>
     *
     * @param path a {@link java.lang.String} object.
     * @return a boolean.
     */
    public boolean loadLibrary(final String path) {
        try {
            System.out.print("  - trying to load " + path + ": ");
            System.load(path);
            System.out.println("OK");
            return true;
        } catch (final UnsatisfiedLinkError ule) {
            System.out.println("NO");
        }
        return false;
    }

    /**
     * <p>writeLibraryConfig</p>
     *
     * @param jicmp_path a {@link java.lang.String} object.
     * @param jicmp6_path TODO
     * @param jrrd_path a {@link java.lang.String} object.
     * @throws java.io.IOException if any.
     */
    public void writeLibraryConfig(final String jicmp_path, final String jicmp6_path, final String jrrd_path, final String jrrd2_path)
            throws IOException {
        Properties libraryProps = new Properties();

        if (jicmp_path != null && jicmp_path.length() != 0) {
            libraryProps.put("opennms.library.jicmp", jicmp_path);
        }

        if (jicmp6_path != null && jicmp6_path.length() != 0) {
            libraryProps.put("opennms.library.jicmp6", jicmp6_path);
        }

        if (jrrd_path != null && jrrd_path.length() != 0) {
            libraryProps.put("opennms.library.jrrd", jrrd_path);
        }

        if (jrrd2_path != null && jrrd2_path.length() != 0) {
            libraryProps.put("opennms.library.jrrd2", jrrd2_path);
        }

        File f = null;
        try {
            f = new File(m_opennms_home + File.separator + "etc" + File.separator + LIBRARY_PROPERTY_FILE);
            if(!f.createNewFile()) {
                LOG.warn("Could not create file: {}", f.getPath());
            }
            FileOutputStream os = new FileOutputStream(f);
            libraryProps.store(os, null);
        } catch (IOException e) {
            System.out.println("unable to write to " + f.getPath());
            throw e;
        }
    }

    /**
     * <p>pingLocalhost</p>
     *
     * @throws java.io.IOException if any.
     */
    public void pingLocalhost() throws Exception {
        String host = "127.0.0.1";

        java.net.InetAddress addr = null;
        try {
            addr = InetAddress.getByName(host);
        } catch (java.net.UnknownHostException e) {
            System.out.println("UnknownHostException when looking up " + host
                    + ".");
            throw e;

        }

        Pinger pinger;
        try {

            pinger = new BestMatchPingerFactory().getInstance();

        } catch (UnsatisfiedLinkError e) {
            System.out.println("UnsatisfiedLinkError while creating an ICMP Pinger.  Most likely failed to load "
                    + "libjicmp.so.  Try setting the property 'opennms.library.jicmp' to point at the "
                    + "full path name of the libjicmp.so shared library or switch to using the JnaPinger "
                    + "(e.g. 'java -Dopennms.library.jicmp=/some/path/libjicmp.so ...')\n"
                    + "You can also set the 'opennms.library.jicmp6' property in the same manner to specify "
                    + "the location of the JICMP6 library.");
            throw e;
        } catch (NoClassDefFoundError e) {
            System.out.println("NoClassDefFoundError while creating an IcmpSocket.  Most likely failed to load libjicmp.so" +
                    "or libjicmp6.so.");
            throw e;
        } catch (Exception e) {
            System.out.println("Exception while creating Pinger.");
            throw e;
        }


        // using regular InetAddress toString here since is just printed for the users benefit
        System.out.print("Pinging " + host + " (" + addr + ")...");

        Number rtt = pinger.ping(addr);

        if (rtt == null) {
            System.out.println("failed.!");
        } else {
            System.out.printf("successful.. round trip time: %.3f ms%n", rtt.doubleValue() / 1000.0);
        }

    }
}<|MERGE_RESOLUTION|>--- conflicted
+++ resolved
@@ -165,10 +165,6 @@
             m_migration.setAdminPassword(adminDsConfig.getPassword());
             m_migration.setDatabaseUser(dsConfig.getUserName());
             m_migration.setDatabasePassword(dsConfig.getPassword());
-<<<<<<< HEAD
-=======
-            m_migration.setChangeLog("classpath*:/changelog.xml");
->>>>>>> 369bcc76
         }
 
         checkIPv6();
@@ -216,16 +212,9 @@
 
             m_migrator.setupDatabase(m_migration, m_update_database, m_do_vacuum, m_do_vacuum, m_update_iplike, context);
 
-<<<<<<< HEAD
             // XXX why do both options need to be set to remove the database?
             if (m_update_database && m_remove_database) {
                 m_migrator.databaseRemoveDB(m_migration);
-=======
-            for (final Resource resource : context.getResources("classpath*:/changelog.xml")) {
-                System.out.println("- Running migration for changelog: " + resource.getDescription());
-                m_migration.setChangeLog(resource);
-                m_migrator.migrate(m_migration);
->>>>>>> 369bcc76
             }
 
             if (m_update_database) {
@@ -501,18 +490,12 @@
         m_ignore_database_version = m_commandLine.hasOption("Q");
         m_update_iplike = m_commandLine.hasOption("s");
         m_do_vacuum = m_commandLine.hasOption("v");
-<<<<<<< HEAD
-        //m_installerDb.setDebug(m_commandLine.hasOption("x"));
-        if (m_commandLine.hasOption("x")) {
-            m_migrator.enableDebug();
-=======
         m_webappdir = m_commandLine.getOptionValue("w", m_webappdir);
 
         m_installerDb.setDebug(m_commandLine.hasOption("x"));
         Configurator.setRootLevel(Level.WARN);
         if (m_commandLine.hasOption("x")) {
             Configurator.setRootLevel(Level.DEBUG);
->>>>>>> 369bcc76
         }
 
         m_fix_constraint_remove_rows = m_commandLine.hasOption("X");
