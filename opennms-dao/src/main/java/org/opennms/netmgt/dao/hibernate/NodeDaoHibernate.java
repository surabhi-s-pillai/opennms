/*******************************************************************************
 * This file is part of OpenNMS(R).
 *
 * Copyright (C) 2006-2012 The OpenNMS Group, Inc.
 * OpenNMS(R) is Copyright (C) 1999-2012 The OpenNMS Group, Inc.
 *
 * OpenNMS(R) is a registered trademark of The OpenNMS Group, Inc.
 *
 * OpenNMS(R) is free software: you can redistribute it and/or modify
 * it under the terms of the GNU General Public License as published
 * by the Free Software Foundation, either version 3 of the License,
 * or (at your option) any later version.
 *
 * OpenNMS(R) is distributed in the hope that it will be useful,
 * but WITHOUT ANY WARRANTY; without even the implied warranty of
 * MERCHANTABILITY or FITNESS FOR A PARTICULAR PURPOSE.  See the
 * GNU General Public License for more details.
 *
 * You should have received a copy of the GNU General Public License
 * along with OpenNMS(R).  If not, see:
 *      http://www.gnu.org/licenses/
 *
 * For more information contact:
 *     OpenNMS(R) Licensing <license@opennms.org>
 *     http://www.opennms.org/
 *     http://www.opennms.com/
 *******************************************************************************/

package org.opennms.netmgt.dao.hibernate;

import java.util.ArrayList;
import java.util.Collection;
import java.util.Collections;
import java.util.Date;
import java.util.HashMap;
import java.util.List;
import java.util.Map;

import org.hibernate.transform.ResultTransformer;
import org.opennms.netmgt.dao.api.NodeDao;
import org.opennms.netmgt.model.OnmsCategory;
import org.opennms.netmgt.model.OnmsDistPoller;
import org.opennms.netmgt.model.OnmsIpInterface;
import org.opennms.netmgt.model.OnmsNode;
import org.opennms.netmgt.model.OnmsSnmpInterface;
import org.opennms.netmgt.model.SurveillanceStatus;
import org.slf4j.Logger;
import org.slf4j.LoggerFactory;
import org.springframework.util.StringUtils;

/**
 * <p>NodeDaoHibernate class.</p>
 *
 * @author Ted Kazmark
 * @author David Hustace
 */
public class NodeDaoHibernate extends AbstractDaoHibernate<OnmsNode, Integer> implements NodeDao {

    private static final Logger LOG = LoggerFactory.getLogger(NodeDaoHibernate.class);

    /**
     * <p>Constructor for NodeDaoHibernate.</p>
     */
    public NodeDaoHibernate() {
        super(OnmsNode.class);
    }

    /** {@inheritDoc} */
    @Override
    public OnmsNode get(String lookupCriteria) {
        if (lookupCriteria.contains(":")) {
            String[] criteria = lookupCriteria.split(":");
            return findByForeignId(criteria[0], criteria[1]);
        }
        return get(Integer.parseInt(lookupCriteria));
    }

    /**
     * Test the ability to simply retrieve a String object (node label) without
     * having to return a bulky Node object.
     */
    @Override
    public String getLabelForId(Integer id) {
        String label = null;
        label = findObjects(String.class, "select n.label from OnmsNode as n where n.id = ?", id).get(0);
        return label;
    }

    /** {@inheritDoc} */
    @Override
    public List<OnmsNode> findNodes(final OnmsDistPoller distPoller) {
        return find("from OnmsNode where distPoller = ?", distPoller);
    }

    /** {@inheritDoc} */
    @Override
    public OnmsNode getHierarchy(Integer id) {
        OnmsNode node = findUnique(
                                   "select distinct n from OnmsNode as n "
                                           + "left join fetch n.assetRecord "
                                           + "where n.id = ?", id);

        initialize(node.getIpInterfaces());
        for (OnmsIpInterface i : node.getIpInterfaces()) {
            initialize(i.getMonitoredServices());
        }

        initialize(node.getSnmpInterfaces());
        for (OnmsSnmpInterface i : node.getSnmpInterfaces()) {
            initialize(i.getIpInterfaces());
        }

        return node;

    }

    /** {@inheritDoc} */
    @Override
    public List<OnmsNode> findByLabel(String label) {
        return find("from OnmsNode as n where n.label = ?", label);
    }

    /** {@inheritDoc} */
    @Override
    public List<OnmsNode> findAllByVarCharAssetColumn(
                                                      String columnName, String columnValue) {
        return find("from OnmsNode as n where n.assetRecord." + columnName
                    + " = ?", columnValue);
    }

    /** {@inheritDoc} */
    @Override
    public List<OnmsNode> findAllByVarCharAssetColumnCategoryList(
                                                                  String columnName, String columnValue,
                                                                  Collection<OnmsCategory> categories) {

        return find("select distinct n from OnmsNode as n "
                + "join n.categories as c "
                + "left join fetch n.assetRecord "
                + "left join fetch n.ipInterfaces as ipInterface "
                + "left join fetch ipInterface.monitoredServices as monSvc "
                + "left join fetch monSvc.serviceType "
                + "left join fetch monSvc.currentOutages "
                + "where n.assetRecord." + columnName + " = ? "
                + "and c.name in ("+categoryListToNameList(categories)+")", columnValue);
    }

    /** {@inheritDoc} */
    @Override
    public List<OnmsNode> findByCategory(OnmsCategory category) {
        return find("select distinct n from OnmsNode as n "
                + "join n.categories c "
                + "left join fetch n.assetRecord "
                + "left join fetch n.ipInterfaces as ipInterface "
                + "left join fetch ipInterface.monitoredServices as monSvc "
                + "left join fetch monSvc.serviceType "
                + "left join fetch monSvc.currentOutages "
                + "where c.name = ?",
                category.getName());
    }

    private String categoryListToNameList(Collection<OnmsCategory> categories) {
        List<String> categoryNames = new ArrayList<String>();
        for (OnmsCategory category : categories) {
            categoryNames.add(category.getName());
        }
        return StringUtils.collectionToDelimitedString(categoryNames, ", ", "'", "'");
    }



    /** {@inheritDoc} */
    @Override
    public List<OnmsNode> findAllByCategoryList(
                                                Collection<OnmsCategory> categories) {
        return find("select distinct n from OnmsNode as n "
                + "join n.categories c " 
                + "left join fetch n.assetRecord "
                + "left join fetch n.ipInterfaces as ipInterface "
                + "left join fetch n.snmpInterfaces as snmpIface"
                + "left join fetch ipInterface.monitoredServices as monSvc "
                + "left join fetch monSvc.serviceType "
                + "left join fetch monSvc.currentOutages "
                + "where c.name in ("+categoryListToNameList(categories)+")"
                + "and n.type != 'D'");
    }

    /** {@inheritDoc} */
    @Override
    public List<OnmsNode> findAllByCategoryLists( final Collection<OnmsCategory> rowCategories, final Collection<OnmsCategory> columnCategories) {
<<<<<<< HEAD
        return (List<OnmsNode>)sessionFactory.getCurrentSession().createQuery("select distinct n from OnmsNode as n "
        + "join n.categories c1 "
        + "join n.categories c2 "
        + "left join fetch n.assetRecord "
        + "left join fetch n.ipInterfaces as iface "
        + "left join fetch n.snmpInterfaces as snmpIface"
        + "left join fetch iface.monitoredServices as monSvc "
        + "left join fetch monSvc.serviceType "
        + "left join fetch monSvc.currentOutages "
        + "where c1 in (:rowCategories) "
        + "and c2 in (:colCategories) "
        + "and n.type != 'D'")
        .setParameterList("rowCategories", rowCategories)
        .setParameterList("colCategories", columnCategories)
        .list();
=======

        return getHibernateTemplate().execute(new HibernateCallback<List<OnmsNode>>() {

            @SuppressWarnings("unchecked")
            @Override
            public List<OnmsNode> doInHibernate(Session session) throws HibernateException, SQLException {

                return (List<OnmsNode>)session.createQuery("select distinct n from OnmsNode as n "
                        + "join n.categories c1 "
                        + "join n.categories c2 "
                        + "left join fetch n.assetRecord "
                        + "left join fetch n.ipInterfaces as iface "
                        + "left join fetch n.snmpInterfaces as snmpIface"
                        + "left join fetch iface.monitoredServices as monSvc "
                        + "left join fetch monSvc.serviceType "
                        + "left join fetch monSvc.currentOutages "
                        + "where c1 in (:rowCategories) "
                        + "and c2 in (:colCategories) "
                        + "and n.type != 'D'")
                        .setParameterList("rowCategories", rowCategories)
                        .setParameterList("colCategories", columnCategories)
                        .list();


            }

        });

>>>>>>> c99ab5cd
    }

    public static class SimpleSurveillanceStatus implements SurveillanceStatus {

        private int m_serviceOutages;
        private int m_upNodeCount;
        private int m_nodeCount;

        public SimpleSurveillanceStatus(Number serviceOutages, Number upNodeCount, Number nodeCount) {
            System.err.println(String.format("Args: %s (%s), %s (%s), %s (%s)", 
                                             serviceOutages, serviceOutages == null ? null : serviceOutages.getClass(),
                                                 upNodeCount, upNodeCount == null ? null : upNodeCount.getClass(),
                                                     nodeCount, nodeCount == null ? null : nodeCount.getClass()
                    ));

            m_serviceOutages = serviceOutages == null ? 0 : serviceOutages.intValue();
            m_upNodeCount = upNodeCount == null ? 0 : upNodeCount.intValue();
            m_nodeCount = nodeCount == null ? 0 : nodeCount.intValue();
        }

        @Override
        public Integer getDownEntityCount() {
            return m_nodeCount - m_upNodeCount;
        }

        @Override
        public Integer getTotalEntityCount() {
            return m_nodeCount;
        }

        @Override
        public String getStatus() {
            switch (m_serviceOutages) {
            case 0:  return "Normal";
            case 1:  return "Warning";
            default: return "Critical";
            }
        }

    }
    @Override
    public SurveillanceStatus findSurveillanceStatusByCategoryLists(final Collection<OnmsCategory> rowCategories, final Collection<OnmsCategory> columnCategories) {
<<<<<<< HEAD
        return (SimpleSurveillanceStatus)sessionFactory.getCurrentSession().createSQLQuery("select" +
            " count(distinct case when outages.outageid is not null and monSvc.status = 'A' then monSvc.id else null end) as svcCount," +
            " count(distinct case when outages.outageid is null and monSvc.status = 'A' then node.nodeid else null end) as upNodeCount," +
            " count(distinct node.nodeid) as nodeCount" +
            " from node" +
            " join category_node cn1 using (nodeid)" +
            " join category_node cn2 using (nodeid)" +
            " left outer join ipinterface ip using (nodeid)" +
            " left outer join ifservices monsvc on (monsvc.ipinterfaceid = ip.id)" +
            " left outer join outages on (outages.ifserviceid = monsvc.id and outages.ifregainedservice is null)" +
            " where nodeType <> 'D'" +
            " and cn1.categoryid in (:rowCategories)" +
            " and cn2.categoryid in (:columnCategories)"
            )
            .setParameterList("rowCategories", rowCategories)
            .setParameterList("columnCategories", columnCategories)
            .setResultTransformer(new ResultTransformer() {
                private static final long serialVersionUID = 5152094813503430377L;
            
                @Override
                public Object transformTuple(Object[] tuple, String[] aliases) {
                    LOG.debug("tuple length = {}", tuple.length);
                    for (int i = 0; i < tuple.length; i++) {
                        LOG.debug("{}: {} ({})", i, tuple[i], tuple[i].getClass());
                    }
                    return new SimpleSurveillanceStatus((Number)tuple[0], (Number)tuple[1], (Number)tuple[2]);
                }
            
                // Implements Hibernate API
                @SuppressWarnings("unchecked")
                @Override
            	public List transformList(List collection) {
                    return collection;
                }
                
            })
            .uniqueResult();
=======
        return getHibernateTemplate().execute(new HibernateCallback<SurveillanceStatus>() {

            @Override
            public SurveillanceStatus doInHibernate(Session session) throws HibernateException, SQLException {
                return (SimpleSurveillanceStatus)session.createSQLQuery("select" +
                        " count(distinct case when outages.outageid is not null and monSvc.status = 'A' then monSvc.id else null end) as svcCount," +
                        " count(distinct case when outages.outageid is null and monSvc.status = 'A' then node.nodeid else null end) as upNodeCount," +
                        " count(distinct node.nodeid) as nodeCount" +
                        " from node" +
                        " join category_node cn1 using (nodeid)" +
                        " join category_node cn2 using (nodeid)" +
                        " left outer join ipinterface ip using (nodeid)" +
                        " left outer join ifservices monsvc on (monsvc.ipinterfaceid = ip.id)" +
                        " left outer join outages on (outages.ifserviceid = monsvc.id and outages.ifregainedservice is null)" +
                        " where nodeType <> 'D'" +
                        " and cn1.categoryid in (:rowCategories)" +
                        " and cn2.categoryid in (:columnCategories)"
                        )
                        .setParameterList("rowCategories", rowCategories)
                        .setParameterList("columnCategories", columnCategories)
                        .setResultTransformer(new ResultTransformer() {
                            private static final long serialVersionUID = 5152094813503430377L;

                            @Override
                            public Object transformTuple(Object[] tuple, String[] aliases) {
                                LOG.debug("tuple length = {}", tuple.length);
                                for (int i = 0; i < tuple.length; i++) {
                                    LOG.debug("{}: {} ({})", i, tuple[i], tuple[i].getClass());
                                }
                                return new SimpleSurveillanceStatus((Number)tuple[0], (Number)tuple[1], (Number)tuple[2]);
                            }

                            // Implements Hibernate API
                            @SuppressWarnings("rawtypes")
                            @Override
                            public List transformList(List collection) {
                                return collection;
                            }

                        })
                        .uniqueResult();
            }

        });

>>>>>>> c99ab5cd
    }


    /** {@inheritDoc} */
    @SuppressWarnings("unchecked")
    @Override
    public Map<String, Integer> getForeignIdToNodeIdMap(String foreignSource) {
        List<Object[]> pairs = sessionFactory.getCurrentSession().createQuery("select n.id, n.foreignId from OnmsNode n where n.foreignSource = ?").setParameter(0, foreignSource).list();
        Map<String, Integer> foreignIdMap = new HashMap<String, Integer>();
        for (Object[] pair : pairs) {
            foreignIdMap.put((String)pair[1], (Integer)pair[0]);
        }
        return Collections.unmodifiableMap(foreignIdMap);
    }

    /** {@inheritDoc} */
    @Override
    public List<OnmsNode> findByForeignSource(String foreignSource) {
        return find("from OnmsNode n where n.foreignSource = ?", foreignSource);
    }

    /** {@inheritDoc} */
    @Override
    public OnmsNode findByForeignId(String foreignSource, String foreignId) {
        return findUnique("from OnmsNode n where n.foreignSource = ? and n.foreignId = ?", foreignSource, foreignId);
    }

    /** {@inheritDoc} */
    @Override
    public List<OnmsNode> findByForeignSourceAndIpAddress(String foreignSource, String ipAddress) {
        if (foreignSource == null) {
            return find("select distinct n from OnmsNode n join n.ipInterfaces as ipInterface where n.foreignSource is NULL and ipInterface.ipAddress = ?", ipAddress);
        } else {
            return find("select distinct n from OnmsNode n join n.ipInterfaces as ipInterface where n.foreignSource = ? and ipInterface.ipAddress = ?", foreignSource, ipAddress);
        }
    }

    /** {@inheritDoc} */
    @Override
    public int getNodeCountForForeignSource(String foreignSource) {
        return queryInt("select count(*) from OnmsNode as n where n.foreignSource = ?", foreignSource);
    }

    /**
     * <p>findAll</p>
     *
     * @return a {@link java.util.List} object.
     */
    @Override
    public List<OnmsNode> findAll() {
        return find("from OnmsNode order by label");
    }

    /**
     * <p>findAllProvisionedNodes</p>
     *
     * @return a {@link java.util.List} object.
     */
    @Override
    public List<OnmsNode> findAllProvisionedNodes() {
        return find("from OnmsNode n where n.foreignSource is not null");
    }

    /** {@inheritDoc} */
    @Override
    public List<OnmsIpInterface> findObsoleteIpInterfaces(Integer nodeId, Date scanStamp) {
        // we exclude the primary interface from the obsolete list since the only way for them to be obsolete is when we have snmp
        return findObjects(OnmsIpInterface.class, "from OnmsIpInterface ipInterface where ipInterface.node.id = ? and ipInterface.isSnmpPrimary != 'P' and (ipInterface.ipLastCapsdPoll is null or ipInterface.ipLastCapsdPoll < ?)", nodeId, scanStamp);
    }

    /** {@inheritDoc} */
    @Override
    public void deleteObsoleteInterfaces(Integer nodeId, Date scanStamp) {
        bulkUpdate("delete from OnmsIpInterface ipInterface where ipInterface.node.id = ? and ipInterface.isSnmpPrimary != 'P' and (ipInterface.ipLastCapsdPoll is null or ipInterface.ipLastCapsdPoll < ?)", new Object[] { nodeId, scanStamp });
        bulkUpdate("delete from OnmsSnmpInterface snmpInterface where snmpInterface.node.id = ? and (snmpInterface.lastCapsdPoll is null or snmpInterface.lastCapsdPoll < ?)", new Object[] { nodeId, scanStamp });
    }

    /** {@inheritDoc} */
    @Override
    public void updateNodeScanStamp(Integer nodeId, Date scanStamp) {
        OnmsNode n = get(nodeId);
        n.setLastCapsdPoll(scanStamp);
        update(n);
    }

    /**
     * <p>getNodeIds</p>
     *
     * @return a {@link java.util.Collection} object.
     */
    @Override
    public Collection<Integer> getNodeIds() {
        return findObjects(Integer.class, "select distinct n.id from OnmsNode as n where n.type != 'D'");
    }

    @Override
    public Integer getNextNodeId (Integer nodeId) {
        Integer nextNodeId = null;
        nextNodeId = findObjects(Integer.class, "select n.id from OnmsNode as n where n.id > ? and n.type != 'D' order by n.id asc limit 1", nodeId).get(0);
        return nextNodeId;
    }

    @Override
    public Integer getPreviousNodeId (Integer nodeId) {
        Integer nextNodeId = null;
        nextNodeId = findObjects(Integer.class, "select n.id from OnmsNode as n where n.id < ? and n.type != 'D' order by n.id desc limit 1", nodeId).get(0);
        return nextNodeId;
    }
}<|MERGE_RESOLUTION|>--- conflicted
+++ resolved
@@ -188,52 +188,21 @@
     /** {@inheritDoc} */
     @Override
     public List<OnmsNode> findAllByCategoryLists( final Collection<OnmsCategory> rowCategories, final Collection<OnmsCategory> columnCategories) {
-<<<<<<< HEAD
-        return (List<OnmsNode>)sessionFactory.getCurrentSession().createQuery("select distinct n from OnmsNode as n "
-        + "join n.categories c1 "
-        + "join n.categories c2 "
-        + "left join fetch n.assetRecord "
-        + "left join fetch n.ipInterfaces as iface "
-        + "left join fetch n.snmpInterfaces as snmpIface"
-        + "left join fetch iface.monitoredServices as monSvc "
-        + "left join fetch monSvc.serviceType "
-        + "left join fetch monSvc.currentOutages "
-        + "where c1 in (:rowCategories) "
-        + "and c2 in (:colCategories) "
-        + "and n.type != 'D'")
-        .setParameterList("rowCategories", rowCategories)
-        .setParameterList("colCategories", columnCategories)
-        .list();
-=======
-
-        return getHibernateTemplate().execute(new HibernateCallback<List<OnmsNode>>() {
-
-            @SuppressWarnings("unchecked")
-            @Override
-            public List<OnmsNode> doInHibernate(Session session) throws HibernateException, SQLException {
-
-                return (List<OnmsNode>)session.createQuery("select distinct n from OnmsNode as n "
-                        + "join n.categories c1 "
-                        + "join n.categories c2 "
-                        + "left join fetch n.assetRecord "
-                        + "left join fetch n.ipInterfaces as iface "
-                        + "left join fetch n.snmpInterfaces as snmpIface"
-                        + "left join fetch iface.monitoredServices as monSvc "
-                        + "left join fetch monSvc.serviceType "
-                        + "left join fetch monSvc.currentOutages "
-                        + "where c1 in (:rowCategories) "
-                        + "and c2 in (:colCategories) "
-                        + "and n.type != 'D'")
-                        .setParameterList("rowCategories", rowCategories)
-                        .setParameterList("colCategories", columnCategories)
-                        .list();
-
-
-            }
-
-        });
-
->>>>>>> c99ab5cd
+        return sessionFactory.getCurrentSession().createQuery("select distinct n from OnmsNode as n "
+            + "join n.categories c1 "
+            + "join n.categories c2 "
+            + "left join fetch n.assetRecord "
+            + "left join fetch n.ipInterfaces as iface "
+            + "left join fetch n.snmpInterfaces as snmpIface"
+            + "left join fetch iface.monitoredServices as monSvc "
+            + "left join fetch monSvc.serviceType "
+            + "left join fetch monSvc.currentOutages "
+            + "where c1 in (:rowCategories) "
+            + "and c2 in (:colCategories) "
+            + "and n.type != 'D'")
+            .setParameterList("rowCategories", rowCategories)
+            .setParameterList("colCategories", columnCategories)
+            .list();
     }
 
     public static class SimpleSurveillanceStatus implements SurveillanceStatus {
@@ -276,26 +245,25 @@
     }
     @Override
     public SurveillanceStatus findSurveillanceStatusByCategoryLists(final Collection<OnmsCategory> rowCategories, final Collection<OnmsCategory> columnCategories) {
-<<<<<<< HEAD
-        return (SimpleSurveillanceStatus)sessionFactory.getCurrentSession().createSQLQuery("select" +
-            " count(distinct case when outages.outageid is not null and monSvc.status = 'A' then monSvc.id else null end) as svcCount," +
-            " count(distinct case when outages.outageid is null and monSvc.status = 'A' then node.nodeid else null end) as upNodeCount," +
-            " count(distinct node.nodeid) as nodeCount" +
-            " from node" +
-            " join category_node cn1 using (nodeid)" +
-            " join category_node cn2 using (nodeid)" +
-            " left outer join ipinterface ip using (nodeid)" +
-            " left outer join ifservices monsvc on (monsvc.ipinterfaceid = ip.id)" +
-            " left outer join outages on (outages.ifserviceid = monsvc.id and outages.ifregainedservice is null)" +
-            " where nodeType <> 'D'" +
-            " and cn1.categoryid in (:rowCategories)" +
-            " and cn2.categoryid in (:columnCategories)"
+        return (SurveillanceStatus)sessionFactory.getCurrentSession().createSQLQuery("select" +
+                " count(distinct case when outages.outageid is not null and monSvc.status = 'A' then monSvc.id else null end) as svcCount," +
+                " count(distinct case when outages.outageid is null and monSvc.status = 'A' then node.nodeid else null end) as upNodeCount," +
+                " count(distinct node.nodeid) as nodeCount" +
+                " from node" +
+                " join category_node cn1 using (nodeid)" +
+                " join category_node cn2 using (nodeid)" +
+                " left outer join ipinterface ip using (nodeid)" +
+                " left outer join ifservices monsvc on (monsvc.ipinterfaceid = ip.id)" +
+                " left outer join outages on (outages.ifserviceid = monsvc.id and outages.ifregainedservice is null)" +
+                " where nodeType <> 'D'" +
+                " and cn1.categoryid in (:rowCategories)" +
+                " and cn2.categoryid in (:columnCategories)"
             )
             .setParameterList("rowCategories", rowCategories)
             .setParameterList("columnCategories", columnCategories)
             .setResultTransformer(new ResultTransformer() {
                 private static final long serialVersionUID = 5152094813503430377L;
-            
+
                 @Override
                 public Object transformTuple(Object[] tuple, String[] aliases) {
                     LOG.debug("tuple length = {}", tuple.length);
@@ -304,63 +272,16 @@
                     }
                     return new SimpleSurveillanceStatus((Number)tuple[0], (Number)tuple[1], (Number)tuple[2]);
                 }
-            
+
                 // Implements Hibernate API
                 @SuppressWarnings("unchecked")
                 @Override
-            	public List transformList(List collection) {
+                public List transformList(List collection) {
                     return collection;
                 }
-                
+
             })
             .uniqueResult();
-=======
-        return getHibernateTemplate().execute(new HibernateCallback<SurveillanceStatus>() {
-
-            @Override
-            public SurveillanceStatus doInHibernate(Session session) throws HibernateException, SQLException {
-                return (SimpleSurveillanceStatus)session.createSQLQuery("select" +
-                        " count(distinct case when outages.outageid is not null and monSvc.status = 'A' then monSvc.id else null end) as svcCount," +
-                        " count(distinct case when outages.outageid is null and monSvc.status = 'A' then node.nodeid else null end) as upNodeCount," +
-                        " count(distinct node.nodeid) as nodeCount" +
-                        " from node" +
-                        " join category_node cn1 using (nodeid)" +
-                        " join category_node cn2 using (nodeid)" +
-                        " left outer join ipinterface ip using (nodeid)" +
-                        " left outer join ifservices monsvc on (monsvc.ipinterfaceid = ip.id)" +
-                        " left outer join outages on (outages.ifserviceid = monsvc.id and outages.ifregainedservice is null)" +
-                        " where nodeType <> 'D'" +
-                        " and cn1.categoryid in (:rowCategories)" +
-                        " and cn2.categoryid in (:columnCategories)"
-                        )
-                        .setParameterList("rowCategories", rowCategories)
-                        .setParameterList("columnCategories", columnCategories)
-                        .setResultTransformer(new ResultTransformer() {
-                            private static final long serialVersionUID = 5152094813503430377L;
-
-                            @Override
-                            public Object transformTuple(Object[] tuple, String[] aliases) {
-                                LOG.debug("tuple length = {}", tuple.length);
-                                for (int i = 0; i < tuple.length; i++) {
-                                    LOG.debug("{}: {} ({})", i, tuple[i], tuple[i].getClass());
-                                }
-                                return new SimpleSurveillanceStatus((Number)tuple[0], (Number)tuple[1], (Number)tuple[2]);
-                            }
-
-                            // Implements Hibernate API
-                            @SuppressWarnings("rawtypes")
-                            @Override
-                            public List transformList(List collection) {
-                                return collection;
-                            }
-
-                        })
-                        .uniqueResult();
-            }
-
-        });
-
->>>>>>> c99ab5cd
     }
 
 
