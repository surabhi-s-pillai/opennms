/*******************************************************************************
 * This file is part of OpenNMS(R).
 *
 * Copyright (C) 2006-2012 The OpenNMS Group, Inc.
 * OpenNMS(R) is Copyright (C) 1999-2012 The OpenNMS Group, Inc.
 *
 * OpenNMS(R) is a registered trademark of The OpenNMS Group, Inc.
 *
 * OpenNMS(R) is free software: you can redistribute it and/or modify
 * it under the terms of the GNU General Public License as published
 * by the Free Software Foundation, either version 3 of the License,
 * or (at your option) any later version.
 *
 * OpenNMS(R) is distributed in the hope that it will be useful,
 * but WITHOUT ANY WARRANTY; without even the implied warranty of
 * MERCHANTABILITY or FITNESS FOR A PARTICULAR PURPOSE.  See the
 * GNU General Public License for more details.
 *
 * You should have received a copy of the GNU General Public License
 * along with OpenNMS(R).  If not, see:
 *      http://www.gnu.org/licenses/
 *
 * For more information contact:
 *     OpenNMS(R) Licensing <license@opennms.org>
 *     http://www.opennms.org/
 *     http://www.opennms.com/
 *******************************************************************************/

package org.opennms.netmgt.dao.hibernate;

import java.sql.SQLException;
import java.util.ArrayList;
import java.util.Collection;
import java.util.Collections;
import java.util.Date;
import java.util.HashMap;
import java.util.List;
import java.util.Map;

import org.hibernate.HibernateException;
import org.hibernate.Session;
import org.hibernate.transform.ResultTransformer;
import org.opennms.netmgt.dao.NodeDao;
import org.opennms.netmgt.model.OnmsCategory;
import org.opennms.netmgt.model.OnmsDistPoller;
import org.opennms.netmgt.model.OnmsIpInterface;
import org.opennms.netmgt.model.OnmsNode;
import org.opennms.netmgt.model.OnmsSnmpInterface;
import org.opennms.netmgt.model.SurveillanceStatus;
import org.springframework.orm.hibernate3.HibernateCallback;
import org.springframework.util.StringUtils;

/**
 * <p>NodeDaoHibernate class.</p>
 *
 * @author Ted Kazmark
 * @author David Hustace
 */
public class NodeDaoHibernate extends AbstractDaoHibernate<OnmsNode, Integer> implements NodeDao {

    /**
     * <p>Constructor for NodeDaoHibernate.</p>
     */
    public NodeDaoHibernate() {
        super(OnmsNode.class);
    }

    /** {@inheritDoc} */
    @Override
    public OnmsNode get(String lookupCriteria) {
        if (lookupCriteria.contains(":")) {
            String[] criteria = lookupCriteria.split(":");
            return findByForeignId(criteria[0], criteria[1]);
        }
        return get(Integer.parseInt(lookupCriteria));
    }
    
    /**
     * Test the ability to simply retrieve a String object (node label) without
     * having to return a bulky Node object.
     */
    @Override
    public String getLabelForId(Integer id) {
    	String label = null;
    	label = findObjects(String.class, "select n.label from OnmsNode as n where n.id = ?", id).get(0);
    	return label;
    }

    /** {@inheritDoc} */
    @Override
    public List<OnmsNode> findNodes(final OnmsDistPoller distPoller) {
        return find("from OnmsNode where distPoller = ?", distPoller);
    }

    /** {@inheritDoc} */
    @Override
    public OnmsNode getHierarchy(Integer id) {
        OnmsNode node = findUnique(
                          "select distinct n from OnmsNode as n "
                                  + "left join fetch n.assetRecord "
                                  + "where n.id = ?", id);
        
        initialize(node.getIpInterfaces());
        for (OnmsIpInterface i : node.getIpInterfaces()) {
            initialize(i.getMonitoredServices());
        }
        
        initialize(node.getSnmpInterfaces());
        for (OnmsSnmpInterface i : node.getSnmpInterfaces()) {
            initialize(i.getIpInterfaces());
        }
        
        return node;

    }

    /** {@inheritDoc} */
    @Override
    public List<OnmsNode> findByLabel(String label) {
        return find("from OnmsNode as n where n.label = ?", label);
    }

    /** {@inheritDoc} */
    @Override
    public List<OnmsNode> findAllByVarCharAssetColumn(
            String columnName, String columnValue) {
        return find("from OnmsNode as n where n.assetRecord." + columnName
                + " = ?", columnValue);
    }

    /** {@inheritDoc} */
    @Override
    public List<OnmsNode> findAllByVarCharAssetColumnCategoryList(
            String columnName, String columnValue,
            Collection<OnmsCategory> categories) {
    	
        return find("select distinct n from OnmsNode as n "
        		+ "join n.categories as c "
                + "left join fetch n.assetRecord "
                + "left join fetch n.ipInterfaces as ipInterface "
                + "left join fetch ipInterface.monitoredServices as monSvc "
                + "left join fetch monSvc.serviceType "
                + "left join fetch monSvc.currentOutages "
                + "where n.assetRecord." + columnName + " = ? "
                + "and c.name in ("+categoryListToNameList(categories)+")", columnValue);
    }

    /** {@inheritDoc} */
    @Override
    public List<OnmsNode> findByCategory(OnmsCategory category) {
        return find("select distinct n from OnmsNode as n "
                    + "join n.categories c "
                    + "left join fetch n.assetRecord "
                    + "left join fetch n.ipInterfaces as ipInterface "
                    + "left join fetch ipInterface.monitoredServices as monSvc "
                    + "left join fetch monSvc.serviceType "
                    + "left join fetch monSvc.currentOutages "
                    + "where c.name = ?",
                    category.getName());
    }

	private String categoryListToNameList(Collection<OnmsCategory> categories) {
		List<String> categoryNames = new ArrayList<String>();
    	for (OnmsCategory category : categories) {
			categoryNames.add(category.getName());
		}
		return StringUtils.collectionToDelimitedString(categoryNames, ", ", "'", "'");
	}
        
        

    /** {@inheritDoc} */
    @Override
    public List<OnmsNode> findAllByCategoryList(
            Collection<OnmsCategory> categories) {
        return find("select distinct n from OnmsNode as n "
                + "join n.categories c " 
                + "left join fetch n.assetRecord "
                + "left join fetch n.ipInterfaces as ipInterface "
                + "left join fetch n.snmpInterfaces as snmpIface"
                + "left join fetch ipInterface.monitoredServices as monSvc "
                + "left join fetch monSvc.serviceType "
                + "left join fetch monSvc.currentOutages "
                + "where c.name in ("+categoryListToNameList(categories)+")"
                + "and n.type != 'D'");
    }

    /** {@inheritDoc} */
    @Override
    public List<OnmsNode> findAllByCategoryLists( final Collection<OnmsCategory> rowCategories, final Collection<OnmsCategory> columnCategories) {
    	
        return getHibernateTemplate().execute(new HibernateCallback<List<OnmsNode>>() {

            @SuppressWarnings("unchecked")
            @Override
            public List<OnmsNode> doInHibernate(Session session) throws HibernateException, SQLException {
                
                return (List<OnmsNode>)session.createQuery("select distinct n from OnmsNode as n "
                + "join n.categories c1 "
                + "join n.categories c2 "
                + "left join fetch n.assetRecord "
                + "left join fetch n.ipInterfaces as iface "
                + "left join fetch n.snmpInterfaces as snmpIface"
                + "left join fetch iface.monitoredServices as monSvc "
                + "left join fetch monSvc.serviceType "
                + "left join fetch monSvc.currentOutages "
                + "where c1 in (:rowCategories) "
                + "and c2 in (:colCategories) "
                + "and n.type != 'D'")
                .setParameterList("rowCategories", rowCategories)
                .setParameterList("colCategories", columnCategories)
                .list();
                

            }

        });
        
    }
    
    public static class SimpleSurveillanceStatus implements SurveillanceStatus {
        
        private int m_serviceOutages;
        private int m_upNodeCount;
        private int m_nodeCount;
        
        public SimpleSurveillanceStatus(Number serviceOutages, Number upNodeCount, Number nodeCount) {
            System.err.println(String.format("Args: %s (%s), %s (%s), %s (%s)", 
                    serviceOutages, serviceOutages == null ? null : serviceOutages.getClass(),
                    upNodeCount, upNodeCount == null ? null : upNodeCount.getClass(),
                    nodeCount, nodeCount == null ? null : nodeCount.getClass()
                    ));
                    
            m_serviceOutages = serviceOutages == null ? 0 : serviceOutages.intValue();
            m_upNodeCount = upNodeCount == null ? 0 : upNodeCount.intValue();
            m_nodeCount = nodeCount == null ? 0 : nodeCount.intValue();
        }

        @Override
        public Integer getDownEntityCount() {
            return m_nodeCount - m_upNodeCount;
        }

        @Override
        public Integer getTotalEntityCount() {
            return m_nodeCount;
        }

        @Override
        public String getStatus() {
            switch (m_serviceOutages) {
            case 0:  return "Normal";
            case 1:  return "Warning";
            default: return "Critical";
            }
        }
        
    }
    @Override
    public SurveillanceStatus findSurveillanceStatusByCategoryLists(final Collection<OnmsCategory> rowCategories, final Collection<OnmsCategory> columnCategories) {
        return getHibernateTemplate().execute(new HibernateCallback<SurveillanceStatus>() {

            @Override
            public SurveillanceStatus doInHibernate(Session session) throws HibernateException, SQLException {
                return (SimpleSurveillanceStatus)session.createSQLQuery("select" +
                		" count(distinct case when outages.outageid is not null and monSvc.status = 'A' then monSvc.id else null end) as svcCount," +
                		" count(distinct case when outages.outageid is null and monSvc.status = 'A' then node.nodeid else null end) as upNodeCount," +
                		" count(distinct node.nodeid) as nodeCount" +
                		" from node" +
                		" join category_node cn1 using (nodeid)" +
                		" join category_node cn2 using (nodeid)" +
                		" left outer join ipinterface ip using (nodeid)" +
                		" left outer join ifservices monsvc on (monsvc.ipinterfaceid = ip.id)" +
                		" left outer join outages on (outages.ifserviceid = monsvc.id and outages.ifregainedservice is null)" +
                        " where nodeType <> 'D'" +
                		" and cn1.categoryid in (:rowCategories)" +
                		" and cn2.categoryid in (:columnCategories)"
                		)
                		.setParameterList("rowCategories", rowCategories)
                		.setParameterList("columnCategories", columnCategories)
                		.setResultTransformer(new ResultTransformer() {
                            private static final long serialVersionUID = 5152094813503430377L;

                            @Override
                            public Object transformTuple(Object[] tuple, String[] aliases) {
                                logger.debug("tuple length = " + tuple.length);
                                for (int i = 0; i < tuple.length; i++) {
                                    logger.debug(i + ": " + tuple[i] + " (" + tuple[i].getClass() + ")");
                                }
                                return new SimpleSurveillanceStatus((Number)tuple[0], (Number)tuple[1], (Number)tuple[2]);
                            }

                            // Implements Hibernate API
                            @SuppressWarnings("unchecked")
<<<<<<< HEAD
=======
                            @Override
>>>>>>> 0b66f082
							public List transformList(List collection) {
                                return collection;
                            }
                		    
                		})
                        .uniqueResult();
            }

        });

    }


    /** {@inheritDoc} */
    @SuppressWarnings("unchecked")
    @Override
    public Map<String, Integer> getForeignIdToNodeIdMap(String foreignSource) {
        List<Object[]> pairs = getHibernateTemplate().find("select n.id, n.foreignId from OnmsNode n where n.foreignSource = ?", foreignSource);
        Map<String, Integer> foreignIdMap = new HashMap<String, Integer>();
        for (Object[] pair : pairs) {
            foreignIdMap.put((String)pair[1], (Integer)pair[0]);
        }
        return Collections.unmodifiableMap(foreignIdMap);
    }

    /** {@inheritDoc} */
    @Override
    public List<OnmsNode> findByForeignSource(String foreignSource) {
        return find("from OnmsNode n where n.foreignSource = ?", foreignSource);
    }

    /** {@inheritDoc} */
    @Override
    public OnmsNode findByForeignId(String foreignSource, String foreignId) {
        return findUnique("from OnmsNode n where n.foreignSource = ? and n.foreignId = ?", foreignSource, foreignId);
    }
    
    /** {@inheritDoc} */
    @Override
    public List<OnmsNode> findByForeignSourceAndIpAddress(String foreignSource, String ipAddress) {
        if (foreignSource == null) {
            return find("select distinct n from OnmsNode n join n.ipInterfaces as ipInterface where n.foreignSource is NULL and ipInterface.ipAddress = ?", ipAddress);
        } else {
            return find("select distinct n from OnmsNode n join n.ipInterfaces as ipInterface where n.foreignSource = ? and ipInterface.ipAddress = ?", foreignSource, ipAddress);
        }
    }

    /** {@inheritDoc} */
    @Override
    public int getNodeCountForForeignSource(String foreignSource) {
        return queryInt("select count(*) from OnmsNode as n where n.foreignSource = ?", foreignSource);
    }
    
    /**
     * <p>findAll</p>
     *
     * @return a {@link java.util.List} object.
     */
    @Override
    public List<OnmsNode> findAll() {
        return find("from OnmsNode order by label");
    }
    
    /**
     * <p>findAllProvisionedNodes</p>
     *
     * @return a {@link java.util.List} object.
     */
    @Override
    public List<OnmsNode> findAllProvisionedNodes() {
        return find("from OnmsNode n where n.foreignSource is not null");
    }
    
    /** {@inheritDoc} */
    @Override
    public List<OnmsIpInterface> findObsoleteIpInterfaces(Integer nodeId, Date scanStamp) {
    	// we exclude the primary interface from the obsolete list since the only way for them to be obsolete is when we have snmp
        return findObjects(OnmsIpInterface.class, "from OnmsIpInterface ipInterface where ipInterface.node.id = ? and ipInterface.isSnmpPrimary != 'P' and (ipInterface.ipLastCapsdPoll is null or ipInterface.ipLastCapsdPoll < ?)", nodeId, scanStamp);
    }

    /** {@inheritDoc} */
    @Override
    public void deleteObsoleteInterfaces(Integer nodeId, Date scanStamp) {
        getHibernateTemplate().bulkUpdate("delete from OnmsIpInterface ipInterface where ipInterface.node.id = ? and ipInterface.isSnmpPrimary != 'P' and (ipInterface.ipLastCapsdPoll is null or ipInterface.ipLastCapsdPoll < ?)", new Object[] { nodeId, scanStamp });
        getHibernateTemplate().bulkUpdate("delete from OnmsSnmpInterface snmpInterface where snmpInterface.node.id = ? and (snmpInterface.lastCapsdPoll is null or snmpInterface.lastCapsdPoll < ?)", new Object[] { nodeId, scanStamp });
    }

    /** {@inheritDoc} */
    @Override
    public void updateNodeScanStamp(Integer nodeId, Date scanStamp) {
        OnmsNode n = get(nodeId);
        n.setLastCapsdPoll(scanStamp);
        update(n);
    }

    /**
     * <p>getNodeIds</p>
     *
     * @return a {@link java.util.Collection} object.
     */
    @Override
    public Collection<Integer> getNodeIds() {
        return findObjects(Integer.class, "select distinct n.id from OnmsNode as n where n.type != 'D'");
    }

    @Override
    public Integer getNextNodeId (Integer nodeId) {
    	Integer nextNodeId = null;
    	nextNodeId = findObjects(Integer.class, "select n.id from OnmsNode as n where n.id > ? and n.type != 'D' order by n.id asc limit 1", nodeId).get(0);
    	return nextNodeId;
    }
    
    @Override
    public Integer getPreviousNodeId (Integer nodeId) {
    	Integer nextNodeId = null;
    	nextNodeId = findObjects(Integer.class, "select n.id from OnmsNode as n where n.id < ? and n.type != 'D' order by n.id desc limit 1", nodeId).get(0);
    	return nextNodeId;
    }
}<|MERGE_RESOLUTION|>--- conflicted
+++ resolved
@@ -292,10 +292,7 @@
 
                             // Implements Hibernate API
                             @SuppressWarnings("unchecked")
-<<<<<<< HEAD
-=======
                             @Override
->>>>>>> 0b66f082
 							public List transformList(List collection) {
                                 return collection;
                             }
