--- conflicted
+++ resolved
@@ -522,10 +522,6 @@
             boolean storeByFS = ResourceTypeUtils.isStoreByForeignSource();
             if (nodeSourcefound || (responseTimeFound && storeByFS)) {
                 LOG.debug("findNodeResources: adding resource for {}:{}", node.getForeignSource(), node.getForeignId());
-<<<<<<< HEAD
-                resources.add(m_nodeSourceResourceType.createChildResource(node.getForeignSource() + ":" + node.getForeignId()));
-                nodesFound.add(node.getId());
-=======
                 final OnmsResource childResource = m_nodeSourceResourceType.createChildResource(node.getForeignSource() + ":" + node.getForeignId());
                 if (childResource != null) {
                     resources.add(childResource);
@@ -533,7 +529,6 @@
                 } else {
                     LOG.debug("findNodeResources: failed to get resource for {}:{}", node.getForeignSource(), node.getForeignId());
                 }
->>>>>>> cf65d591
             }
             if (nodeIdfound || (responseTimeFound && !storeByFS)) {
                 LOG.debug("findNodeResources: adding resources for nodeId {}", node.getId());
