--- conflicted
+++ resolved
@@ -109,10 +109,7 @@
 
     @Before
     public void setUp() throws Exception {
-<<<<<<< HEAD
-=======
-
->>>>>>> ba17cda5
+
         m_configManager = new MockNotifdConfigManager(ConfigurationTestUtils.getConfigForResourceWithReplacements(this, "notifd-configuration.xml"));
         m_notificationManager = new NotificationManagerImpl(m_configManager, m_dataSource);
         
