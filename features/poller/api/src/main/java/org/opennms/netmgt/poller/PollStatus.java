--- conflicted
+++ resolved
@@ -430,12 +430,8 @@
      *
      * @return a {@link java.lang.String} object.
      */
-<<<<<<< HEAD
     @XmlAttribute(name="reason")
     @Column(name="statusReason", length=255, nullable=true)
-=======
-    @Column(name="statusReason", nullable=true)
->>>>>>> bddd2d2a
     public String getReason() {
         return m_reason;
     }
