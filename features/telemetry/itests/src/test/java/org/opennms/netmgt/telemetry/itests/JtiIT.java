--- conflicted
+++ resolved
@@ -86,11 +86,8 @@
         "classpath:/META-INF/opennms/mockEventIpcManager.xml",
         "classpath:/META-INF/opennms/applicationContext-queuingservice-mq-vm.xml",
         "classpath:/META-INF/opennms/applicationContext-ipc-sink-server-camel.xml",
-<<<<<<< HEAD
+        "classpath:/META-INF/opennms/applicationContext-collectionAgentFactory.xml",
         "classpath:/META-INF/opennms/applicationContext-jtiAdapterFactory.xml",
-=======
-        "classpath:/META-INF/opennms/applicationContext-collectionAgentFactory.xml",
->>>>>>> 10397585
         "classpath:/META-INF/opennms/applicationContext-telemetryDaemon.xml"
 })
 @JUnitConfigurationEnvironment
