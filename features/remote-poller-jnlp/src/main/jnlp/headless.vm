<?xml version="1.0" encoding="utf-8"?>
<jnlp spec="6.0+" codebase="$$codebase" href="$$name">
  <information>
    <title>OpenNMS Remote Poller (Headless)</title>
    <vendor>The OpenNMS Group</vendor>
    <homepage>http://www.opennms.org/</homepage>
    <shortcut online="false">
      <desktop/>
      <menu submenu="OpenNMS"/>
    </shortcut>
  </information>
  <security>
      <all-permissions/>
  </security>
  <resources>
<<<<<<< HEAD
    <j2se version="1.8+" java-vm-args="-Xmx384m" />
=======
    <j2se version="1.7+" java-vm-args="-Xmx384m" />
>>>>>>> fa81bd70
    $dependencies
  </resources>
  <application-desc main-class="$mainClass">
    <argument>--url</argument>
    <argument>$$context</argument>
  </application-desc>
</jnlp> <|MERGE_RESOLUTION|>--- conflicted
+++ resolved
@@ -13,11 +13,7 @@
       <all-permissions/>
   </security>
   <resources>
-<<<<<<< HEAD
     <j2se version="1.8+" java-vm-args="-Xmx384m" />
-=======
-    <j2se version="1.7+" java-vm-args="-Xmx384m" />
->>>>>>> fa81bd70
     $dependencies
   </resources>
   <application-desc main-class="$mainClass">
