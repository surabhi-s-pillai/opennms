<blueprint xmlns="http://www.osgi.org/xmlns/blueprint/v1.0.0"
xmlns:xsi="http://www.w3.org/2001/XMLSchema-instance" xmlns:cm="http://aries.apache.org/blueprint/xmlns/blueprint-cm/v1.1.0"
xsi:schemaLocation="
http://www.osgi.org/xmlns/blueprint/v1.0.0 http://www.osgi.org/xmlns/blueprint/v1.0.0/blueprint.xsd
http://aries.apache.org/blueprint/xmlns/blueprint-cm/v1.1.0 https://svn.apache.org/repos/asf/aries/tags/blueprint-0.3.1/blueprint-cm/src/main/resources/org/apache/aries/blueprint/compendium/cm/blueprint-cm-1.1.0.xsd
http://www.osgi.org/xmlns/blueprint-ext/v1.1.0 https://svn.apache.org/repos/asf/aries/tags/blueprint-0.3.1/blueprint-core/src/main/resources/org/apache/aries/blueprint/ext/blueprint-ext.xsd">
    
    <cm:property-placeholder id="appConfig" persistent-id="org.opennms.features.topology.app" update-strategy="reload">
        <cm:default-properties>
            <cm:property name="servletAlias" value="/topology"/>
            <cm:property name="widgetset" value="org.opennms.features.topology.widgetset.gwt.TopologyWidgetset"/>
            <cm:property name="theme" value="topo_default" />
        </cm:default-properties>
    </cm:property-placeholder>
    
    <reference id="topologyProvider" interface="org.opennms.features.topology.api.TopologyProvider" availability="mandatory" />

    
    
    <bean id="topologyWidgetTestApplicationFactory" class="org.opennms.features.topology.app.internal.TopologyWidgetTestApplicationFactory" >
        <property name="commandManager" ref="commandManager"/>
        <property name="iconRepositoryManager" ref="iconRepoManager"/>
        <property name="topologyProvider" ref="topologyProvider" />
        <property name="theme" value="${theme}"/>
        <property name="widgetManager" ref="widgetManager"/>
    </bean>
    
    <service interface="org.ops4j.pax.vaadin.ApplicationFactory" ref="topologyWidgetTestApplicationFactory">
        <service-properties>
            <entry key="alias" value="${servletAlias}"/>
            <entry key="widgetset" value="${widgetset}"/>
        </service-properties>
    </service>
    
    <bean id="topologySelector" class="org.opennms.features.topology.app.internal.operations.TopologySelector">
    	<property name="bundleContext" ref="blueprintBundleContext" />
    </bean>
    
    <reference-list interface="org.opennms.features.topology.api.TopologyProvider" availability="mandatory">
        <reference-listener bind-method="addTopologyProvider" unbind-method="removeTopologyProvider" ref="topologySelector" />
    </reference-list>

    <!-- default icon repository -->    
    <service>
      <interfaces>
        <value>org.opennms.features.topology.api.IconRepository</value>
        <value>org.osgi.service.cm.ManagedService</value>
      </interfaces>
      <service-properties>
        <entry key="service.pid" value="org.opennms.features.topology.app.icons"/>
      </service-properties>
       <bean class="org.opennms.features.topology.api.support.ConfigurableIconRepository" />
    </service>

    <!-- Icon Repository Manager -->
    <bean id="iconRepoManager" class="org.opennms.features.topology.app.internal.support.IconRepositoryManager"/>
    
    <reference-list interface="org.opennms.features.topology.api.IconRepository" availability="optional">
        <reference-listener bind-method="onBind" unbind-method="onUnbind" ref="iconRepoManager" />
    </reference-list>
    
    <service interface="org.opennms.features.topology.api.IconRepository">
        <bean class="org.opennms.features.topology.api.support.DefaultIconRepository">
            <property name="iconMap">
                <map>
                    <entry key="default" value="theme://images/generic-device.png" />
                    <entry key="group" value="theme://images/cloud.png"/>
                    
                    <!--  TODO: move these into VMWare ToPr -->
                    <entry key="NETWORK_ICON" value="theme://images/vmware-network.png"/>
                    <entry key="HOSTSYSTEM_ICON_ON" value="theme://images/vmware-hostsystem-on.png"/>
                    <entry key="HOSTSYSTEM_ICON_OFF" value="theme://images/vmware-hostsystem-off.png"/>
                    <entry key="HOSTSYSTEM_ICON_STANDBY" value="theme://images/vmware-hostsystem-standby.png"/>
                    <entry key="HOSTSYSTEM_ICON_UNKNOWN" value="theme://images/vmware-hostsystem-unknown.png"/>
                    <entry key="VIRTUALMACHINE_ICON_ON" value="theme://images/vmware-virtualmachine-on.png"/>
                    <entry key="VIRTUALMACHINE_ICON_OFF" value="theme://images/vmware-virtualmachine-off.png"/>
                    <entry key="VIRTUALMACHINE_ICON_SUSPENDED" value="theme://images/vmware-virtualmachine-suspended.png"/>
                    <entry key="VIRTUALMACHINE_ICON_UNKNOWN" value="theme://images/vmware-virtualmachine-unknown.png"/>
                    <entry key="DATASTORE_ICON" value="theme://images/vmware-datastore.png"/>
                    <entry key="DATACENTER_ICON" value="theme://images/vmware-datacenter.png"/>

<<<<<<< HEAD
                    <!-- linkd entries -->
                    <entry key="linkd-group" value="theme://images/cloud.png"/>
                    <entry key="linkd-server" value="theme://images/generic-device.png"/>
                    <!--  entries for juniper devices -->
					<entry key="snmp:.1.3.6.1.4.1.2636.1.1.1.2.21" value="theme://images/MX960.png"/>
					<entry key="snmp:.1.3.6.1.4.1.2636.1.1.1.2.25" value="theme://images/MX480.png"/>
					<entry key="snmp:.1.3.6.1.4.1.2636.1.1.1.2.29" value="theme://images/MX240.png"/>
					<entry key="snmp:.1.3.6.1.4.1.2636.1.1.1.2.30" value="theme://images/ex3200-24c-24.png"/>
					<entry key="snmp:.1.3.6.1.4.1.2636.1.1.1.2.31" value="theme://images/ex4200-24.png"/>
					<entry key="snmp:.1.3.6.1.4.1.2636.1.1.1.2.32" value="theme://images/ex8208.png"/>
					<entry key="snmp:.1.3.6.1.4.1.2636.1.1.1.2.33" value="theme://images/ex8216.png"/>
					<entry key="snmp:.1.3.6.1.4.1.2636.1.1.1.2.43" value="theme://images/ex2200-24.png"/>
					<entry key="snmp:.1.3.6.1.4.1.2636.1.1.1.2.44" value="theme://images/ex4500.png"/>
					<entry key="snmp:.1.3.6.1.4.1.2636.1.1.1.2.57" value="theme://images/mx80.png"/>
					<entry key="snmp:.1.3.6.1.4.1.2636.1.1.1.2.76" value="theme://images/ex3300-vc.png"/>
					<entry key="snmp:.1.3.6.1.4.1.2636.1.1.1.2.92" value="theme://images/ex4550.png"/>
                    
=======
					<!-- linkd icon information has been moved into the linkd ToPr's blueprint.xml file -->
>>>>>>> 94ab1415
                </map>
            </property>
        </bean>
    </service>
    
    <bean id="widgetManager" class="org.opennms.features.topology.app.internal.WidgetManager" />
    
    <reference-list interface="org.opennms.features.topology.api.IViewContribution" availability="optional">
        <reference-listener bind-method="onBind" unbind-method="onUnbind" ref="widgetManager"/>
    </reference-list>
    
    
    <service interface="org.osgi.service.cm.ManagedService" >
        <service-properties>
            <entry key="service.pid" value="org.opennms.features.topology.app.menu"/>
        </service-properties>
        <bean class="org.opennms.features.topology.app.internal.MenuConfigManagedService">
            <property name="commandManager" ref="commandManager"/>
        </bean>
    </service>
    
    <bean id="commandManager" class="org.opennms.features.topology.app.internal.CommandManager">
    </bean>
    
    <reference-list interface="org.opennms.features.topology.app.internal.Command" availability="optional">
        <reference-listener bind-method="onBind" unbind-method="onUnbind" ref="commandManager">
        </reference-listener>
    </reference-list>
    
    <reference-list interface="org.opennms.features.topology.api.Operation" availability="optional">
        <reference-listener bind-method="onBind" unbind-method="onUnbind" ref="commandManager">
        </reference-listener>
    </reference-list>
    
    <reference-list interface="org.opennms.features.topology.api.CheckedOperation" availability="optional">
        <reference-listener bind-method="onBind" unbind-method="onUnbind" ref="commandManager">
        </reference-listener>
    </reference-list>
    
    <service interface="org.opennms.features.topology.api.CheckedOperation" >
        <service-properties>
            <entry key="operation.menuLocation" value="Edit"/>
            <entry key="operation.label" value="Circle Layout?group=layout"/>
        </service-properties>
        <bean class="org.opennms.features.topology.app.internal.operations.CircleLayoutOperation"/>
    </service>
    
    <service interface="org.opennms.features.topology.api.CheckedOperation" >
        <service-properties>
            <entry key="operation.menuLocation" value="Edit"/>
            <entry key="operation.label" value="FR Layout?group=layout"/>
        </service-properties>
        <bean class="org.opennms.features.topology.app.internal.operations.FRLayoutOperation"/>
    </service>
    
    <service interface="org.opennms.features.topology.api.Operation" >
        <service-properties>
            <entry key="operation.menuLocation" value="Device"/>
            <entry key="operation.label" value="Get Info?group=additions"/>
        </service-properties>
        <bean class="org.opennms.features.topology.app.internal.operations.GetInfoOperation"/>
    </service>
    
    <!--
    <service interface="org.opennms.features.topology.api.Operation" >
        <service-properties>
            <entry key="operation.menuLocation" value="View"/>
            <entry key="operation.label" value="History"/>
        </service-properties>
        <bean class="org.opennms.features.topology.app.internal.operations.HistoryOperation">
            <argument ref="commandManager"/>
        </bean>
    </service>
    -->
    
    <service interface="org.opennms.features.topology.api.CheckedOperation" >
        <service-properties>
            <entry key="operation.menuLocation" value="Edit"/>
            <entry key="operation.label" value="Real Ultimate Layout?group=layout"/>
        </service-properties>
        <bean class="org.opennms.features.topology.app.internal.operations.RealUltimateLayoutOperation"/>
    </service>

    <service interface="org.opennms.features.topology.api.CheckedOperation" >
        <service-properties>
            <entry key="operation.menuLocation" value="Edit"/>
            <entry key="operation.label" value="ISOM Layout?group=layout"/>
        </service-properties>
        <bean class="org.opennms.features.topology.app.internal.operations.ISOMLayoutOperation"/>
    </service>
    
    <service interface="org.opennms.features.topology.api.CheckedOperation" >
        <service-properties>
            <entry key="operation.menuLocation" value="Edit"/>
            <entry key="operation.label" value="KK Layout?group=layout"/>
        </service-properties>
        <bean class="org.opennms.features.topology.app.internal.operations.KKLayoutOperation"/>
    </service>
    
    <service interface="org.opennms.features.topology.api.CheckedOperation" >
        <service-properties>
            <entry key="operation.menuLocation" value="Edit"/>
            <entry key="operation.label" value="Manual Layout?group=layout"/>
        </service-properties>
        <bean class="org.opennms.features.topology.app.internal.operations.ManualLayoutOperation"/>
    </service>

    <service interface="org.opennms.features.topology.api.Operation" >
        <service-properties>
            <entry key="operation.menuLocation" value="Edit"/>
            <entry key="operation.label" value="Redo Layout"/>
            <entry key="operation.contextMenuLocation" value=""/>
        </service-properties>
        <bean class="org.opennms.features.topology.app.internal.operations.RedoLayoutOperation"/>
    </service>
    
    <!-- removed for SPC-247
    <service interface="org.opennms.features.topology.api.Operation" >
        <service-properties>
            <entry key="operation.menuLocation" value="View"/>
            <entry key="operation.label" value="Show Map"/>
        </service-properties>
        <bean class="org.opennms.features.topology.app.internal.operations.ShowMapOperation"/>
    </service>
    -->
    
    <!-- removed for SPC-249
    <service interface="org.opennms.features.topology.api.CheckedOperation" >
        <service-properties>
            <entry key="operation.menuLocation" value="Edit|Layout"/>
            <entry key="operation.label" value="Simple Layout"/>
        </service-properties>
        <bean class="org.opennms.features.topology.app.internal.operations.SimpleLayoutOperation"/>
    </service>
    -->
    
    <service interface="org.opennms.features.topology.api.CheckedOperation" >
        <service-properties>
            <entry key="operation.menuLocation" value="Edit"/>
            <entry key="operation.label" value="Spring Layout?group=layout"/>
        </service-properties>
        <bean class="org.opennms.features.topology.app.internal.operations.SpringLayoutOperation"/>
    </service>

</blueprint><|MERGE_RESOLUTION|>--- conflicted
+++ resolved
@@ -79,27 +79,21 @@
                     <entry key="DATASTORE_ICON" value="theme://images/vmware-datastore.png"/>
                     <entry key="DATACENTER_ICON" value="theme://images/vmware-datacenter.png"/>
 
-<<<<<<< HEAD
-                    <!-- linkd entries -->
-                    <entry key="linkd-group" value="theme://images/cloud.png"/>
-                    <entry key="linkd-server" value="theme://images/generic-device.png"/>
+                    <!-- linkd icon information has been moved into the linkd ToPr's blueprint.xml file -->
+
                     <!--  entries for juniper devices -->
-					<entry key="snmp:.1.3.6.1.4.1.2636.1.1.1.2.21" value="theme://images/MX960.png"/>
-					<entry key="snmp:.1.3.6.1.4.1.2636.1.1.1.2.25" value="theme://images/MX480.png"/>
-					<entry key="snmp:.1.3.6.1.4.1.2636.1.1.1.2.29" value="theme://images/MX240.png"/>
-					<entry key="snmp:.1.3.6.1.4.1.2636.1.1.1.2.30" value="theme://images/ex3200-24c-24.png"/>
-					<entry key="snmp:.1.3.6.1.4.1.2636.1.1.1.2.31" value="theme://images/ex4200-24.png"/>
-					<entry key="snmp:.1.3.6.1.4.1.2636.1.1.1.2.32" value="theme://images/ex8208.png"/>
-					<entry key="snmp:.1.3.6.1.4.1.2636.1.1.1.2.33" value="theme://images/ex8216.png"/>
-					<entry key="snmp:.1.3.6.1.4.1.2636.1.1.1.2.43" value="theme://images/ex2200-24.png"/>
-					<entry key="snmp:.1.3.6.1.4.1.2636.1.1.1.2.44" value="theme://images/ex4500.png"/>
-					<entry key="snmp:.1.3.6.1.4.1.2636.1.1.1.2.57" value="theme://images/mx80.png"/>
-					<entry key="snmp:.1.3.6.1.4.1.2636.1.1.1.2.76" value="theme://images/ex3300-vc.png"/>
-					<entry key="snmp:.1.3.6.1.4.1.2636.1.1.1.2.92" value="theme://images/ex4550.png"/>
-                    
-=======
-					<!-- linkd icon information has been moved into the linkd ToPr's blueprint.xml file -->
->>>>>>> 94ab1415
+                    <entry key="snmp:.1.3.6.1.4.1.2636.1.1.1.2.21" value="theme://images/MX960.png"/>
+                    <entry key="snmp:.1.3.6.1.4.1.2636.1.1.1.2.25" value="theme://images/MX480.png"/>
+                    <entry key="snmp:.1.3.6.1.4.1.2636.1.1.1.2.29" value="theme://images/MX240.png"/>
+                    <entry key="snmp:.1.3.6.1.4.1.2636.1.1.1.2.30" value="theme://images/ex3200-24c-24.png"/>
+                    <entry key="snmp:.1.3.6.1.4.1.2636.1.1.1.2.31" value="theme://images/ex4200-24.png"/>
+                    <entry key="snmp:.1.3.6.1.4.1.2636.1.1.1.2.32" value="theme://images/ex8208.png"/>
+                    <entry key="snmp:.1.3.6.1.4.1.2636.1.1.1.2.33" value="theme://images/ex8216.png"/>
+                    <entry key="snmp:.1.3.6.1.4.1.2636.1.1.1.2.43" value="theme://images/ex2200-24.png"/>
+                    <entry key="snmp:.1.3.6.1.4.1.2636.1.1.1.2.44" value="theme://images/ex4500.png"/>
+                    <entry key="snmp:.1.3.6.1.4.1.2636.1.1.1.2.57" value="theme://images/mx80.png"/>
+                    <entry key="snmp:.1.3.6.1.4.1.2636.1.1.1.2.76" value="theme://images/ex3300-vc.png"/>
+                    <entry key="snmp:.1.3.6.1.4.1.2636.1.1.1.2.92" value="theme://images/ex4550.png"/>
                 </map>
             </property>
         </bean>
