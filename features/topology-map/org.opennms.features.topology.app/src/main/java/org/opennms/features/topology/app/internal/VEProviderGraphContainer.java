--- conflicted
+++ resolved
@@ -11,17 +11,7 @@
 import java.util.TreeSet;
 import java.util.concurrent.CopyOnWriteArraySet;
 
-<<<<<<< HEAD
-import org.opennms.features.topology.api.Graph;
-import org.opennms.features.topology.api.GraphContainer;
-import org.opennms.features.topology.api.GraphVisitor;
-import org.opennms.features.topology.api.Layout;
-import org.opennms.features.topology.api.LayoutAlgorithm;
-import org.opennms.features.topology.api.MapViewManager;
-import org.opennms.features.topology.api.SelectionManager;
-=======
 import org.opennms.features.topology.api.*;
->>>>>>> 62fd2e8a
 import org.opennms.features.topology.api.topo.AbstractEdge;
 import org.opennms.features.topology.api.topo.Criteria;
 import org.opennms.features.topology.api.topo.Edge;
@@ -47,11 +37,7 @@
 import com.vaadin.data.util.BeanItem;
 
 public class VEProviderGraphContainer implements GraphContainer, VertexListener, EdgeListener, ServiceListener {
-<<<<<<< HEAD
-    
-=======
-
->>>>>>> 62fd2e8a
+
     @SuppressWarnings("serial")
     public class ScaleProperty implements Property<Double>, Property.ValueChangeNotifier{
         private Double m_scale;
@@ -237,11 +223,8 @@
     private String m_userName;
     private String m_sessionId;
     private BundleContext m_bundleContext;
-<<<<<<< HEAD
-=======
     private Set<ChangeListener> m_listeners = new CopyOnWriteArraySet<ChangeListener>();
     private AutoRefreshSupport m_autoRefreshSupport;
->>>>>>> 62fd2e8a
     
     private VEGraph m_graph;
     
@@ -249,11 +232,6 @@
     	m_mergedGraphProvider = new MergingGraphProvider(graphProvider, providerManager);
     	rebuildGraph();
     }
-<<<<<<< HEAD
-
-    private Set<ChangeListener> m_listeners = new CopyOnWriteArraySet<ChangeListener>();
-=======
->>>>>>> 62fd2e8a
 
     @Override
     public int getSemanticZoomLevel() {
@@ -612,8 +590,6 @@
                 break;
         }
     }
-<<<<<<< HEAD
-=======
 
     public AutoRefreshSupport getAutoRefreshSupport() {
         return m_autoRefreshSupport;
@@ -626,5 +602,4 @@
     public void setAutoRefreshSupport(AutoRefreshSupport autoRefreshSupport) {
         m_autoRefreshSupport = autoRefreshSupport;
     }
->>>>>>> 62fd2e8a
 }