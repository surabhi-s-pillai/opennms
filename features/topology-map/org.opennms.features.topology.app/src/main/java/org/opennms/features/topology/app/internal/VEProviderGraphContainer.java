--- conflicted
+++ resolved
@@ -197,11 +197,7 @@
     private SelectionManager m_selectionManager = new DefaultSelectionManager(); 
     
     private MergingGraphProvider m_mergedGraphProvider;
-<<<<<<< HEAD
-=======
-    private TopologyProvider m_dataSource;
     private MapViewManager m_viewManager = new DefaultMapViewManager();
->>>>>>> d3040197
 
     private final Layout m_layout;
     private VEGraph m_graph;
@@ -445,15 +441,9 @@
 			Collection<String> removedVertexIds) {
 		rebuildGraph();
 	}
-<<<<<<< HEAD
-=======
 
     @Override
     public MapViewManager getMapViewManager() {
         return m_viewManager;
     }
-
-
-
->>>>>>> d3040197
 }