--- conflicted
+++ resolved
@@ -269,21 +269,13 @@
     
     @Override
     public void onCenterSearchResult(SearchResult searchResult, GraphContainer graphContainer) {
-<<<<<<< HEAD
     	LOG.trace("SearchProvider.onCenterSearchResult: called with search result: '{}'", searchResult);
-=======
-    	LOG.debug("SearchProvider->onCenterSearchResult: called with search result: '{}'", searchResult);
->>>>>>> 47ed5de3
     	super.onCenterSearchResult(searchResult, graphContainer);
     }
     
     @Override
     public void onFocusSearchResult(SearchResult searchResult, OperationContext operationContext) {
-<<<<<<< HEAD
     	LOG.trace("SearchProvider.onFocusSearchResult: called with search result: '{}'", searchResult);
-=======
-    	LOG.debug("SearchProvider->onFocusSearchResult: called with search result: '{}'", searchResult);
->>>>>>> 47ed5de3
     	super.onFocusSearchResult(searchResult, operationContext);
 
     }
