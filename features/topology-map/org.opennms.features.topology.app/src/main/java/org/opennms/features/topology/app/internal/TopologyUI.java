--- conflicted
+++ resolved
@@ -222,11 +222,7 @@
         }
         // If we found valid node IDs in the list...
         if (refs.size() > 0) {
-<<<<<<< HEAD
-            VertexHopCriteria criteria = VertexHopGraphProvider.getVertexHopProviderForContainer(graphContainer);
-=======
             VertexHopCriteria criteria = VertexHopGraphProvider.getVertexHopCriteriaForContainer(graphContainer);
->>>>>>> d110b5f9
             // Clear the exiting focus node list
             criteria.clear();
             for (Integer ref : refs) {
