package org.opennms.features.topology.app.internal;

import java.util.ArrayList;
import java.util.Collection;
import java.util.Collections;
import java.util.HashMap;
import java.util.Map;

import org.opennms.features.topology.api.BoundingBox;
import org.opennms.features.topology.api.GraphContainer;
import org.opennms.features.topology.api.Layout;
import org.opennms.features.topology.api.Point;
import org.opennms.features.topology.api.topo.Edge;
import org.opennms.features.topology.api.topo.Vertex;
import org.opennms.features.topology.api.topo.VertexRef;

public class DefaultLayout implements Layout {
	
	private GraphContainer m_graphContainer;
	
	private final Map<VertexRef, Point> m_locations = new HashMap<VertexRef, Point>();

	public DefaultLayout(GraphContainer graphContainer) {
		m_graphContainer = graphContainer;
	}

	@Override
	public Point getLocation(VertexRef v) {
		if (v == null) {
			throw new IllegalArgumentException("Cannot fetch location of null vertex");
		}
<<<<<<< HEAD
=======
		// Try to find an existing location
>>>>>>> 369841d2
		Point p = m_locations.get(v);
		if (p == null) {
			// If there isn't one, then try to find a neighboring vertex and use it
			// as the initial location
			for (Edge edge : m_graphContainer.getGraph().getDisplayEdges()){
				if (v.equals(edge.getSource().getVertex())) {
					Point neighbor = m_locations.get(edge.getTarget().getVertex());
					if (neighbor != null) {
						return neighbor;
					}
				} else if (v.equals(edge.getTarget().getVertex())) {
					Point neighbor = m_locations.get(edge.getSource().getVertex());
					if (neighbor != null) {
						return neighbor;
					}
				}
			}
			// If there are no neighbors, return the center of the layout
			//return getBounds().getCenter();
			return new Point(0, 0);
		} else {
			return p;
		}
	}
	
	@Override
	public Map<VertexRef,Point> getLocations() {
		return Collections.unmodifiableMap(new HashMap<VertexRef,Point>(m_locations));
	}
	
	@Override
	public void setLocation(VertexRef v, int x, int y) {
		if (v == null) {
			throw new IllegalArgumentException("Cannot set location of null vertex");
		}
		setLocation(v, new Point(x, y));
	}

	@Override
	public void setLocation(VertexRef v, Point location) {
		if (v == null) {
			throw new IllegalArgumentException("Cannot set location of null vertex");
		}
		m_locations.put(v, location);
	}

	@Override
	public Point getInitialLocation(VertexRef v) {
		if (v == null) {
			throw new IllegalArgumentException("Cannot get initial location of null vertex");
		}
		Vertex parent = m_graphContainer.getBaseTopology().getParent(v);
		return parent == null ? getLocation(v) : getLocation(parent);
	}
	
    @Override
    public BoundingBox getBounds() {
        Collection<? extends Vertex> vertices = m_graphContainer.getGraph().getDisplayVertices();
        if(vertices.size() > 0) {
            Collection<VertexRef> vRefs = new ArrayList<VertexRef>();
            for(Vertex v : vertices) {
                vRefs.add(v);
            }
        
            return computeBoundingBox(vRefs);
        } else {
            BoundingBox bBox = new BoundingBox();
            bBox.addPoint(new Point(0, 0));
            return bBox;
        }
    }
    
    private static BoundingBox computeBoundingBox(Layout layout, VertexRef vertRef) {
        return new BoundingBox(layout.getLocation(vertRef), 100, 100);
    }
    
    @Override
    public BoundingBox computeBoundingBox(Collection<VertexRef> vertRefs) {
        if(vertRefs.size() > 0) {
            BoundingBox boundingBox = new BoundingBox();
            for(VertexRef vertRef : vertRefs) {
                boundingBox.addBoundingbox( computeBoundingBox(this, vertRef) );
            }
            return boundingBox;
        }else {
            return getBounds();
        }
        
    }

}<|MERGE_RESOLUTION|>--- conflicted
+++ resolved
@@ -29,10 +29,7 @@
 		if (v == null) {
 			throw new IllegalArgumentException("Cannot fetch location of null vertex");
 		}
-<<<<<<< HEAD
-=======
 		// Try to find an existing location
->>>>>>> 369841d2
 		Point p = m_locations.get(v);
 		if (p == null) {
 			// If there isn't one, then try to find a neighboring vertex and use it
@@ -65,9 +62,6 @@
 	
 	@Override
 	public void setLocation(VertexRef v, int x, int y) {
-		if (v == null) {
-			throw new IllegalArgumentException("Cannot set location of null vertex");
-		}
 		setLocation(v, new Point(x, y));
 	}
 
