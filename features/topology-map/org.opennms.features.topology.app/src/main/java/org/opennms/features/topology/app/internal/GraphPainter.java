--- conflicted
+++ resolved
@@ -138,12 +138,8 @@
         v.setSVGIconId(getIconId(vertex));
 		v.setLabel(vertex.getLabel());
 		v.setTooltipText(getTooltipText(vertex));
-<<<<<<< HEAD
-        v.setStyleName(getVertexStyle(vertex));
+		v.setStyleName(getVertexStyle(vertex, selected));
 		v.setTargets(getTargets(vertex));
-=======
-        v.setStyleName(getVertexStyle(vertex, selected));
->>>>>>> 6e770f34
 		m_vertices.add(v);
 	}
 
