/*******************************************************************************
 * This file is part of OpenNMS(R).
 *
 * Copyright (C) 2012 The OpenNMS Group, Inc.
 * OpenNMS(R) is Copyright (C) 1999-2012 The OpenNMS Group, Inc.
 *
 * OpenNMS(R) is a registered trademark of The OpenNMS Group, Inc.
 *
 * OpenNMS(R) is free software: you can redistribute it and/or modify
 * it under the terms of the GNU General Public License as published
 * by the Free Software Foundation, either version 3 of the License,
 * or (at your option) any later version.
 *
 * OpenNMS(R) is distributed in the hope that it will be useful,
 * but WITHOUT ANY WARRANTY; without even the implied warranty of
 * MERCHANTABILITY or FITNESS FOR A PARTICULAR PURPOSE.  See the
 * GNU General Public License for more details.
 *
 * You should have received a copy of the GNU General Public License
 * along with OpenNMS(R).  If not, see:
 *      http://www.gnu.org/licenses/
 *
 * For more information contact:
 *     OpenNMS(R) Licensing <license@opennms.org>
 *     http://www.opennms.org/
 *     http://www.opennms.com/
 *******************************************************************************/

package org.opennms.features.topology.app.internal;

import java.util.Iterator;
import java.util.List;

<<<<<<< HEAD
import javax.servlet.http.HttpServletRequest;

=======
import javax.servlet.http.HttpSession;

import org.opennms.core.utils.LogUtils;
>>>>>>> 7d50a175
import org.opennms.features.topology.api.GraphContainer;
import org.opennms.features.topology.api.HasExtraComponents;
import org.opennms.features.topology.api.HistoryManager;
import org.opennms.features.topology.api.IViewContribution;
import org.opennms.features.topology.api.MapViewManager;
import org.opennms.features.topology.api.MapViewManagerListener;
import org.opennms.features.topology.api.SelectionContext;
import org.opennms.features.topology.api.SelectionListener;
import org.opennms.features.topology.api.SelectionManager;
import org.opennms.features.topology.api.SelectionNotifier;
import org.opennms.features.topology.api.WidgetContext;
import org.opennms.features.topology.api.topo.GraphProvider;
import org.opennms.features.topology.app.internal.TopoContextMenu.TopoContextMenuItem;
import org.opennms.features.topology.app.internal.TopologyComponent.VertexUpdateListener;
import org.opennms.features.topology.app.internal.jung.FRLayoutAlgorithm;
import org.opennms.features.topology.app.internal.support.IconRepositoryManager;
import org.opennms.web.api.OnmsHeaderProvider;
import org.slf4j.LoggerFactory;

import com.vaadin.annotations.JavaScript;
import com.vaadin.annotations.PreserveOnRefresh;
import com.vaadin.annotations.Theme;
import com.vaadin.data.Property;
<<<<<<< HEAD
import com.vaadin.server.Page;
import com.vaadin.server.ThemeResource;
import com.vaadin.server.VaadinRequest;
import com.vaadin.server.Page.UriFragmentChangedEvent;
import com.vaadin.server.Page.UriFragmentChangedListener;
import com.vaadin.shared.ui.slider.SliderOrientation;
=======
import com.vaadin.terminal.Sizeable;
import com.vaadin.terminal.ThemeResource;
import com.vaadin.terminal.gwt.server.WebApplicationContext;
>>>>>>> 7d50a175
import com.vaadin.ui.AbsoluteLayout;
import com.vaadin.ui.Accordion;
import com.vaadin.ui.Alignment;
import com.vaadin.ui.Button;
import com.vaadin.ui.Component;
import com.vaadin.ui.HorizontalLayout;
import com.vaadin.ui.HorizontalSplitPanel;
import com.vaadin.ui.Label;
import com.vaadin.ui.Layout;
import com.vaadin.ui.MenuBar;
import com.vaadin.ui.Slider;
import com.vaadin.ui.TabSheet;
import com.vaadin.ui.TextField;
import com.vaadin.ui.UI;
import com.vaadin.ui.VerticalLayout;
import com.vaadin.ui.VerticalSplitPanel;
import com.vaadin.ui.Button.ClickEvent;
import com.vaadin.ui.Button.ClickListener;
import com.vaadin.ui.MenuBar.MenuItem;
import com.vaadin.ui.TabSheet.SelectedTabChangeEvent;
import com.vaadin.ui.TabSheet.SelectedTabChangeListener;

@SuppressWarnings("serial")
@Theme("topo_default")
@JavaScript({
	"http://ajax.googleapis.com/ajax/libs/chrome-frame/1/CFInstall.min.js",
	"chromeFrameCheck.js"
})
@PreserveOnRefresh
public class TopologyWidgetTestApplication extends UI implements CommandUpdateListener, MenuItemUpdateListener, ContextMenuHandler, WidgetUpdateListener, WidgetContext, UriFragmentChangedListener, GraphContainer.ChangeListener, MapViewManagerListener, VertexUpdateListener, SelectionListener {

	private static final long serialVersionUID = 6837501987137310938L;

	private static final String LABEL_PROPERTY = "label";
	private TopologyComponent m_topologyComponent;
	private VertexSelectionTree m_tree;
	private final GraphContainer m_graphContainer;
	private final CommandManager m_commandManager;
	private MenuBar m_menuBar;
	private TopoContextMenu m_contextMenu;
	private AbsoluteLayout m_layout;
	private VerticalLayout m_rootLayout;
	private final IconRepositoryManager m_iconRepositoryManager;
	private WidgetManager m_widgetManager;
	private WidgetManager m_treeWidgetManager;
	private Accordion m_treeAccordion;
    private HorizontalSplitPanel m_treeMapSplitPanel;
    private final Label m_zoomLevelLabel = new Label("0"); 
    private final HistoryManager m_historyManager;
    private String m_headerHtml;
    private boolean m_showHeader = true;
<<<<<<< HEAD
    private OnmsHeaderProvider m_headerProvider = null;
    private String m_userName;
    
	public TopologyWidgetTestApplication(CommandManager commandManager, HistoryManager historyManager, GraphProvider topologyProvider, ProviderManager providerManager, IconRepositoryManager iconRepoManager, SelectionManager selectionManager) {

		// Ensure that selection changes trigger a history save operation
		selectionManager.addSelectionListener(this);

		m_commandManager = commandManager;
		m_commandManager.addMenuItemUpdateListener(this);
		m_historyManager = historyManager;
		m_iconRepositoryManager = iconRepoManager;

		// Create a per-session GraphContainer instance
		m_graphContainer = new VEProviderGraphContainer(topologyProvider, providerManager);
		m_graphContainer.setSelectionManager(selectionManager);
		m_graphContainer.addChangeListener(this);
		m_graphContainer.getMapViewManager().addListener(this);
	}

    private String getHeader(HttpServletRequest request) {
        if(m_headerProvider == null) {
            return "";
        } else {
            return m_headerProvider.getHeaderHtml(request);
        }
=======

    public TopologyWidgetTestApplication(CommandManager commandManager, HistoryManager historyManager, GraphContainer graphContainer, IconRepositoryManager iconRepoManager, SelectionManager selectionManager) {
        // Ensure that selection changes trigger a history save operation
        selectionManager.addSelectionListener(this);

        m_commandManager = commandManager;
        m_commandManager.addMenuItemUpdateListener(this);
        m_historyManager = historyManager;
        m_iconRepositoryManager = iconRepoManager;

        // Create a per-session GraphContainer instance
        m_graphContainer = graphContainer;
        m_graphContainer.setSelectionManager(selectionManager);
        m_graphContainer.addChangeListener(this);
        m_graphContainer.getMapViewManager().addListener(this);
        m_graphContainer.setUserName((String)this.getUser());
>>>>>>> 7d50a175
    }

	@Override
<<<<<<< HEAD
    protected void init(VaadinRequest request) {
        m_headerHtml =  getHeader(new HttpServletRequestVaadinImpl(request));
        m_userName = request.getRemoteUser();
        m_graphContainer.setUserName(m_userName);

        // See if the history manager has an existing fragment stored for
        // this user. Do this before laying out the UI because the history
        // may change during layout.
        String fragment = m_historyManager.getHistoryForUser(m_userName);

        m_rootLayout = new VerticalLayout();
        m_rootLayout.setSizeFull();
        setContent(m_rootLayout);

        Page.getCurrent().addUriFragmentChangedListener(this);

        ///////////////////////////////////////////////////////////////////////////////////////
        // TODO I think that the header layout code has gone missing from this init() method //
        ///////////////////////////////////////////////////////////////////////////////////////

        m_layout = new AbsoluteLayout();
        m_layout.setSizeFull();
        // Set expand ratio so that all extra space is allocated to this vertical component
        m_rootLayout.addComponent(m_layout, 1);
        m_rootLayout.setExpandRatio(m_layout, 1);
=======
	public void init() {
	    setTheme("topo_default");
	    HttpSession session = ((WebApplicationContext) this.getContext()).getHttpSession();
        m_graphContainer.setSessionId(session.getId());
	    
		// See if the history manager has an existing fragment stored for
		// this user. Do this before laying out the UI because the history
	    // may change during layout.
		String fragment = m_historyManager.getHistoryForUser((String)this.getUser());

	    m_rootLayout = new AbsoluteLayout();
	    m_rootLayout.setSizeFull();
	    
	    m_window = new Window("OpenNMS Topology");
        m_window.setContent(m_rootLayout);
        setMainWindow(m_window);


>>>>>>> 7d50a175
        
        //Refresher refresher = new Refresher();
        //refresher.setRefreshInterval(5000);
        //getMainWindow().addComponent(refresher);

        m_graphContainer.setLayoutAlgorithm(new FRLayoutAlgorithm());

        final Property<Double> scale = m_graphContainer.getScaleProperty();

        m_topologyComponent = new TopologyComponent(m_graphContainer, m_iconRepositoryManager, this);
        m_topologyComponent.setSizeFull();
        m_topologyComponent.addMenuItemStateListener(this);
        m_topologyComponent.addVertexUpdateListener(this);
        
        final Slider slider = new Slider(0, 1);

        slider.setPropertyDataSource(scale);
        slider.setResolution(1);
        slider.setHeight("300px");
        slider.setOrientation(SliderOrientation.VERTICAL);

        slider.setImmediate(true);

        final Button zoomInBtn = new Button();
        zoomInBtn.setIcon(new ThemeResource("images/plus.png"));
        zoomInBtn.setDescription("Expand Semantic Zoom Level");
        zoomInBtn.setStyleName("semantic-zoom-button");
        zoomInBtn.addClickListener(new ClickListener() {

            @Override
            public void buttonClick(ClickEvent event) {
                int szl = (Integer) m_graphContainer.getSemanticZoomLevel();
                szl++;
                m_graphContainer.setSemanticZoomLevel(szl);
                setSemanticZoomLevel(szl);
                saveHistory();
            }
        });

        Button zoomOutBtn = new Button();
        zoomOutBtn.setIcon(new ThemeResource("images/minus.png"));
        zoomOutBtn.setDescription("Collapse Semantic Zoom Level");
        zoomOutBtn.setStyleName("semantic-zoom-button");
        zoomOutBtn.addClickListener(new ClickListener() {
            @Override
            public void buttonClick(ClickEvent event) {
                int szl = (Integer) m_graphContainer.getSemanticZoomLevel();
                if(szl > 0) {
                    szl--;
                    m_graphContainer.setSemanticZoomLevel(szl);
                    setSemanticZoomLevel(szl);
                    saveHistory();
                } 
                
            }
        });
        
        
        final Button panBtn = new Button();
        panBtn.setIcon(new ThemeResource("images/cursor_drag_arrow.png"));
        panBtn.setDescription("Pan Tool");
        panBtn.setStyleName("toolbar-button down");
        
        final Button selectBtn = new Button();
        selectBtn.setIcon(new ThemeResource("images/selection.png"));
        selectBtn.setDescription("Selection Tool");
        selectBtn.setStyleName("toolbar-button");
        selectBtn.addClickListener(new ClickListener() {

            @Override
            public void buttonClick(ClickEvent event) {
                selectBtn.setStyleName("toolbar-button down");
                panBtn.setStyleName("toolbar-button");
                m_topologyComponent.setActiveTool("select");
            }
        });
        
        panBtn.addClickListener(new ClickListener() {

            @Override
            public void buttonClick(ClickEvent event) {
                panBtn.setStyleName("toolbar-button down");
                selectBtn.setStyleName("toolbar-button");
                m_topologyComponent.setActiveTool("pan");
            }
        });

        VerticalLayout toolbar = new VerticalLayout();
        toolbar.setWidth("31px");
        toolbar.addComponent(panBtn);
        toolbar.addComponent(selectBtn);
        
        HorizontalLayout semanticLayout = new HorizontalLayout();
        semanticLayout.addComponent(zoomInBtn);
        semanticLayout.addComponent(m_zoomLevelLabel);
        semanticLayout.addComponent(zoomOutBtn);
        semanticLayout.setComponentAlignment(m_zoomLevelLabel, Alignment.MIDDLE_CENTER);
        
        AbsoluteLayout mapLayout = new AbsoluteLayout();

        mapLayout.addComponent(m_topologyComponent, "top:0px; left: 0px; right: 0px; bottom: 0px;");
        mapLayout.addComponent(slider, "top: 5px; left: 20px; z-index:1000;");
        mapLayout.addComponent(toolbar, "top: 324px; left: 12px;");
        mapLayout.addComponent(semanticLayout, "top: 380px; left: 2px;");
        mapLayout.setSizeFull();

        m_treeMapSplitPanel = new HorizontalSplitPanel();
        m_treeMapSplitPanel.setFirstComponent(createWestLayout());
        m_treeMapSplitPanel.setSecondComponent(mapLayout);
        m_treeMapSplitPanel.setSplitPosition(222, Unit.PIXELS);
        m_treeMapSplitPanel.setSizeFull();

        m_commandManager.addCommandUpdateListener(this);

        menuBarUpdated(m_commandManager);
        if(m_widgetManager.widgetCount() != 0) {
            updateWidgetView(m_widgetManager);
        }else {
            m_layout.addComponent(m_treeMapSplitPanel);
        }
        
        if(m_treeWidgetManager.widgetCount() != 0) {
            updateAccordionView(m_treeWidgetManager);
        }

        // If there was existing history, then restore that history snapshot.
        if (fragment != null) {
            LoggerFactory.getLogger(this.getClass()).info("Restoring history for user {}: {}", m_userName, fragment);
            Page.getCurrent().setUriFragment(fragment);
        }
    }

    /**
     * Update the Accordion View with installed widgets
     * @param treeWidgetManager
     */
    private void updateAccordionView(WidgetManager treeWidgetManager) {
        if (m_treeAccordion != null) {
            m_treeAccordion.removeAllComponents();
            
            m_treeAccordion.addTab(m_tree, m_tree.getTitle());
            for(IViewContribution widget : treeWidgetManager.getWidgets()) {
                if(widget.getIcon() != null) {
                    m_treeAccordion.addTab(widget.getView(this), widget.getTitle(), widget.getIcon());
                }else {
                    m_treeAccordion.addTab(widget.getView(this), widget.getTitle());
                }
            }
        }
    }

    /**
     * Updates the bottom widget area with the registered widgets
     * 
     * Any widget with the service property of 'location=bottom' are
     * included.
     * 
     * @param widgetManager
     */
    private void updateWidgetView(WidgetManager widgetManager) {
        if (m_layout != null) {
            synchronized (m_layout) {
                m_layout.removeAllComponents();
                if(widgetManager.widgetCount() == 0) {
                    m_layout.addComponent(m_treeMapSplitPanel);
                } else {
                    VerticalSplitPanel bottomLayoutBar = new VerticalSplitPanel();
                    bottomLayoutBar.setFirstComponent(m_treeMapSplitPanel);
                    // Split the screen 70% top, 30% bottom
                    bottomLayoutBar.setSplitPosition(70, Unit.PERCENTAGE);
                    bottomLayoutBar.setSizeFull();
                    bottomLayoutBar.setSecondComponent(getTabSheet(widgetManager, this));
                    m_layout.addComponent(bottomLayoutBar);
                }
                m_layout.requestRepaint();
            }
        }
        // TODO: Integrate contextmenu with the Connector/Extension pattern
        if(m_contextMenu != null && m_contextMenu.getParent() == null) {
            //getMainWindow().addComponent(m_contextMenu);
        }
    }

    /**
     * Gets a {@link TabSheet} view for all widgets in this manager.
     * 
     * @return TabSheet
     */
    private Component getTabSheet(WidgetManager manager, WidgetContext widgetContext) {
        // Use an absolute layout for the bottom panel
        AbsoluteLayout bottomLayout = new AbsoluteLayout();
        bottomLayout.setSizeFull();
        
        final TabSheet tabSheet = new TabSheet();
        tabSheet.setSizeFull();

        for(IViewContribution viewContrib : manager.getWidgets()) {
            // Create a new view instance
            final Component view = viewContrib.getView(widgetContext);
            try {
                m_graphContainer.getSelectionManager().addSelectionListener((SelectionListener)view);
            } catch (ClassCastException e) {}
            try {
                ((SelectionNotifier)view).addSelectionListener(m_graphContainer.getSelectionManager());
            } catch (ClassCastException e) {}

            // Icon can be null
            tabSheet.addTab(view, viewContrib.getTitle(), viewContrib.getIcon());

            // If the component supports the HasExtraComponents interface, then add the extra 
            // components to the tab bar
            try {
                Component[] extras = ((HasExtraComponents)view).getExtraComponents();
                if (extras != null && extras.length > 0) {
                    // For any extra controls, add a horizontal layout that will float
                    // on top of the right side of the tab panel
                    final HorizontalLayout extraControls = new HorizontalLayout();
                    extraControls.setHeight(32, Unit.PIXELS);
                    extraControls.setSpacing(true);

                    // Add the extra controls to the layout
                    for (Component component : extras) {
                        extraControls.addComponent(component);
                        extraControls.setComponentAlignment(component, Alignment.MIDDLE_RIGHT);
                    }

                    // Add a TabSheet.SelectedTabChangeListener to show or hide the extra controls
                    tabSheet.addSelectedTabChangeListener(new SelectedTabChangeListener() {
                        private static final long serialVersionUID = 6370347645872323830L;

                        @Override
                        public void selectedTabChange(SelectedTabChangeEvent event) {
                            final TabSheet source = (TabSheet) event.getSource();
                            if (source == tabSheet) {
                                // Bizarrely enough, getSelectedTab() returns the contained
                                // Component, not the Tab itself.
                                //
                                // If the first tab was selected...
                                if (source.getSelectedTab() == view) {
                                    extraControls.setVisible(true);
                                } else {
                                    extraControls.setVisible(false);
                                }
                            }
                        }
                    });

                    // Place the extra controls on the absolute layout
                    bottomLayout.addComponent(extraControls, "top:0px;right:5px;z-index:100");
                }
            } catch (ClassCastException e) {}
            view.setSizeFull();
        }

        // Add the tabsheet to the layout
        bottomLayout.addComponent(tabSheet);

        return bottomLayout;
    }
    

    /**
     * Creates the west area layout including the
     * accordion and tree views.
     * 
     * @return
     */
	private Layout createWestLayout() {
        m_tree = createTree();
        
        final TextField filterField = new TextField("Filter");
        filterField.setTextChangeTimeout(200);
        
        final Button filterBtn = new Button("Filter");
        filterBtn.addClickListener(new ClickListener() {

            @Override
            public void buttonClick(ClickEvent event) {
            	GCFilterableContainer container = m_tree.getContainerDataSource();
                container.removeAllContainerFilters();
                
                String filterString = (String) filterField.getValue();
                if(!filterString.equals("") && filterBtn.getCaption().toLowerCase().equals("filter")) {
                    container.addContainerFilter(LABEL_PROPERTY, (String) filterField.getValue(), true, false);
                    filterBtn.setCaption("Clear");
                } else {
                    filterField.setValue("");
                    filterBtn.setCaption("Filter");
                }
                
            }
        });
        
        HorizontalLayout filterArea = new HorizontalLayout();
        filterArea.addComponent(filterField);
        filterArea.addComponent(filterBtn);
        filterArea.setComponentAlignment(filterBtn, Alignment.BOTTOM_CENTER);
        
        m_treeAccordion = new Accordion();
        m_treeAccordion.addTab(m_tree, m_tree.getTitle());
        m_treeAccordion.setWidth("100%");
        m_treeAccordion.setHeight("100%");
        
        AbsoluteLayout absLayout = new AbsoluteLayout();
        absLayout.setWidth("100%");
        absLayout.setHeight("100%");
        absLayout.addComponent(filterArea, "top: 25px; left: 15px;");
        absLayout.addComponent(m_treeAccordion, "top: 75px; left: 15px; right: 15px; bottom:25px;"); 
        
        return absLayout;
    }

    private VertexSelectionTree createTree() {
		VertexSelectionTree tree = new VertexSelectionTree("Nodes", m_graphContainer);
		tree.setMultiSelect(true);
		tree.setImmediate(true);
		tree.setItemCaptionPropertyId(LABEL_PROPERTY);

		for (Iterator<?> it = tree.rootItemIds().iterator(); it.hasNext();) {
			Object item = it.next();
			tree.expandItemsRecursively(item);
		}
		
		m_graphContainer.getSelectionManager().addSelectionListener(tree);

		return tree;
	}

	@Override
	public void updateMenuItems() {
		updateMenuItems(m_menuBar.getItems());
		m_menuBar.requestRepaint();
	}

	private void updateContextMenuItems(Object target, List<TopoContextMenuItem> items) {
		for(TopoContextMenuItem contextItem : items) {
			if(contextItem.hasChildren()) {
				updateContextMenuItems(target, contextItem.getChildren());
			} else {
				m_commandManager.updateContextMenuItem(target, contextItem, m_graphContainer, this);
			}
		}
	}


	private void updateMenuItems(List<MenuItem> menuItems) {
		for(MenuItem menuItem : menuItems) {
			if(menuItem.hasChildren()) {
				updateMenuItems(menuItem.getChildren());
			}else {
				m_commandManager.updateMenuItem(menuItem, m_graphContainer, this);
			}
		}
	}

	@Override
	public void menuBarUpdated(CommandManager commandManager) {
		if(m_menuBar != null) {
			m_rootLayout.removeComponent(m_menuBar);
		}

		if(m_contextMenu != null) {
			m_contextMenu.detach();

		}

		m_menuBar = commandManager.getMenuBar(m_graphContainer, this);
		m_menuBar.setWidth(100, Unit.PERCENTAGE);
		// Set expand ratio so that extra space is not allocated to this vertical component
		m_rootLayout.addComponent(m_menuBar, 1);
		m_rootLayout.setExpandRatio(m_menuBar, 0);

		m_contextMenu = commandManager.getContextMenu(m_graphContainer, this);
		m_contextMenu.setAsContextMenuOf(this);
		updateMenuItems();
	}
	
        @Override
	public void show(Object target, int left, int top) {
		updateContextMenuItems(target, m_contextMenu.getItems());
		updateSubMenuDisplay(m_contextMenu.getItems());
		m_contextMenu.setTarget(target);
		m_contextMenu.open(left, top);
	}


	private static void updateSubMenuDisplay(List<TopoContextMenuItem> items) {
		for (TopoContextMenuItem item : items) {
			if (!item.hasChildren()) continue;
			else updateSubMenuDisplay(item.getChildren());
			// TODO: Figure out how to do this in the new contextmenu
			/*
			boolean shouldDisplay = false;
			for (TopoContextMenuItem child : item.getChildren()) {
				if (child.getItem().isVisible()) {
					shouldDisplay = true;
					break;
				}
			}
			item.getItem().setVisible(shouldDisplay);
			*/
		}
	}


    public WidgetManager getWidgetManager() {
        return m_widgetManager;
    }


    public void setWidgetManager(WidgetManager widgetManager) {
        if(m_widgetManager != null) {
            m_widgetManager.removeUpdateListener(this);
        }
        m_widgetManager = widgetManager;
        m_widgetManager.addUpdateListener(this);
    }


    @Override
    public void widgetListUpdated(WidgetManager widgetManager) {
        if(!isClosing()) {
            if(widgetManager == m_widgetManager) {
                updateWidgetView(widgetManager);
            }else if(widgetManager == m_treeWidgetManager) {
                updateAccordionView(widgetManager);
            }
        }
    }


    public WidgetManager getTreeWidgetManager() {
        return m_treeWidgetManager;
    }


    public void setTreeWidgetManager(WidgetManager treeWidgetManager) {
        if(m_treeWidgetManager != null) {
            m_treeWidgetManager.removeUpdateListener(this);
        }
        
        m_treeWidgetManager = treeWidgetManager;
        m_treeWidgetManager.addUpdateListener(this);
    }


    @Override
    public GraphContainer getGraphContainer() {
        return m_graphContainer;
    }


    int m_settingFragment = 0;
    
    @Override
    public void uriFragmentChanged(UriFragmentChangedEvent event) {
        m_settingFragment++;
        String fragment = event.getUriFragment();
        m_historyManager.applyHistory(m_userName, fragment, m_graphContainer);
        m_settingFragment--;
    }


    private void saveHistory() {
        if (m_settingFragment == 0) {
            String fragment = m_historyManager.create(m_userName, m_graphContainer);
            Page.getCurrent().setUriFragment(fragment, false);
        }
    }


    @Override
    public void graphChanged(GraphContainer graphContainer) {
        m_zoomLevelLabel.setValue("" + graphContainer.getSemanticZoomLevel());
    }


    private void setSemanticZoomLevel(int szl) {
        m_zoomLevelLabel.setValue(String.valueOf(szl));
        m_graphContainer.redoLayout();
    }


    @Override
    public void boundingBoxChanged(MapViewManager viewManager) {
        saveHistory();
    }


    @Override
    public void onVertexUpdate() {
        saveHistory();
    }

    public void setHeaderProvider(OnmsHeaderProvider headerProvider) {
        m_headerProvider = headerProvider;
    }

    /**
     * Parameter is a String because config has String values
     * @param boolVal
     */
    //@Override
    public void setShowHeader(String boolVal) {
        m_showHeader = "true".equals(boolVal);
    }

    @Override
    public void selectionChanged(SelectionContext selectionManager) {
        saveHistory();
    }
    
}<|MERGE_RESOLUTION|>--- conflicted
+++ resolved
@@ -31,14 +31,8 @@
 import java.util.Iterator;
 import java.util.List;
 
-<<<<<<< HEAD
 import javax.servlet.http.HttpServletRequest;
 
-=======
-import javax.servlet.http.HttpSession;
-
-import org.opennms.core.utils.LogUtils;
->>>>>>> 7d50a175
 import org.opennms.features.topology.api.GraphContainer;
 import org.opennms.features.topology.api.HasExtraComponents;
 import org.opennms.features.topology.api.HistoryManager;
@@ -50,7 +44,6 @@
 import org.opennms.features.topology.api.SelectionManager;
 import org.opennms.features.topology.api.SelectionNotifier;
 import org.opennms.features.topology.api.WidgetContext;
-import org.opennms.features.topology.api.topo.GraphProvider;
 import org.opennms.features.topology.app.internal.TopoContextMenu.TopoContextMenuItem;
 import org.opennms.features.topology.app.internal.TopologyComponent.VertexUpdateListener;
 import org.opennms.features.topology.app.internal.jung.FRLayoutAlgorithm;
@@ -62,39 +55,33 @@
 import com.vaadin.annotations.PreserveOnRefresh;
 import com.vaadin.annotations.Theme;
 import com.vaadin.data.Property;
-<<<<<<< HEAD
 import com.vaadin.server.Page;
+import com.vaadin.server.Page.UriFragmentChangedEvent;
+import com.vaadin.server.Page.UriFragmentChangedListener;
 import com.vaadin.server.ThemeResource;
 import com.vaadin.server.VaadinRequest;
-import com.vaadin.server.Page.UriFragmentChangedEvent;
-import com.vaadin.server.Page.UriFragmentChangedListener;
 import com.vaadin.shared.ui.slider.SliderOrientation;
-=======
-import com.vaadin.terminal.Sizeable;
-import com.vaadin.terminal.ThemeResource;
-import com.vaadin.terminal.gwt.server.WebApplicationContext;
->>>>>>> 7d50a175
 import com.vaadin.ui.AbsoluteLayout;
 import com.vaadin.ui.Accordion;
 import com.vaadin.ui.Alignment;
 import com.vaadin.ui.Button;
+import com.vaadin.ui.Button.ClickEvent;
+import com.vaadin.ui.Button.ClickListener;
 import com.vaadin.ui.Component;
 import com.vaadin.ui.HorizontalLayout;
 import com.vaadin.ui.HorizontalSplitPanel;
 import com.vaadin.ui.Label;
 import com.vaadin.ui.Layout;
 import com.vaadin.ui.MenuBar;
+import com.vaadin.ui.MenuBar.MenuItem;
 import com.vaadin.ui.Slider;
 import com.vaadin.ui.TabSheet;
+import com.vaadin.ui.TabSheet.SelectedTabChangeEvent;
+import com.vaadin.ui.TabSheet.SelectedTabChangeListener;
 import com.vaadin.ui.TextField;
 import com.vaadin.ui.UI;
 import com.vaadin.ui.VerticalLayout;
 import com.vaadin.ui.VerticalSplitPanel;
-import com.vaadin.ui.Button.ClickEvent;
-import com.vaadin.ui.Button.ClickListener;
-import com.vaadin.ui.MenuBar.MenuItem;
-import com.vaadin.ui.TabSheet.SelectedTabChangeEvent;
-import com.vaadin.ui.TabSheet.SelectedTabChangeListener;
 
 @SuppressWarnings("serial")
 @Theme("topo_default")
@@ -125,26 +112,8 @@
     private final HistoryManager m_historyManager;
     private String m_headerHtml;
     private boolean m_showHeader = true;
-<<<<<<< HEAD
     private OnmsHeaderProvider m_headerProvider = null;
     private String m_userName;
-    
-	public TopologyWidgetTestApplication(CommandManager commandManager, HistoryManager historyManager, GraphProvider topologyProvider, ProviderManager providerManager, IconRepositoryManager iconRepoManager, SelectionManager selectionManager) {
-
-		// Ensure that selection changes trigger a history save operation
-		selectionManager.addSelectionListener(this);
-
-		m_commandManager = commandManager;
-		m_commandManager.addMenuItemUpdateListener(this);
-		m_historyManager = historyManager;
-		m_iconRepositoryManager = iconRepoManager;
-
-		// Create a per-session GraphContainer instance
-		m_graphContainer = new VEProviderGraphContainer(topologyProvider, providerManager);
-		m_graphContainer.setSelectionManager(selectionManager);
-		m_graphContainer.addChangeListener(this);
-		m_graphContainer.getMapViewManager().addListener(this);
-	}
 
     private String getHeader(HttpServletRequest request) {
         if(m_headerProvider == null) {
@@ -152,8 +121,8 @@
         } else {
             return m_headerProvider.getHeaderHtml(request);
         }
-=======
-
+    }
+    
     public TopologyWidgetTestApplication(CommandManager commandManager, HistoryManager historyManager, GraphContainer graphContainer, IconRepositoryManager iconRepoManager, SelectionManager selectionManager) {
         // Ensure that selection changes trigger a history save operation
         selectionManager.addSelectionListener(this);
@@ -168,16 +137,14 @@
         m_graphContainer.setSelectionManager(selectionManager);
         m_graphContainer.addChangeListener(this);
         m_graphContainer.getMapViewManager().addListener(this);
-        m_graphContainer.setUserName((String)this.getUser());
->>>>>>> 7d50a175
     }
 
 	@Override
-<<<<<<< HEAD
     protected void init(VaadinRequest request) {
         m_headerHtml =  getHeader(new HttpServletRequestVaadinImpl(request));
         m_userName = request.getRemoteUser();
         m_graphContainer.setUserName(m_userName);
+        m_graphContainer.setSessionId(request.getWrappedSession().getId());
 
         // See if the history manager has an existing fragment stored for
         // this user. Do this before laying out the UI because the history
@@ -199,26 +166,6 @@
         // Set expand ratio so that all extra space is allocated to this vertical component
         m_rootLayout.addComponent(m_layout, 1);
         m_rootLayout.setExpandRatio(m_layout, 1);
-=======
-	public void init() {
-	    setTheme("topo_default");
-	    HttpSession session = ((WebApplicationContext) this.getContext()).getHttpSession();
-        m_graphContainer.setSessionId(session.getId());
-	    
-		// See if the history manager has an existing fragment stored for
-		// this user. Do this before laying out the UI because the history
-	    // may change during layout.
-		String fragment = m_historyManager.getHistoryForUser((String)this.getUser());
-
-	    m_rootLayout = new AbsoluteLayout();
-	    m_rootLayout.setSizeFull();
-	    
-	    m_window = new Window("OpenNMS Topology");
-        m_window.setContent(m_rootLayout);
-        setMainWindow(m_window);
-
-
->>>>>>> 7d50a175
         
         //Refresher refresher = new Refresher();
         //refresher.setRefreshInterval(5000);
