--- conflicted
+++ resolved
@@ -4,11 +4,7 @@
   <parent>
     <groupId>org.opennms.features.topology</groupId>
     <artifactId>features</artifactId>
-<<<<<<< HEAD
     <version>15.0.0-SNAPSHOT</version>
-=======
-    <version>14.0.2-SNAPSHOT</version>
->>>>>>> aa1706ff
   </parent>
 
   <modelVersion>4.0.0</modelVersion>
@@ -59,13 +55,6 @@
       <artifactId>vaadin-themes</artifactId>
     </dependency>
     <dependency>
-<<<<<<< HEAD
-        <groupId>com.vaadin</groupId>
-        <artifactId>vaadin-shared</artifactId>
-        <version>${vaadinVersion}</version>
-    </dependency>
-
-=======
       <groupId>com.vaadin</groupId>
       <artifactId>vaadin-shared</artifactId>
       <version>${vaadinVersion}</version>
@@ -76,7 +65,6 @@
         </exclusion>
       </exclusions>
     </dependency>
->>>>>>> aa1706ff
     <dependency>
         <groupId>com.vaadin</groupId>
         <artifactId>vaadin-shared-deps</artifactId>
