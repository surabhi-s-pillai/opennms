--- conflicted
+++ resolved
@@ -37,23 +37,13 @@
     public DefaultTopologyProviderInfo() {
     }
 
-<<<<<<< HEAD
-    public DefaultTopologyProviderInfo(String name, String description) {
-        this(name, description, false);
-    }
-
-    public DefaultTopologyProviderInfo(String name, String description, boolean supportsCategorySearch) {
-        this.name = name;
-        this.description = description;
-        this.supportsCategorySearch = supportsCategorySearch;
-=======
-    public DefaultTopologyProviderInfo(String name, String description, Boolean isHierarchichal) {
+    public DefaultTopologyProviderInfo(String name, String description, Boolean isHierarchichal, boolean supportsCategorySearch) {
         this.name = name;
         this.description = description;
         if (isHierarchichal != null) {
             this.hierarchical = isHierarchichal;
         }
->>>>>>> 20f7bec7
+        this.supportsCategorySearch = supportsCategorySearch;
     }
 
     @Override
