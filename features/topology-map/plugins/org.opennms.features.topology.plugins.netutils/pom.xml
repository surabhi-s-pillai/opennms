--- conflicted
+++ resolved
@@ -7,11 +7,7 @@
 		<relativePath>../../poms/compiled/</relativePath>
 		<groupId>org.opennms.features.topology.build</groupId>
 		<artifactId>compiled-bundle-settings</artifactId>
-<<<<<<< HEAD
 		<version>15.0.0-PJSM-SNAPSHOT</version>
-=======
-		<version>15.0.0-SNAPSHOT</version>
->>>>>>> cf65d591
 	</parent>
 
 	<groupId>org.opennms.features.topology</groupId>
@@ -55,11 +51,7 @@
 						<version>${gwtPluginVersion}</version>
 						<configuration>
 							<webappDirectory>${project.build.directory}/${project.build.finalName}/VAADIN/widgetsets</webappDirectory>
-<<<<<<< HEAD
-							<extraJvmArgs>-Xmx1g -Xss1024k</extraJvmArgs>
-=======
 							<extraJvmArgs>-XX:MaxPermSize=256m -Xmx1g -Xss1024k</extraJvmArgs>
->>>>>>> cf65d591
 							<draftCompile>false</draftCompile>
 							<compileReport>false</compileReport>
 						</configuration>
