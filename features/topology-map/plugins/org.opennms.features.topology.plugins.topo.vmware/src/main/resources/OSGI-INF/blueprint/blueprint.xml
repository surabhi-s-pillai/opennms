<blueprint xmlns="http://www.osgi.org/xmlns/blueprint/v1.0.0"
           xmlns:xsi="http://www.w3.org/2001/XMLSchema-instance"
           xsi:schemaLocation="http://www.osgi.org/xmlns/blueprint/v1.0.0
					http://www.osgi.org/xmlns/blueprint/v1.0.0/blueprint.xsd">

    <reference id="nodeDao" interface="org.opennms.netmgt.dao.api.NodeDao" availability="mandatory"/>
    <reference id="alarmDao" interface="org.opennms.netmgt.dao.api.AlarmDao" availability="mandatory"/>
    <reference id="ipInterfaceDao" interface="org.opennms.netmgt.dao.api.IpInterfaceDao" availability="mandatory"/>

    <bean id="vmwareTopologyProviderInfo" class="org.opennms.features.topology.api.topo.DefaultTopologyProviderInfo">
        <property name="name" value="VMware Topology Provider"/>
        <property name="description" value="The VMware Topology Provider displays the infrastructure information gathered by the VMware Provisioning process."/>
    </bean>

<<<<<<< HEAD
    <bean id="vmwareTopologyProvider" init-method="refresh"
          class="org.opennms.features.topology.plugins.topo.vmware.internal.VmwareTopologyProvider">
        <property name="nodeDao" ref="nodeDao"/>
        <property name="ipInterfaceDao" ref="ipInterfaceDao"/>
=======
    <bean id="vmwareTopologyProvider" class="org.opennms.features.topology.plugins.topo.vmware.internal.VmwareTopologyProvider">
        <argument ref="nodeDao"/>
        <argument ref="ipInterfaceDao"/>
>>>>>>> 1a7c991b
        <property name="topologyProviderInfo" ref="vmwareTopologyProviderInfo"/>
    </bean>

    <bean id="vmwareTopologyHopProvider" class="org.opennms.features.topology.api.support.VertexHopGraphProvider">
        <argument ref="vmwareTopologyProvider" />
    </bean>
    <service interface="org.opennms.features.topology.api.topo.VertexProvider" ref="vmwareTopologyHopProvider">
        <service-properties>
            <entry key="label" value="VMware"/>
        </service-properties>
    </service>
    <service interface="org.opennms.features.topology.api.topo.EdgeProvider" ref="vmwareTopologyHopProvider">
        <service-properties>
            <entry key="label" value="VMware"/>
        </service-properties>
    </service>
    <service interface="org.opennms.features.topology.api.topo.GraphProvider" ref="vmwareTopologyHopProvider">
        <service-properties>
            <entry key="label" value="VMware"/>
        </service-properties>
    </service>

    <!-- Meta topology provider -->
    <bean id="vmwareMetaTopologyProvider" class="org.opennms.features.topology.api.topo.SimpleMetaTopologyProvider">
<<<<<<< HEAD
        <argument ref="vmwareTopologyProvider" />
=======
        <argument ref="vmwareTopologyHopProvider" />
>>>>>>> 1a7c991b
    </bean>

    <service interface="org.opennms.features.topology.api.topo.MetaTopologyProvider" ref="vmwareMetaTopologyProvider">
        <service-properties>
            <entry key="label" value="VMware" />
        </service-properties>
    </service>

<<<<<<< HEAD
=======
    <!-- SearchProvider -->
    <service interface="org.opennms.features.topology.api.topo.SearchProvider">
        <bean class="org.opennms.features.topology.plugins.topo.vmware.internal.VmwareTopologySearchProvider" >
            <argument ref="vmwareTopologyProvider" /> <!-- use vmwareTopologyProvider, not the wrapped hop one -->
        </bean>
    </service>

    <!-- StatusProvider -->
    <service interface="org.opennms.features.topology.api.topo.StatusProvider">
        <bean class="org.opennms.features.topology.plugins.topo.vmware.internal.VmwareStatusProvider">
            <argument ref="alarmDao" />
        </bean>
    </service>

    <!-- Icon Repository -->
>>>>>>> 1a7c991b
    <service>
        <interfaces>
            <value>org.opennms.features.topology.api.ConfigurableIconRepository</value>
            <value>org.osgi.service.cm.ManagedService</value>
        </interfaces>
        <service-properties>
            <entry key="service.pid" value="org.opennms.features.topology.app.icons.vmware"/>
        </service-properties>
        <bean class="org.opennms.features.topology.api.support.DefaultIconRepository" />
    </service>
</blueprint><|MERGE_RESOLUTION|>--- conflicted
+++ resolved
@@ -12,16 +12,9 @@
         <property name="description" value="The VMware Topology Provider displays the infrastructure information gathered by the VMware Provisioning process."/>
     </bean>
 
-<<<<<<< HEAD
-    <bean id="vmwareTopologyProvider" init-method="refresh"
-          class="org.opennms.features.topology.plugins.topo.vmware.internal.VmwareTopologyProvider">
-        <property name="nodeDao" ref="nodeDao"/>
-        <property name="ipInterfaceDao" ref="ipInterfaceDao"/>
-=======
     <bean id="vmwareTopologyProvider" class="org.opennms.features.topology.plugins.topo.vmware.internal.VmwareTopologyProvider">
         <argument ref="nodeDao"/>
         <argument ref="ipInterfaceDao"/>
->>>>>>> 1a7c991b
         <property name="topologyProviderInfo" ref="vmwareTopologyProviderInfo"/>
     </bean>
 
@@ -46,11 +39,7 @@
 
     <!-- Meta topology provider -->
     <bean id="vmwareMetaTopologyProvider" class="org.opennms.features.topology.api.topo.SimpleMetaTopologyProvider">
-<<<<<<< HEAD
-        <argument ref="vmwareTopologyProvider" />
-=======
         <argument ref="vmwareTopologyHopProvider" />
->>>>>>> 1a7c991b
     </bean>
 
     <service interface="org.opennms.features.topology.api.topo.MetaTopologyProvider" ref="vmwareMetaTopologyProvider">
@@ -59,8 +48,6 @@
         </service-properties>
     </service>
 
-<<<<<<< HEAD
-=======
     <!-- SearchProvider -->
     <service interface="org.opennms.features.topology.api.topo.SearchProvider">
         <bean class="org.opennms.features.topology.plugins.topo.vmware.internal.VmwareTopologySearchProvider" >
@@ -76,7 +63,6 @@
     </service>
 
     <!-- Icon Repository -->
->>>>>>> 1a7c991b
     <service>
         <interfaces>
             <value>org.opennms.features.topology.api.ConfigurableIconRepository</value>
