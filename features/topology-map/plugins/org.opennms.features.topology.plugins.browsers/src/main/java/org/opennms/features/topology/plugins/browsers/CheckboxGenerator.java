--- conflicted
+++ resolved
@@ -63,35 +63,21 @@
 		if (property.getValue() == null) {
 			return null;
 		} else {
-<<<<<<< HEAD
 			final CheckBox button = new CheckBox();
-			button.setValue(m_selectedCheckboxes.contains(property.getValue()));
-			button.addValueChangeListener(new ValueChangeListener() {
-=======
-			CheckBox button = new CheckBox();
 			button.setData(property.getValue());
 			button.setValue(isSelected((Integer) property.getValue()));
-			button.addListener(new ClickListener() {
->>>>>>> 75a56269
+			button.addValueChangeListener(new ValueChangeListener() {
 
 				private static final long serialVersionUID = 2991986878904005830L;
 
 				@Override
-<<<<<<< HEAD
 				public void valueChange(ValueChangeEvent event) {
 					if (Boolean.TRUE.equals(event.getProperty().getValue())) {
-						m_selectedCheckboxes .add(property.getValue());
+						m_selectedCheckboxes.add(property.getValue());
+						m_notSelectedCheckboxes.remove(property.getValue());
 					} else {
 						m_selectedCheckboxes.remove(property.getValue());
-=======
-				public void buttonClick(ClickEvent event) {
-					if (event.getButton().booleanValue()) {
-						m_selectedCheckboxes .add((Integer)event.getButton().getData());
-						m_notSelectedCheckboxes.remove(event.getButton().getData());
-					} else {
-						m_selectedCheckboxes.remove(event.getButton().getData());
-						m_notSelectedCheckboxes.add((Integer)event.getButton().getData());
->>>>>>> 75a56269
+						m_notSelectedCheckboxes.add(property.getValue());
 					}
 				}
 			});
@@ -108,9 +94,9 @@
 	    if (m_selectAll) {
 	        Set<Integer> selected = new TreeSet<Integer>(); 
 	        for (Object eachItemId : source.getItemIds()) {
-	           Property property = source.getContainerProperty(eachItemId,  m_valueProperty);
+	           Property<Integer> property = source.getContainerProperty(eachItemId,  m_valueProperty);
 	           if (property == null) continue;
-	           selected.add((Integer)property.getValue());
+	           selected.add(property.getValue());
 	        }
 	        
 	        //remove unselected
