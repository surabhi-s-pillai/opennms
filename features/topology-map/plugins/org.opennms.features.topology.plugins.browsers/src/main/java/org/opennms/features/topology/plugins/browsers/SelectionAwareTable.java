--- conflicted
+++ resolved
@@ -119,8 +119,6 @@
     public void verticesUpdated(VerticesUpdateManager.VerticesUpdateEvent event) {
         m_container.verticesUpdated(event);
     }
-<<<<<<< HEAD
-=======
 
     /**
      * Make sure that the OnmsDaoContainer cache is reset.
@@ -132,5 +130,4 @@
         }
         super.resetPageBuffer();
     }
->>>>>>> 54237913
 }