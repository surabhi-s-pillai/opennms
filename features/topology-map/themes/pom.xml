<?xml version="1.0" encoding="UTF-8"?>
<project xmlns="http://maven.apache.org/POM/4.0.0" xmlns:xsi="http://www.w3.org/2001/XMLSchema-instance" xsi:schemaLocation="http://maven.apache.org/POM/4.0.0 http://maven.apache.org/maven-v4_0_0.xsd">

  <parent>
    <groupId>org.opennms.features</groupId>
    <artifactId>topology</artifactId>
    <version>1.13.0-SNAPSHOT</version>
  </parent>

  <modelVersion>4.0.0</modelVersion>
  <groupId>org.opennms.features.topology</groupId>
  <artifactId>themes</artifactId>

  <name>OpenNMS :: Topology :: Themes</name>

  <packaging>pom</packaging>
<<<<<<< HEAD
  <version>1.13.0-SNAPSHOT</version>
=======
>>>>>>> 1191a5b0


  <modules>
    <module>default-theme</module>
  </modules>
</project><|MERGE_RESOLUTION|>--- conflicted
+++ resolved
@@ -14,10 +14,6 @@
   <name>OpenNMS :: Topology :: Themes</name>
 
   <packaging>pom</packaging>
-<<<<<<< HEAD
-  <version>1.13.0-SNAPSHOT</version>
-=======
->>>>>>> 1191a5b0
 
 
   <modules>
