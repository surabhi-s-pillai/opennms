/*******************************************************************************
 * This file is part of OpenNMS(R).
 *
 * Copyright (C) 2011-2014 The OpenNMS Group, Inc.
 * OpenNMS(R) is Copyright (C) 1999-2014 The OpenNMS Group, Inc.
 *
 * OpenNMS(R) is a registered trademark of The OpenNMS Group, Inc.
 *
 * OpenNMS(R) is free software: you can redistribute it and/or modify
 * it under the terms of the GNU Affero General Public License as published
 * by the Free Software Foundation, either version 3 of the License,
 * or (at your option) any later version.
 *
 * OpenNMS(R) is distributed in the hope that it will be useful,
 * but WITHOUT ANY WARRANTY; without even the implied warranty of
 * MERCHANTABILITY or FITNESS FOR A PARTICULAR PURPOSE.  See the
 * GNU Affero General Public License for more details.
 *
 * You should have received a copy of the GNU Affero General Public License
 * along with OpenNMS(R).  If not, see:
 *      http://www.gnu.org/licenses/
 *
 * For more information contact:
 *     OpenNMS(R) Licensing <license@opennms.org>
 *     http://www.opennms.org/
 *     http://www.opennms.com/
 *******************************************************************************/

package org.opennms.netmgt.xml.event;

  //---------------------------------/
 //- Imported classes and packages -/
//---------------------------------/

import java.io.Serializable;

import javax.validation.constraints.NotNull;
import javax.validation.constraints.Pattern;
import javax.xml.bind.annotation.XmlAccessType;
import javax.xml.bind.annotation.XmlAccessorType;
import javax.xml.bind.annotation.XmlAttribute;
import javax.xml.bind.annotation.XmlRootElement;
import javax.xml.bind.annotation.XmlValue;

/**
 * The event logmsg with the destination attribute defining
 *  if event is for display only, logonly, log and display or
 * neither. A
 *  destination attribute of 'donotpersist' indicates that Eventd
 * is not to
 *  persist the event to the database. The optional notify
 * attributed can be 
 *  used to suppress notices on a particular event (by default it
 * is true - 
 *  i.e. a notice will be sent.
 * 
 * @version $Revision$ $Date$
 */

@XmlRootElement(name="logmsg")
@XmlAccessorType(XmlAccessType.FIELD)
//@ValidateUsing("event.xsd")
public class Logmsg implements Serializable {

    private static final long serialVersionUID = -7173862847984790914L;

    //--------------------------/
     //- Class/Member Variables -/
    //--------------------------/

	/**
     * internal content storage
     */
	@XmlValue
	@NotNull
    private java.lang.String _content = "";

    /**
     * Field _notify.
     */
	@XmlAttribute(name="notify")
    private Boolean _notify = true;

    /**
     * Field _dest.
     */
    @XmlAttribute(name="dest")
<<<<<<< HEAD
    private java.lang.String _dest = "logndisplay";
=======
    @Pattern(regexp="(logndisplay|displayonly|logonly|suppress|donotpersist)")
    private java.lang.String _dest = "logndisplay".intern();
>>>>>>> 51bb5363


      //----------------/
     //- Constructors -/
    //----------------/

    public Logmsg() {
        super();
        setContent("");
        setDest("logndisplay");
    }


      //-----------/
     //- Methods -/
    //-----------/

    /**
     */
    public void deleteNotify(
    ) {
        this._notify = null;
    }

    /**
     * Returns the value of field 'content'. The field 'content'
     * has the following description: internal content storage
     * 
     * @return the value of field 'Content'.
     */
    public java.lang.String getContent(
    ) {
        return this._content;
    }

    /**
     * Returns the value of field 'dest'.
     * 
     * @return the value of field 'Dest'.
     */
    public java.lang.String getDest(
    ) {
        return this._dest;
    }

    /**
     * Returns the value of field 'notify'.
     * 
     * @return the value of field 'Notify'.
     */
    public Boolean getNotify(
    ) {
        return this._notify == null? false : this._notify;
    }

    /**
     * Method hasNotify.
     * 
     * @return true if at least one Notify has been added
     */
    public boolean hasNotify(
    ) {
        return this._notify != null;
    }

    /**
     * Returns the value of field 'notify'.
     * 
     * @return the value of field 'Notify'.
     */
    public Boolean isNotify() {
        return getNotify();
    }

    /**
     * Sets the value of field 'content'. The field 'content' has
     * the following description: internal content storage
     * 
     * @param content the value of field 'content'.
     */
    public void setContent(
            final java.lang.String content) {
        this._content = content;
    }

    /**
     * Sets the value of field 'dest'.
     * 
     * @param dest the value of field 'dest'.
     */
    public void setDest(
            final java.lang.String dest) {
        this._dest = dest;
    }

    /**
     * Sets the value of field 'notify'.
     * 
     * @param notify the value of field 'notify'.
     */
    public void setNotify(
            final Boolean notify) {
        this._notify = notify;
    }

    @Override
    public String toString() {
    	return new OnmsStringBuilder(this).toString();
    }
}<|MERGE_RESOLUTION|>--- conflicted
+++ resolved
@@ -85,12 +85,8 @@
      * Field _dest.
      */
     @XmlAttribute(name="dest")
-<<<<<<< HEAD
+    @Pattern(regexp="(logndisplay|displayonly|logonly|suppress|donotpersist)")
     private java.lang.String _dest = "logndisplay";
-=======
-    @Pattern(regexp="(logndisplay|displayonly|logonly|suppress|donotpersist)")
-    private java.lang.String _dest = "logndisplay".intern();
->>>>>>> 51bb5363
 
 
       //----------------/
