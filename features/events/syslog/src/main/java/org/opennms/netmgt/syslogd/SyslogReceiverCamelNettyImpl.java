/*******************************************************************************
 * This file is part of OpenNMS(R).
 *
 * Copyright (C) 2002-2014 The OpenNMS Group, Inc.
 * OpenNMS(R) is Copyright (C) 1999-2014 The OpenNMS Group, Inc.
 *
 * OpenNMS(R) is a registered trademark of The OpenNMS Group, Inc.
 *
 * OpenNMS(R) is free software: you can redistribute it and/or modify
 * it under the terms of the GNU Affero General Public License as published
 * by the Free Software Foundation, either version 3 of the License,
 * or (at your option) any later version.
 *
 * OpenNMS(R) is distributed in the hope that it will be useful,
 * but WITHOUT ANY WARRANTY; without even the implied warranty of
 * MERCHANTABILITY or FITNESS FOR A PARTICULAR PURPOSE.  See the
 * GNU Affero General Public License for more details.
 *
 * You should have received a copy of the GNU Affero General Public License
 * along with OpenNMS(R).  If not, see:
 *      http://www.gnu.org/licenses/
 *
 * For more information contact:
 *     OpenNMS(R) Licensing <license@opennms.org>
 *     http://www.opennms.org/
 *     http://www.opennms.com/
 *******************************************************************************/

package org.opennms.netmgt.syslogd;

import static org.opennms.core.utils.InetAddressUtils.addr;

import java.io.IOException;
import java.net.InetAddress;
import java.net.InetSocketAddress;
import java.nio.ByteBuffer;

import org.apache.camel.Exchange;
import org.apache.camel.Processor;
import org.apache.camel.builder.RouteBuilder;
import org.apache.camel.component.netty.NettyComponent;
import org.apache.camel.component.netty.NettyConstants;
import org.apache.camel.impl.DefaultCamelContext;
import org.apache.camel.impl.SimpleRegistry;
import org.jboss.netty.buffer.ChannelBuffer;
import org.opennms.core.camel.DispatcherWhiteboard;
import org.opennms.core.logging.Logging;
import org.opennms.core.utils.InetAddressUtils;
import org.opennms.netmgt.config.SyslogdConfig;
import org.opennms.netmgt.dao.api.DistPollerDao;
import org.slf4j.Logger;
import org.slf4j.LoggerFactory;

import com.codahale.metrics.Histogram;
import com.codahale.metrics.Meter;
import com.codahale.metrics.MetricRegistry;

/**
 * @author Seth
 */
public class SyslogReceiverCamelNettyImpl implements SyslogReceiver {

    private static final Logger LOG = LoggerFactory.getLogger(SyslogReceiverCamelNettyImpl.class);
    
    private static final MetricRegistry METRICS = new MetricRegistry();

    private static final int SOCKET_TIMEOUT = 500;

    private final InetAddress m_host;

    private final int m_port;

    private final SyslogdConfig m_config;

    private DefaultCamelContext m_camel;

    private DistPollerDao m_distPollerDao = null;
    
    /**
     * {@link DispatcherWhiteboard} for broadcasting {@link SyslogConnection}
     * objects to multiple channels such as AMQ and Kafka.
     */
    private DispatcherWhiteboard syslogDispatcher;

    /**
     * Construct a new receiver
     *
     * @param sock
     * @param matchPattern
     * @param hostGroup
     * @param messageGroup
     * @throws IOException 
     */
    public SyslogReceiverCamelNettyImpl(final SyslogdConfig config) {
        if (config == null) {
            throw new IllegalArgumentException("Config cannot be null");
        }

        m_host = config.getListenAddress() == null ? addr("0.0.0.0"): addr(config.getListenAddress());
        m_port = config.getSyslogPort();
        m_config = config;
    }

    @Override
    public String getName() {
        String listenAddress = (m_config.getListenAddress() != null && m_config.getListenAddress().length() > 0) ? m_config.getListenAddress() : "0.0.0.0";
        return getClass().getSimpleName() + " [" + listenAddress + ":" + m_config.getSyslogPort() + "]";
    }

    /**
     * stop the current receiver
     * @throws InterruptedException
     * 
     */
    @Override
    public void stop() throws InterruptedException {
        try {
            m_camel.shutdown();
        } catch (Exception e) {
            LOG.warn("Exception while shutting down syslog Camel context", e);
        }
    }

    // Getter and setter for DistPollerDao
    public DistPollerDao getDistPollerDao() {
        return m_distPollerDao;
    }

    public void setDistPollerDao(DistPollerDao distPollerDao) {
        m_distPollerDao = distPollerDao;
    }

    /**
     * The execution context.
     */
    @Override
    public void run() {
        // Get a log instance
        Logging.putPrefix(Syslogd.LOG4J_CATEGORY);

        // Create some metrics
        Meter packetMeter = METRICS.meter(MetricRegistry.name(getClass(), "packets"));
        Meter connectionMeter = METRICS.meter(MetricRegistry.name(getClass(), "connections"));
        Histogram packetSizeHistogram = METRICS.histogram(MetricRegistry.name(getClass(), "packetSize"));

        SimpleRegistry registry = new SimpleRegistry();
        registry.put("syslogDispatcher", syslogDispatcher);

        //Adding netty component to camel inorder to resolve OSGi loading issues
        NettyComponent nettyComponent = new NettyComponent();
        m_camel = new DefaultCamelContext(registry);
        // Set the context name so that it shows up nicely in JMX
        m_camel.setName("org.opennms.features.events.syslog.listener.camel-netty");
        m_camel.addComponent("netty", nettyComponent);
        

        try {
            m_camel.addRoutes(new RouteBuilder() {
                @Override
                public void configure() throws Exception {
                    String from = String.format("netty:udp://%s:%s?sync=false&allowDefaultCodec=false&receiveBufferSize=%d&connectTimeout=%d",
                        InetAddressUtils.str(m_host),
                        m_port,
                        Integer.MAX_VALUE,
                        SOCKET_TIMEOUT
                    );
                    
                    from(from)
                    //.convertBodyTo(java.nio.ByteBuffer.class)
                    .process(new Processor() {
                        @Override
                        public void process(Exchange exchange) throws Exception {
                            ChannelBuffer buffer = exchange.getIn().getBody(ChannelBuffer.class);
                            // NettyConstants.NETTY_REMOTE_ADDRESS is a SocketAddress type but because 
                            // we are listening on an InetAddress, it will always be of type InetAddressSocket
                            InetSocketAddress source = (InetSocketAddress)exchange.getIn().getHeader(NettyConstants.NETTY_REMOTE_ADDRESS); 
                            // Syslog Handler Implementation to receive message from syslog port and pass it on to handler
                            
                            ByteBuffer byteBuffer = buffer.toByteBuffer();
                            
                            // Increment the packet counter
                            packetMeter.mark();
                            
                            // Create a metric for the syslog packet size
                            packetSizeHistogram.update(byteBuffer.remaining());
                            
<<<<<<< HEAD
                            SyslogConnection connection = new SyslogConnection(source.getAddress(), source.getPort(), byteBuffer, m_config, m_distPollerDao.whoami().getId());
                            exchange.getIn().setBody(connection, SyslogConnection.class);

                            /*
=======
                            SyslogConnection connection = new SyslogConnection(source.getAddress(), source.getPort(), byteBuffer, m_config, m_distPollerDao.whoami().getId(), m_distPollerDao.whoami().getLocation());
>>>>>>> 3993be5f
                            try {
                                for (SyslogConnectionHandler handler : m_syslogConnectionHandlers) {
                                    connectionMeter.mark();
                                    handler.handleSyslogConnection(connection);
                                }
                            } catch (Throwable e) {
                                LOG.error("Handler execution failed in {}", this.getClass().getSimpleName(), e);
                            }
                            */
                        }
                    }).to("bean:syslogDispatcher?method=dispatch");
                }
            });

            m_camel.start();
        } catch (Throwable e) {
            LOG.error("Could not configure Camel routes for syslog receiver", e);
        }
    }

    public DispatcherWhiteboard getSyslogDispatcher() {
        return syslogDispatcher;
    }

    public void setSyslogDispatcher(DispatcherWhiteboard syslogDispatcher) {
        this.syslogDispatcher = syslogDispatcher;
    }
}<|MERGE_RESOLUTION|>--- conflicted
+++ resolved
@@ -184,14 +184,10 @@
                             // Create a metric for the syslog packet size
                             packetSizeHistogram.update(byteBuffer.remaining());
                             
-<<<<<<< HEAD
-                            SyslogConnection connection = new SyslogConnection(source.getAddress(), source.getPort(), byteBuffer, m_config, m_distPollerDao.whoami().getId());
+                            SyslogConnection connection = new SyslogConnection(source.getAddress(), source.getPort(), byteBuffer, m_config, m_distPollerDao.whoami().getId(), m_distPollerDao.whoami().getLocation());
                             exchange.getIn().setBody(connection, SyslogConnection.class);
 
                             /*
-=======
-                            SyslogConnection connection = new SyslogConnection(source.getAddress(), source.getPort(), byteBuffer, m_config, m_distPollerDao.whoami().getId(), m_distPollerDao.whoami().getLocation());
->>>>>>> 3993be5f
                             try {
                                 for (SyslogConnectionHandler handler : m_syslogConnectionHandlers) {
                                     connectionMeter.mark();
