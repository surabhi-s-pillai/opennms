--- conflicted
+++ resolved
@@ -126,11 +126,7 @@
         event.setEventDisplay("Y");
         event.setNode(node);
         event.setDistPoller(monitoringSystem);
-<<<<<<< HEAD
-        event.addEventParameter(new OnmsEventParameter(event, "test", "testVal", "string"));
-=======
         event.setEventParameters(Lists.newArrayList(new OnmsEventParameter(event, "test", "testVal", "string")));
->>>>>>> c4f5f04e
         event.setServiceType(serviceType);
         alarm.setLastEvent(event);
 
