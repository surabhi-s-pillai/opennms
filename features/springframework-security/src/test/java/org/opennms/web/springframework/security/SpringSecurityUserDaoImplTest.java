--- conflicted
+++ resolved
@@ -360,13 +360,7 @@
                 return;
             }
         }
-<<<<<<< HEAD
-
-        reader.close();
-
-        return contents.toString();
-=======
+
         throw new AssertionError("role " + role + " was not found in " + authorities);
->>>>>>> 99912742
     }
 }