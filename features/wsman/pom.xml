--- conflicted
+++ resolved
@@ -3,11 +3,7 @@
   <parent>
     <groupId>org.opennms</groupId>
     <artifactId>org.opennms.features</artifactId>
-<<<<<<< HEAD
     <version>18.0.0-SNAPSHOT</version>
-=======
-    <version>17.1.0</version>
->>>>>>> e58fe56b
   </parent>
   <modelVersion>4.0.0</modelVersion>
   <groupId>org.opennms.features</groupId>
