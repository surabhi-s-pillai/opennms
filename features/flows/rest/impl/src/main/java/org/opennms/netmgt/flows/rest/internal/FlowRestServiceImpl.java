/*******************************************************************************
 * This file is part of OpenNMS(R).
 *
 * Copyright (C) 2017-2017 The OpenNMS Group, Inc.
 * OpenNMS(R) is Copyright (C) 1999-2017 The OpenNMS Group, Inc.
 *
 * OpenNMS(R) is a registered trademark of The OpenNMS Group, Inc.
 *
 * OpenNMS(R) is free software: you can redistribute it and/or modify
 * it under the terms of the GNU Affero General Public License as published
 * by the Free Software Foundation, either version 3 of the License,
 * or (at your option) any later version.
 *
 * OpenNMS(R) is distributed in the hope that it will be useful,
 * but WITHOUT ANY WARRANTY; without even the implied warranty of
 * MERCHANTABILITY or FITNESS FOR A PARTICULAR PURPOSE.  See the
 * GNU Affero General Public License for more details.
 *
 * You should have received a copy of the GNU Affero General Public License
 * along with OpenNMS(R).  If not, see:
 *      http://www.gnu.org/licenses/
 *
 * For more information contact:
 *     OpenNMS(R) Licensing <license@opennms.org>
 *     http://www.opennms.org/
 *     http://www.opennms.com/
 *******************************************************************************/

package org.opennms.netmgt.flows.rest.internal;

import java.util.ArrayList;
import java.util.Arrays;
import java.util.Collection;
import java.util.Comparator;
import java.util.Date;
import java.util.LinkedList;
import java.util.List;
import java.util.Objects;
import java.util.Optional;
import java.util.Set;
import java.util.concurrent.CompletableFuture;
import java.util.concurrent.ExecutionException;
import java.util.concurrent.TimeUnit;
import java.util.function.BiConsumer;
import java.util.function.Function;
import java.util.stream.Collectors;

import javax.ws.rs.BadRequestException;
import javax.ws.rs.WebApplicationException;
import javax.ws.rs.core.MediaType;
import javax.ws.rs.core.MultivaluedMap;
import javax.ws.rs.core.Response;
import javax.ws.rs.core.UriInfo;

import org.opennms.netmgt.dao.api.NodeDao;
import org.opennms.netmgt.dao.api.SnmpInterfaceDao;
import org.opennms.netmgt.flows.api.ConversationKey;
import org.opennms.netmgt.flows.api.Directional;
import org.opennms.netmgt.flows.api.FlowRepository;
import org.opennms.netmgt.flows.api.TrafficSummary;
import org.opennms.netmgt.flows.filter.api.ExporterNodeFilter;
import org.opennms.netmgt.flows.filter.api.Filter;
import org.opennms.netmgt.flows.filter.api.NodeCriteria;
import org.opennms.netmgt.flows.filter.api.SnmpInterfaceIdFilter;
import org.opennms.netmgt.flows.filter.api.TimeRangeFilter;
import org.opennms.netmgt.flows.rest.FlowRestService;
import org.opennms.netmgt.flows.rest.model.FlowGraphUrlInfo;
import org.opennms.netmgt.flows.rest.model.FlowNodeDetails;
import org.opennms.netmgt.flows.rest.model.FlowNodeSummary;
import org.opennms.netmgt.flows.rest.model.FlowSeriesColumn;
import org.opennms.netmgt.flows.rest.model.FlowSeriesResponse;
import org.opennms.netmgt.flows.rest.model.FlowSnmpInterface;
import org.opennms.netmgt.flows.rest.model.FlowSummaryResponse;
import org.opennms.netmgt.model.OnmsCategory;
import org.springframework.transaction.support.TransactionOperations;

import com.google.common.base.Strings;
import com.google.common.collect.Lists;
import com.google.common.collect.Table;

public class FlowRestServiceImpl implements FlowRestService {
    private final FlowRepository flowRepository;
    private final NodeDao nodeDao;
    private final SnmpInterfaceDao snmpInterfaceDao;
    private final TransactionOperations transactionOperations;
    private String flowGraphUrl;

    public FlowRestServiceImpl(FlowRepository flowRepository, NodeDao nodeDao,
                               SnmpInterfaceDao snmpInterfaceDao, TransactionOperations transactionOperations) {
        this.flowRepository = Objects.requireNonNull(flowRepository);
        this.nodeDao = Objects.requireNonNull(nodeDao);
        this.snmpInterfaceDao = Objects.requireNonNull(snmpInterfaceDao);
        this.transactionOperations = Objects.requireNonNull(transactionOperations);
    }

    @Override
    public Long getFlowCount(UriInfo uriInfo) {
        return waitForFuture(flowRepository.getFlowCount(getFiltersFromQueryString(uriInfo.getQueryParameters())));
    }

    @Override
    public List<FlowNodeSummary> getFlowExporters() {
        return transactionOperations.execute(status -> this.nodeDao.findAllHavingFlows().stream())
                .map(n -> new FlowNodeSummary(n.getId(),
                        n.getForeignId(), n.getForeignSource(), n.getLabel(),
                        n.getCategories().stream().map(OnmsCategory::getName).collect(Collectors.toList())))
                .sorted(Comparator.comparingInt(FlowNodeSummary::getId))
                .collect(Collectors.toList());
    }

    @Override
    public FlowNodeDetails getFlowExporter(Integer nodeId) {
        final List<FlowSnmpInterface> ifaces = transactionOperations.execute(status -> this.snmpInterfaceDao.findAllHavingFlows(nodeId)).stream()
                .map(iface -> new FlowSnmpInterface(iface.getIfIndex(),
                            iface.getIfName(),
                            iface.getIfAlias(),
                            iface.getIfDescr()))
                .collect(Collectors.toList());

        return new FlowNodeDetails(nodeId, ifaces);
    }

    @Override
    public List<String> getApplications(String matchingPrefix, long limit, UriInfo uriInfo) {
        final List<Filter> filters = getFiltersFromQueryString(uriInfo.getQueryParameters());
        return waitForFuture(flowRepository.getApplications(matchingPrefix, limit, filters));
    }

    @Override
    public FlowSummaryResponse getApplicationSummary(Integer N, Set<String> applications, boolean includeOther,
                                                     UriInfo uriInfo) {
        return getSummary(N, applications, uriInfo, "application",
                filters -> flowRepository.getTopNApplicationSummaries(N, includeOther, filters),
                filters -> flowRepository.getApplicationSummaries(applications, includeOther, filters),
                this::defaultSummaryResponseConsumer);
    }

    @Override
    public FlowSeriesResponse getApplicationSeries(long step, Integer N, Set<String> applications,
                                                   boolean includeOther, UriInfo uriInfo) {
        return getSeries(N, applications, uriInfo, "application",
                filters -> flowRepository.getTopNApplicationSeries(N, step, includeOther, filters),
                filters -> flowRepository.getApplicationSeries(applications, step, includeOther, filters),
                this::defaultSeriesReponseConsumer);
    }

    @Override
    public List<String> getHosts(String regex, long limit, UriInfo uriInfo) {
        final List<Filter> filters = getFiltersFromQueryString(uriInfo.getQueryParameters());
        return waitForFuture(flowRepository.getHosts(regex, limit, filters));
    }

    @Override
    public FlowSummaryResponse getHostSummary(Integer N, Set<String> hosts, boolean includeOther, UriInfo uriInfo) {
        return getSummary(N, hosts, uriInfo, "host",
                filters -> flowRepository.getTopNHostSummaries(N, includeOther, filters),
                filters -> flowRepository.getHostSummaries(hosts, includeOther, filters),
                this::defaultSummaryResponseConsumer);
    }

    @Override
    public FlowSeriesResponse getHostSeries(long step, Integer N, Set<String> hosts, boolean includeOther,
                                            UriInfo uriInfo) {
        return getSeries(N, hosts, uriInfo, "host",
                filters -> flowRepository.getTopNHostSeries(N, step, includeOther, filters),
                filters -> flowRepository.getHostSeries(hosts, step, includeOther, filters),
                this::defaultSeriesReponseConsumer);
    }

    @Override
    public List<String> getConversations(String locationPattern, String protocolPattern, String lowerIPPattern,
                                         String upperIPPattern, String applicationPattern, long limit,
                                         UriInfo uriInfo) {
        final List<Filter> filters = getFiltersFromQueryString(uriInfo.getQueryParameters());
        return waitForFuture(flowRepository.getConversations(locationPattern, protocolPattern, lowerIPPattern,
                upperIPPattern, applicationPattern, limit, filters));
    }

    @Override
    public FlowSummaryResponse getConversationSummary(Integer N, Set<String> conversations, boolean includeOther,
                                                      UriInfo uriInfo) {
        return getSummary(N, conversations, uriInfo, "conversation",
                filters -> flowRepository.getTopNConversationSummaries(N, includeOther, filters),
                filters -> flowRepository.getConversationSummaries(conversations, includeOther, filters),
                response -> (label, summary) -> {
                    response.setHeaders(Lists.newArrayList("Location", "Protocol", "Source IP",
                            "Dest. IP", "Application", "Bytes In", "Bytes Out"));
                    response.setRows(summary.stream()
                            .map(sum -> {
                                final ConversationKey key = sum.getEntity();
                                return Lists.newArrayList((Object) key.getLocation(), key.getProtocol(),
                                        key.getLowerIp(), key.getUpperIp(), key.getApplication(), sum.getBytesIn(),
                                        sum.getBytesOut());
                            })
                            .collect(Collectors.toList()));
                });
    }

    @Override
    public FlowSeriesResponse getConversationSeries(long step, Integer N, Set<String> conversations,
                                                    boolean includeOther, UriInfo uriInfo) {

        return getSeries(N, conversations, uriInfo, "conversation",
                filters -> flowRepository.getTopNConversationSeries(N, step, includeOther, filters),
                filters -> flowRepository.getConversationSeries(conversations, step, includeOther, filters),
                (response, series) ->
                    response.setColumns(series.rowKeySet().stream()
                            .map(d -> {
                                final ConversationKey key = d.getValue();
                                final String applicationTag = key.getApplication() != null ? String.format(" [%s]", key.getApplication()) : "";
                                final FlowSeriesColumn column = new FlowSeriesColumn();
                                column.setLabel(String.format("%s <-> %s%s", key.getLowerIp(), key.getUpperIp(), applicationTag));
                                column.setIngress(d.isIngress());
                                return column;
                            })
                            .collect(Collectors.toList()))
                );
    }

    @Override
    public FlowGraphUrlInfo getFlowGraphUrlInfo(UriInfo uriInfo) {

        if (Strings.isNullOrEmpty(flowGraphUrl)) {
            return null;
        }

        long flowCount = waitForFuture(
                flowRepository.getFlowCount(getFiltersFromQueryString(uriInfo.getQueryParameters())));
        FlowGraphUrlInfo graphUrlInfo = new FlowGraphUrlInfo();

        MultivaluedMap<String, String> queryParams = uriInfo.getQueryParameters();
        String flowUrl = getFlowGraphUrl();
        final String formattedGraphUrl = flowUrl.replaceAll("\\$nodeId", queryParams.getFirst("exporterNode"))
                .replaceAll("\\$ifIndex", queryParams.getFirst("ifIndex"))
                .replaceAll("\\$start", queryParams.getFirst("start"))
                .replaceAll("\\$end", queryParams.getFirst("end"));
        graphUrlInfo.setFlowGraphUrl(formattedGraphUrl);
        graphUrlInfo.setFlowCount(flowCount);
        return graphUrlInfo;
    }

    public String getFlowGraphUrl() {
        return flowGraphUrl;
    }

    public void setFlowGraphUrl(String flowGraphUrl) {
        this.flowGraphUrl = flowGraphUrl;
    }
    
    private void withValidationAndFilters(Integer N, Set<String> entities, String entitiesLabel, UriInfo uriInfo, BiConsumer<List<Filter>, TimeRangeFilter> filterConsumer) {
        validateNOrSetQueryParameters(N, entities, entitiesLabel);

        final List<Filter> filters = getFiltersFromQueryString(uriInfo.getQueryParameters());
        final TimeRangeFilter timeRangeFilter = getRequiredTimeRangeFilter(filters);
        
        filterConsumer.accept(filters, timeRangeFilter);
    }

    private <T> FlowSummaryResponse getSummary(Integer N, Set<String> entities, UriInfo uriInfo, String entitiesLabel,
                                               Function<List<Filter>, CompletableFuture<List<TrafficSummary<T>>>> topNSummaryProviderFunction,
                                               Function<List<Filter>, CompletableFuture<List<TrafficSummary<T>>>> specificEntitiesSummaryProviderFunction,
                                               Function<FlowSummaryResponse, BiConsumer<String,
                                                       List<TrafficSummary<T>>>> responseConsumer) {
        final FlowSummaryResponse response = new FlowSummaryResponse();
        withValidationAndFilters(N, entities, entitiesLabel, uriInfo, (filters, timeRangeFilter) -> {
            final List<TrafficSummary<T>> summary;

            if (N != null) {
                summary = waitForFuture(topNSummaryProviderFunction.apply(filters));
            } else {
                summary = waitForFuture(specificEntitiesSummaryProviderFunction.apply(filters));
            }

            response.setStart(timeRangeFilter.getStart());
            response.setEnd(timeRangeFilter.getEnd());
            responseConsumer.apply(response).accept(entitiesLabel, summary);
        });
        return response;
    }

    private <T> FlowSeriesResponse getSeries(Integer N, Set<String> entities, UriInfo uriInfo, String entitiesLabel,
                                             Function<List<Filter>, CompletableFuture<Table<Directional<T>, Long,
                                                     Double>>> topNSeriesFutureFunction,
                                             Function<List<Filter>, CompletableFuture<Table<Directional<T>, Long,
                                                     Double>>> specificEntitiesSeriesFutureFunction,
                                             BiConsumer<FlowSeriesResponse, Table<Directional<T>, Long, Double>> seriesResponseConsumer) {
        final FlowSeriesResponse response = new FlowSeriesResponse();
        withValidationAndFilters(N, entities, entitiesLabel, uriInfo, (filters, timeRangeFilter) -> {
            final Table<Directional<T>, Long, Double> series;

            if (N != null) {
                series = waitForFuture(topNSeriesFutureFunction.apply(filters));
            } else {
                series = waitForFuture(specificEntitiesSeriesFutureFunction.apply(filters));
            }

            response.setStart(timeRangeFilter.getStart());
            response.setEnd(timeRangeFilter.getEnd());
            seriesResponseConsumer.accept(response, series);
            populateResponseFromTable(series, response);
        });
        return response;
    }

    private BiConsumer<String, List<TrafficSummary<String>>> defaultSummaryResponseConsumer(FlowSummaryResponse response) {
        return (entitiesLabel, summary) -> {
            response.setHeaders(Lists.newArrayList(entitiesLabel, "Bytes In", "Bytes Out"));
            response.setRows(summary.stream()
                    .map(sum -> Arrays.asList((Object) sum.getEntity(), sum.getBytesIn(), sum.getBytesOut()))
                    .collect(Collectors.toList()));
        };
    }

    private void defaultSeriesReponseConsumer(FlowSeriesResponse response,
                                              Table<Directional<String>, Long, Double> series) {
        response.setColumns(series.rowKeySet().stream()
                .map(d -> {
                    final FlowSeriesColumn column = new FlowSeriesColumn();
                    column.setLabel(d.getValue());
                    column.setIngress(d.isIngress());
                    return column;
                })
                .collect(Collectors.toList()));
    }

    protected static List<Filter> getFiltersFromQueryString(MultivaluedMap<String, String> queryParams) {
        final List<Filter> filters = new ArrayList<>();

        final String start = queryParams.getFirst("start");
        long startMs;
        if (start != null) {
            startMs = Long.parseLong(start);
        } else {
            // 4 hours ago
            startMs = -TimeUnit.HOURS.toMillis(4);
        }

        final String end = queryParams.getFirst("end");
        long endMs;
        if (end != null) {
            endMs = Long.parseLong(end);
        } else {
            // Now
            endMs = System.currentTimeMillis();
        }
        endMs = getEffectiveEnd(endMs);
        startMs = getEffectiveStart(startMs, endMs);
        filters.add(new TimeRangeFilter(startMs, endMs));

        final String ifIndexStr = queryParams.getFirst("ifIndex");
        if (ifIndexStr != null) {
            int ifIndex = Integer.parseInt(ifIndexStr);
            filters.add(new SnmpInterfaceIdFilter(ifIndex));
        }

        final String exporterNodeCriteria = queryParams.getFirst("exporterNode");
        if (exporterNodeCriteria != null) {
            try {
                filters.add(new ExporterNodeFilter(new NodeCriteria(exporterNodeCriteria)));
            } catch (IllegalArgumentException e) {
                throw new BadRequestException("Invalid node criteria: " + exporterNodeCriteria);
            }
        }

        return filters;
    }

    private static TimeRangeFilter getRequiredTimeRangeFilter(Collection<Filter> filters) {
        final Optional<TimeRangeFilter> filter = filters.stream()
                .filter(f -> f instanceof TimeRangeFilter)
                .map(f -> (TimeRangeFilter)f)
                .findFirst();
        if (!filter.isPresent()) {
            throw new BadRequestException("Time range is required.");
        }
        return filter.get();
    }

    private static long getEffectiveStart(long start, long effectiveEnd) {
        // If start is negative, subtract it from the end
        long effectiveStart = start >= 0 ? start : effectiveEnd + start;
        // Make sure the resulting start time is not negative
        effectiveStart = Math.max(effectiveStart, 0);
        return effectiveStart;
    }

    private static long getEffectiveEnd(long end) {
        // If end is not strictly positive, use the current timestamp
        return end > 0 ? end : new Date().getTime();
    }

    private static <T> T waitForFuture(CompletableFuture<T> future) {
        try {
            return future.get();
        } catch (InterruptedException|ExecutionException e) {
            throw new WebApplicationException("Failed to execute query: " + e.getMessage(), e);
        }
    }

    private static void populateResponseFromTable(Table<?, Long, Double> table, FlowSeriesResponse response) {
        final List<Long> timestamps = table.columnKeySet().stream()
                .sorted(Comparator.naturalOrder())
                .collect(Collectors.toList());

        final List<List<Double>> values = new LinkedList<>();
        for (Object rowKey : table.rowKeySet()) {
            final List<Double> column = new ArrayList<>(timestamps.size());
            for (Long ts : timestamps) {
                Double val = table.get(rowKey, ts);
                if (val == null) {
                    val = Double.NaN;
                }
                column.add(val);
            }
            values.add(column);
        }

        response.setTimestamps(timestamps);
        response.setValues(values);
    }

<<<<<<< HEAD
    @Override
    public FlowGraphUrlInfo getFlowGraphUrlInfo(UriInfo uriInfo) {

        if (Strings.isNullOrEmpty(flowGraphUrl)) {
            return null;
        }

        long flowCount = waitForFuture(
                flowRepository.getFlowCount(getFiltersFromQueryString(uriInfo.getQueryParameters())));
        FlowGraphUrlInfo graphUrlInfo = new FlowGraphUrlInfo();

        MultivaluedMap<String, String> queryParams = uriInfo.getQueryParameters();
        String flowUrl = getFlowGraphUrl();
        final String formattedGraphUrl = flowUrl.replaceAll("\\$nodeId", getFirstNonNull(queryParams, "exporterNode"))
                .replaceAll("\\$ifIndex",  getFirstNonNull(queryParams, "ifIndex"))
                .replaceAll("\\$start",  getFirstNonNull(queryParams, "start"))
                .replaceAll("\\$end",  getFirstNonNull(queryParams, "end"));
        graphUrlInfo.setFlowGraphUrl(formattedGraphUrl);
        graphUrlInfo.setFlowCount(flowCount);
        return graphUrlInfo;
    }

    /**
     * Retrieve the first value from the map for the given key and convert this to a blank string
     * if the resulting value is null, or does not exist in the map.
     *
     * @param map multivalued map
     * @param key key to lookup
     * @return non-null string
     */
    private static String getFirstNonNull(MultivaluedMap<String, String> map, String key) {
        final String value = map.getFirst(key);
        return value != null ? value : "";
    }

    public String getFlowGraphUrl() {
        return flowGraphUrl;
=======
    private static boolean isNullOrEmptyOrContainsNullOrEmpty(Collection<String> collection) {
        return collection == null || collection.isEmpty() || collection.contains(null) || collection.contains("");
>>>>>>> 1cd72518
    }

    private static void validateNOrSetQueryParameters(Integer N, Collection<String> collection, String collectionName) {
        if (N == null && isNullOrEmptyOrContainsNullOrEmpty(collection)) {
            // If neither the top N or the collection are set that is an error
            throw new WebApplicationException(Response.status(Response.Status.BAD_REQUEST).type(MediaType.TEXT_PLAIN)
                    .entity(String.format("One of 'N' or '%s' query parameters must be present", collectionName)).build());
        } else if (N != null && !isNullOrEmptyOrContainsNullOrEmpty(collection)) {
            // If both are set that is also an error
            throw new WebApplicationException(Response.status(Response.Status.BAD_REQUEST).type(MediaType.TEXT_PLAIN)
                    .entity(String.format("Only one of 'N' or '%s' query parameters should be set", collectionName)).build());
        }
    }
}<|MERGE_RESOLUTION|>--- conflicted
+++ resolved
@@ -230,10 +230,10 @@
 
         MultivaluedMap<String, String> queryParams = uriInfo.getQueryParameters();
         String flowUrl = getFlowGraphUrl();
-        final String formattedGraphUrl = flowUrl.replaceAll("\\$nodeId", queryParams.getFirst("exporterNode"))
-                .replaceAll("\\$ifIndex", queryParams.getFirst("ifIndex"))
-                .replaceAll("\\$start", queryParams.getFirst("start"))
-                .replaceAll("\\$end", queryParams.getFirst("end"));
+        final String formattedGraphUrl = flowUrl.replaceAll("\\$nodeId", getFirstNonNull(queryParams, "exporterNode"))
+                .replaceAll("\\$ifIndex",  getFirstNonNull(queryParams, "ifIndex"))
+                .replaceAll("\\$start",  getFirstNonNull(queryParams, "start"))
+                .replaceAll("\\$end",  getFirstNonNull(queryParams, "end"));
         graphUrlInfo.setFlowGraphUrl(formattedGraphUrl);
         graphUrlInfo.setFlowCount(flowCount);
         return graphUrlInfo;
@@ -418,30 +418,7 @@
         response.setTimestamps(timestamps);
         response.setValues(values);
     }
-
-<<<<<<< HEAD
-    @Override
-    public FlowGraphUrlInfo getFlowGraphUrlInfo(UriInfo uriInfo) {
-
-        if (Strings.isNullOrEmpty(flowGraphUrl)) {
-            return null;
-        }
-
-        long flowCount = waitForFuture(
-                flowRepository.getFlowCount(getFiltersFromQueryString(uriInfo.getQueryParameters())));
-        FlowGraphUrlInfo graphUrlInfo = new FlowGraphUrlInfo();
-
-        MultivaluedMap<String, String> queryParams = uriInfo.getQueryParameters();
-        String flowUrl = getFlowGraphUrl();
-        final String formattedGraphUrl = flowUrl.replaceAll("\\$nodeId", getFirstNonNull(queryParams, "exporterNode"))
-                .replaceAll("\\$ifIndex",  getFirstNonNull(queryParams, "ifIndex"))
-                .replaceAll("\\$start",  getFirstNonNull(queryParams, "start"))
-                .replaceAll("\\$end",  getFirstNonNull(queryParams, "end"));
-        graphUrlInfo.setFlowGraphUrl(formattedGraphUrl);
-        graphUrlInfo.setFlowCount(flowCount);
-        return graphUrlInfo;
-    }
-
+  
     /**
      * Retrieve the first value from the map for the given key and convert this to a blank string
      * if the resulting value is null, or does not exist in the map.
@@ -455,12 +432,8 @@
         return value != null ? value : "";
     }
 
-    public String getFlowGraphUrl() {
-        return flowGraphUrl;
-=======
     private static boolean isNullOrEmptyOrContainsNullOrEmpty(Collection<String> collection) {
         return collection == null || collection.isEmpty() || collection.contains(null) || collection.contains("");
->>>>>>> 1cd72518
     }
 
     private static void validateNOrSetQueryParameters(Integer N, Collection<String> collection, String collectionName) {
