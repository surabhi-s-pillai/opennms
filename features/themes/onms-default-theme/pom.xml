<?xml version="1.0" encoding="UTF-8"?>
<project xmlns="http://maven.apache.org/POM/4.0.0" xmlns:xsi="http://www.w3.org/2001/XMLSchema-instance" xsi:schemaLocation="http://maven.apache.org/POM/4.0.0 http://maven.apache.org/xsd/maven-4.0.0.xsd">

    <modelVersion>4.0.0</modelVersion>

    <parent>
    <artifactId>themes</artifactId>
    <groupId>org.opennms.features</groupId>
<<<<<<< HEAD
    <version>1.13.3-SNAPSHOT</version>
=======
    <version>1.13.3</version>
>>>>>>> ab450a7a
  </parent>

    <groupId>org.opennms.features.themes</groupId>
    <artifactId>onms-default-theme</artifactId>
    <packaging>bundle</packaging>

    <name>OpenNMS Features :: Vaadin :: Theme :: Default</name>

    <properties>
        <bundle.symbolicname>org.opennms.features.topology.themes.default-theme</bundle.symbolicname>
    </properties>
    
    <dependencies>
        <dependency>
            <groupId>org.osgi</groupId>
            <artifactId>org.osgi.core</artifactId>
            <scope>provided</scope>
        </dependency>
    </dependencies>

    <build>
        <resources>
            <resource>
                <directory>src/main/java</directory>
            </resource>
        </resources>
        
        <plugins>
            <plugin>
                <groupId>org.apache.felix</groupId>
                <artifactId>maven-bundle-plugin</artifactId>
                <extensions>true</extensions>
                <configuration>
                    <instructions>
                        <Bundle-RequiredExecutionEnvironment>JavaSE-1.6</Bundle-RequiredExecutionEnvironment>
                        <Bundle-SymbolicName>${project.artifactId}</Bundle-SymbolicName>
                        <Bundle-Version>${project.version}</Bundle-Version>
                        <Fragment-Host>com.vaadin.themes;bundle-version=${vaadinVersion}</Fragment-Host>
                    </instructions>
                </configuration>
            </plugin>
        </plugins>
    </build>

</project><|MERGE_RESOLUTION|>--- conflicted
+++ resolved
@@ -6,11 +6,7 @@
     <parent>
     <artifactId>themes</artifactId>
     <groupId>org.opennms.features</groupId>
-<<<<<<< HEAD
-    <version>1.13.3-SNAPSHOT</version>
-=======
     <version>1.13.3</version>
->>>>>>> ab450a7a
   </parent>
 
     <groupId>org.opennms.features.themes</groupId>
