package org.opennms.features.resourcemgnt.commands;

<<<<<<< HEAD
=======
import javax.ws.rs.client.Client;
import javax.ws.rs.client.ClientBuilder;
import javax.ws.rs.client.Invocation;
import javax.ws.rs.client.WebTarget;

import org.apache.cxf.common.util.Base64Utility;
>>>>>>> 95fe11a8
import org.opennms.features.resourcemgnt.ResourceCli;

import com.google.common.base.Strings;
import com.google.common.net.UrlEscapers;
<<<<<<< HEAD
import com.sun.jersey.api.client.WebResource;
import com.sun.jersey.api.json.JSONConfiguration;
import com.sun.jersey.client.apache.ApacheHttpClient;
import com.sun.jersey.client.apache.config.ApacheHttpClientConfig;
import com.sun.jersey.client.apache.config.DefaultApacheHttpClientConfig;
=======
>>>>>>> 95fe11a8

public abstract class AbstractCommand implements Command {

    protected Invocation.Builder connect(final ResourceCli resourceCli, final String resource) {
        // Initialize the REST client
<<<<<<< HEAD
        final DefaultApacheHttpClientConfig defaultApacheHttpClientConfig = new DefaultApacheHttpClientConfig();
        defaultApacheHttpClientConfig.getFeatures().put(JSONConfiguration.FEATURE_POJO_MAPPING, Boolean.TRUE);
        defaultApacheHttpClientConfig.getProperties().put(ApacheHttpClientConfig.PROPERTY_PREEMPTIVE_AUTHENTICATION, Boolean.TRUE);
        defaultApacheHttpClientConfig.getState().setCredentials(null, null, -1, resourceCli.getUsername(), resourceCli.getPassword());
        final ApacheHttpClient apacheHttpClient = ApacheHttpClient.create(defaultApacheHttpClientConfig);
=======
        final Client client = ClientBuilder.newClient();
>>>>>>> 95fe11a8

        // Build the request URL
        final StringBuilder url = new StringBuilder();
        url.append(resourceCli.getBaseUrl());
        url.append("/rest/resources");
        if (! Strings.isNullOrEmpty(resource)) {
            url.append("/");
            url.append(UrlEscapers.urlPathSegmentEscaper().escape(resource));
        }
        WebTarget target = client.target(url.toString());

        String authorizationHeader = "Basic " + Base64Utility.encode((resourceCli.getUsername() + ":" + resourceCli.getPassword()).getBytes());
        return target.request().header("Authorization", authorizationHeader);
    }

    protected Invocation.Builder connect(final ResourceCli resourceCli) {
        return connect(resourceCli, null);
    }
}<|MERGE_RESOLUTION|>--- conflicted
+++ resolved
@@ -1,40 +1,21 @@
 package org.opennms.features.resourcemgnt.commands;
 
-<<<<<<< HEAD
-=======
 import javax.ws.rs.client.Client;
 import javax.ws.rs.client.ClientBuilder;
 import javax.ws.rs.client.Invocation;
 import javax.ws.rs.client.WebTarget;
 
 import org.apache.cxf.common.util.Base64Utility;
->>>>>>> 95fe11a8
 import org.opennms.features.resourcemgnt.ResourceCli;
 
 import com.google.common.base.Strings;
 import com.google.common.net.UrlEscapers;
-<<<<<<< HEAD
-import com.sun.jersey.api.client.WebResource;
-import com.sun.jersey.api.json.JSONConfiguration;
-import com.sun.jersey.client.apache.ApacheHttpClient;
-import com.sun.jersey.client.apache.config.ApacheHttpClientConfig;
-import com.sun.jersey.client.apache.config.DefaultApacheHttpClientConfig;
-=======
->>>>>>> 95fe11a8
 
 public abstract class AbstractCommand implements Command {
 
     protected Invocation.Builder connect(final ResourceCli resourceCli, final String resource) {
         // Initialize the REST client
-<<<<<<< HEAD
-        final DefaultApacheHttpClientConfig defaultApacheHttpClientConfig = new DefaultApacheHttpClientConfig();
-        defaultApacheHttpClientConfig.getFeatures().put(JSONConfiguration.FEATURE_POJO_MAPPING, Boolean.TRUE);
-        defaultApacheHttpClientConfig.getProperties().put(ApacheHttpClientConfig.PROPERTY_PREEMPTIVE_AUTHENTICATION, Boolean.TRUE);
-        defaultApacheHttpClientConfig.getState().setCredentials(null, null, -1, resourceCli.getUsername(), resourceCli.getPassword());
-        final ApacheHttpClient apacheHttpClient = ApacheHttpClient.create(defaultApacheHttpClientConfig);
-=======
         final Client client = ClientBuilder.newClient();
->>>>>>> 95fe11a8
 
         // Build the request URL
         final StringBuilder url = new StringBuilder();
