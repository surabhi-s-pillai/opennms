/*******************************************************************************
 * This file is part of OpenNMS(R).
 *
 * Copyright (C) 2015 The OpenNMS Group, Inc.
 * OpenNMS(R) is Copyright (C) 1999-2015 The OpenNMS Group, Inc.
 *
 * OpenNMS(R) is a registered trademark of The OpenNMS Group, Inc.
 *
 * OpenNMS(R) is free software: you can redistribute it and/or modify
 * it under the terms of the GNU Affero General Public License as published
 * by the Free Software Foundation, either version 3 of the License,
 * or (at your option) any later version.
 *
 * OpenNMS(R) is distributed in the hope that it will be useful,
 * but WITHOUT ANY WARRANTY; without even the implied warranty of
 * MERCHANTABILITY or FITNESS FOR A PARTICULAR PURPOSE.  See the
 * GNU Affero General Public License for more details.
 *
 * You should have received a copy of the GNU Affero General Public License
 * along with OpenNMS(R).  If not, see:
 * http://www.gnu.org/licenses/
 *
 * For more information contact:
 *     OpenNMS(R) Licensing <license@opennms.org>
 *     http://www.opennms.org/
 *     http://www.opennms.com/
 *******************************************************************************/

package org.opennms.netmgt.bsm.service.internal;

<<<<<<< HEAD
import java.util.ArrayList;
import java.util.Collections;
import java.util.HashMap;
=======
import java.util.Collections;
>>>>>>> 9bbed888
import java.util.List;
import java.util.NoSuchElementException;
import java.util.Set;
import java.util.stream.Collectors;

<<<<<<< HEAD
import org.opennms.core.criteria.Criteria;
import org.opennms.netmgt.bsm.persistence.api.BusinessService;
=======
>>>>>>> 9bbed888
import org.opennms.netmgt.bsm.persistence.api.BusinessServiceDao;
import org.opennms.netmgt.bsm.persistence.api.BusinessServiceEntity;
import org.opennms.netmgt.bsm.service.BusinessServiceManager;
import org.opennms.netmgt.bsm.service.BusinessServiceStateMachine;
import org.opennms.netmgt.bsm.service.model.BusinessService;
import org.opennms.netmgt.bsm.service.model.IpService;
import org.opennms.netmgt.dao.api.MonitoredServiceDao;
import org.opennms.netmgt.dao.api.NodeDao;
import org.opennms.netmgt.events.api.EventConstants;
import org.opennms.netmgt.events.api.EventForwarder;
import org.opennms.netmgt.model.OnmsMonitoredService;
import org.opennms.netmgt.model.OnmsSeverity;
import org.opennms.netmgt.model.events.EventBuilder;
import org.springframework.beans.factory.annotation.Autowired;
import org.springframework.transaction.annotation.Transactional;


@Transactional
public class BusinessServiceManagerImpl implements BusinessServiceManager {
    @Autowired
    private BusinessServiceDao businessServiceDao;

    @Autowired
    private MonitoredServiceDao monitoredServiceDao;

    @Autowired
    private BusinessServiceStateMachine businessServiceStateMachine;

    @Autowired
    private NodeDao nodeDao;

    @Autowired
    private EventForwarder eventForwarder;

    @Override
    public List<BusinessService> getAllBusinessServices() {
        return getDao().findAll().stream()
                .map(s -> new BusinessServiceImpl(this, s))
                .collect(Collectors.toList());
    }

    @Override
<<<<<<< HEAD
    public List<BusinessServiceDTO> findMatching(Criteria criteria) {
        List<BusinessService> all = getDao().findMatching(criteria);
        if (all == null) {
            return null;
        }
        return transform(all);
    }

    @Override
    public Long save(BusinessServiceDTO newObject) {
        BusinessService service = transform(newObject);
        return getDao().save(service);
=======
    public BusinessService createBusinessService() {
        return new BusinessServiceImpl(this, new BusinessServiceEntity());
>>>>>>> 9bbed888
    }

    @Override
    public void saveBusinessService(BusinessService service) {
        BusinessServiceEntity entity = getBusinessServiceEntity(service);
        getDao().saveOrUpdate(entity);
    }

    @Override
    public BusinessService getBusinessServiceById(Long id) {
        BusinessServiceEntity entity = getBusinessServiceEntity(id);
        return new BusinessServiceImpl(this, entity);
    }

    @Override
    public void deleteBusinessService(BusinessService businessService) {
        BusinessServiceEntity entity = getBusinessServiceEntity(businessService);

        entity.getParentServices().forEach(p -> p.getChildServices().remove(entity));
        entity.setParentServices(Collections.emptySet());

        entity.getChildServices().forEach(p -> p.getChildServices().remove(entity));
        entity.setChildServices(Collections.emptySet());

        getDao().delete(entity);
    }

    @Override
    public void setIpServices(final BusinessService businessService, final Set<IpService> ipServices) {
        final BusinessServiceEntity entity = getBusinessServiceEntity(businessService);

        entity.setIpServices(ipServices.stream()
                                       .map(this::getMonitoredService)
                                       .collect(Collectors.toSet()));
    }

    @Override
    public boolean assignIpService(BusinessService businessService, IpService ipService) {
        final BusinessServiceEntity entity = getBusinessServiceEntity(businessService);
        final OnmsMonitoredService monitoredService = getMonitoredService(ipService);

        // if already exists, no update
        if (entity.getIpServices().contains(monitoredService)) {
            return false;
        }

        // add and update
        entity.getIpServices().add(monitoredService);
        return true;
    }

    @Override
    public boolean removeIpService(BusinessService businessService, IpService ipService) {
        final BusinessServiceEntity entity = getBusinessServiceEntity(businessService);
        final OnmsMonitoredService monitoredService = getMonitoredService(ipService);

        // does not exist, no update necessary
        if (!entity.getIpServices().contains(monitoredService)) {
            return false;
        }

        // remove and update
        entity.getIpServices().remove(monitoredService);
        return true;
    }

    @Override
<<<<<<< HEAD
    public void delete(Long id) {
        BusinessService service = getBusinessService(id);

        service.getParentServices().forEach(p -> p.removeChildService(service));
        service.setParentServices(Collections.emptySet());

        service.getChildServices().forEach(p -> p.removeParentService(service));
        service.setChildServices(Collections.emptySet());

        getDao().delete(service);
=======
    public void setChildServices(BusinessService parentService, Set<BusinessService> childServices) {
        final BusinessServiceEntity parentEntity = getBusinessServiceEntity(parentService);

        for (final BusinessServiceEntity e : parentEntity.getChildServices()) {
            e.getParentServices().remove(parentEntity);
        }

        parentEntity.setChildServices(childServices.stream()
                                                   .map(s -> getBusinessServiceEntity(s))
                                                   .collect(Collectors.toSet()));

        for (final BusinessServiceEntity e : parentEntity.getChildServices()) {
            e.getParentServices().add(parentEntity);
        }
>>>>>>> 9bbed888
    }

    @Override
    public boolean assignChildService(BusinessService parentService, BusinessService childService) {
        final BusinessServiceEntity parentEntity = getBusinessServiceEntity(parentService);
        final BusinessServiceEntity childEntity = getBusinessServiceEntity(childService);

        if (this.checkDescendantForLoop(parentEntity, childEntity)) {
            throw new IllegalArgumentException("Service will form a loop");
        }

        // if already exists, no update
        if (parentEntity.getChildServices().contains(childEntity)) {
            return false;
        }

        // add and update
        parentEntity.getChildServices().add(childEntity);
        childEntity.getParentServices().add(parentEntity);
        return true;
    }

    @Override
    public boolean removeChildService(BusinessService parentService, BusinessService childService) {
        final BusinessServiceEntity parentEntity = getBusinessServiceEntity(parentService);
        final BusinessServiceEntity childEntity = getBusinessServiceEntity(childService);

        // does not exist, no update necessary
        if (!parentEntity.getChildServices().contains(childEntity)) {
            return false;
        }

        // remove and update
        parentEntity.getChildServices().remove(childEntity);
        childEntity.getParentServices().remove(parentEntity);
        return true;
    }

    private boolean checkDescendantForLoop(final BusinessServiceEntity parent,
                                           final BusinessServiceEntity descendant) {
        if (parent.equals(descendant)) {
            return true;
        }

        for (BusinessServiceEntity s : descendant.getChildServices()) {
            return this.checkDescendantForLoop(parent, s);
        }

        return false;
    }

    @Override
    public Set<BusinessService> getFeasibleChildServices(final BusinessService service) {
        final BusinessServiceEntity entity = getBusinessServiceEntity(service);
        return getDao().findAll()
                       .stream()
                       .filter(s -> !this.checkDescendantForLoop(entity, s))
                       .map(s -> new BusinessServiceImpl(this, s))
                       .collect(Collectors.<BusinessService>toSet());
    }

    @Override
<<<<<<< HEAD
    public boolean assignChildService(Long serviceId, Long childServiceId) {
        final BusinessService service = getBusinessService(serviceId);
        final BusinessService childService = getBusinessService(childServiceId);

        if (this.checkDescendantForLoop(service, childService)) {
            throw new IllegalArgumentException("Service will form a loop");
        }

        // if already exists, no update
        if (service.getChildServices().contains(childService)) {
            return false;
        }

        // add and update
        service.addChildService(childService);
        childService.addParentService(service);
        getDao().update(service);
        getDao().update(childService);
        return true;
    }

    @Override
    public boolean removeChildService(Long serviceId, Long childServiceId) {
        final BusinessService service = getBusinessService(serviceId);
        final BusinessService childService = getBusinessService(childServiceId);

        // does not exist, no update necessary
        if (!service.getChildServices().contains(childService)) {
            return false;
        }

        // remove and update
        service.removeChildService(childService);
        childService.removeParentService(service);
        getDao().update(service);
        getDao().update(childService);
        return true;
    }

    private boolean checkDescendantForLoop(final BusinessService parent,
                                           final BusinessService descendant) {
        if (parent.equals(descendant)) {
            return true;
        }

        for (BusinessService s : descendant.getChildServices()) {
            return this.checkDescendantForLoop(parent, s);
        }

        return false;
    }

    @Override
    public Set<BusinessServiceDTO> getFeasibleChildServices(final BusinessServiceDTO serviceDTO) {
        final BusinessService service = transform(serviceDTO);
        return getDao().findAll()
                       .stream()
                       .filter(s -> !this.checkDescendantForLoop(service, s))
                       .map(this::transform)
                       .collect(Collectors.toSet());
    }

    @Override
    public Set<BusinessServiceDTO> getParentServices(BusinessServiceDTO childServiceDTO) {
        final BusinessService childService = transform(childServiceDTO);
        return childService.getParentServices()
                           .stream()
                           .map(this::transform)
                           .collect(Collectors.toSet());
    }

    @Override
    public OnmsSeverity getOperationalStatusForBusinessService(Long serviceId) {
        final BusinessService service = getBusinessService(serviceId);
        final OnmsSeverity severity = businessServiceStateMachine.getOperationalStatus(service);
=======
    public OnmsSeverity getOperationalStatusForBusinessService(BusinessService service) {
        final BusinessServiceEntity entity = getBusinessServiceEntity(service);
        final OnmsSeverity severity = businessServiceStateMachine.getOperationalStatus(entity);
>>>>>>> 9bbed888
        return severity != null ? severity : OnmsSeverity.INDETERMINATE;
    }

    @Override
    public OnmsSeverity getOperationalStatusForIPService(IpService ipService) {
        final OnmsMonitoredService monitoredService = getMonitoredService(ipService);
        final OnmsSeverity severity = businessServiceStateMachine.getOperationalStatus(monitoredService);
        return severity != null ? severity : OnmsSeverity.INDETERMINATE;
    }

    @Override
    public List<IpService> getAllIpServices() {
        return monitoredServiceDao.findAll().stream()
                                  .map(s -> new IpServiceImpl(this, s))
                                  .collect(Collectors.toList());
    }

    @Override
    public IpService getIpServiceById(Integer id) {
        OnmsMonitoredService entity = getMonitoredService(id);
        return new IpServiceImpl(this, entity);
    }

    @Override
    public void triggerDaemonReload() {
        EventBuilder eventBuilder = new EventBuilder(EventConstants.RELOAD_DAEMON_CONFIG_UEI, "BSM Master Page");
        eventBuilder.addParam(EventConstants.PARM_DAEMON_NAME, "bsmd");
        eventForwarder.sendNow(eventBuilder.getEvent());
    }

    BusinessServiceDao getDao() {
        return this.businessServiceDao;
    }

<<<<<<< HEAD
    private BusinessService transform(BusinessServiceDTO dto) {
        BusinessService service = new BusinessService();
        service.setId(dto.getId());
        service.setName(dto.getName());
        service.setAttributes(new HashMap<>(dto.getAttributes()));
        for (IpServiceDTO eachService : dto.getIpServices()) {
            OnmsMonitoredService ipService = getIpService(Integer.valueOf(eachService.getId()));
            service.addIpService(ipService);
        }
        for (BusinessServiceDTO eachService : dto.getChildServices()) {
            BusinessService childService = getBusinessService(Long.valueOf(eachService.getId()));
            service.addChildService(childService);
        }
        for (BusinessServiceDTO eachService : dto.getParentServices()) {
            BusinessService parentService = getBusinessService(Long.valueOf(eachService.getId()));
            service.addParentService(parentService);
        }
        return service;
    }

    private BusinessServiceDTO transform(BusinessService service) {
        return transform(service, true);
    }

    private BusinessServiceDTO transform(BusinessService service, boolean recurse) {
        BusinessServiceDTO dto = new BusinessServiceDTO();
        dto.setId(service.getId());
        dto.setName(service.getName());
        dto.setAttributes(new HashMap<>(service.getAttributes()));
        for (OnmsMonitoredService eachService : service.getIpServices()) {
            IpServiceDTO ipServiceDTO = transform(eachService);
            if (ipServiceDTO != null) {
                dto.addIpService(ipServiceDTO);
            }
        }
        // TODO: JW: This should not be be merged into features/bsm
        if (recurse) {
            for (BusinessService eachService : service.getChildServices()) {
                BusinessServiceDTO childServiceDTO = transform(eachService, false);
                if (childServiceDTO != null) {
                    dto.addChildService(childServiceDTO);
                }
            }
        }
        // TODO: JW: This should not be be merged into features/bsm
        if (recurse) {
            for (BusinessService eachService : service.getParentServices()) {
                BusinessServiceDTO parentServiceDTO = transform(eachService, false);
                if (parentServiceDTO != null) {
                    dto.addParentService(parentServiceDTO);
                }
            }
        }
        return dto;
=======
    NodeDao getNodeDao() {
        return this.nodeDao;
>>>>>>> 9bbed888
    }

    private BusinessServiceEntity getBusinessServiceEntity(BusinessService service) throws NoSuchElementException {
        return ((BusinessServiceImpl) service).getEntity();
    }

    private BusinessServiceEntity getBusinessServiceEntity(Long serviceId) throws NoSuchElementException {
        final BusinessServiceEntity entity = getDao().get(serviceId);
        if (entity == null) {
            throw new NoSuchElementException();
        }
        return entity;
    }

    private OnmsMonitoredService getMonitoredService(IpService ipService) throws NoSuchElementException {
        return ((IpServiceImpl) ipService).getEntity();
    }

    private OnmsMonitoredService getMonitoredService(Integer serviceId) throws NoSuchElementException {
        final OnmsMonitoredService monitoredService = monitoredServiceDao.get(serviceId);
        if (monitoredService == null) {
            throw new NoSuchElementException();
        }
        return monitoredService;
    }
}<|MERGE_RESOLUTION|>--- conflicted
+++ resolved
@@ -28,23 +28,13 @@
 
 package org.opennms.netmgt.bsm.service.internal;
 
-<<<<<<< HEAD
-import java.util.ArrayList;
 import java.util.Collections;
-import java.util.HashMap;
-=======
-import java.util.Collections;
->>>>>>> 9bbed888
 import java.util.List;
 import java.util.NoSuchElementException;
 import java.util.Set;
 import java.util.stream.Collectors;
 
-<<<<<<< HEAD
 import org.opennms.core.criteria.Criteria;
-import org.opennms.netmgt.bsm.persistence.api.BusinessService;
-=======
->>>>>>> 9bbed888
 import org.opennms.netmgt.bsm.persistence.api.BusinessServiceDao;
 import org.opennms.netmgt.bsm.persistence.api.BusinessServiceEntity;
 import org.opennms.netmgt.bsm.service.BusinessServiceManager;
@@ -87,23 +77,16 @@
     }
 
     @Override
-<<<<<<< HEAD
-    public List<BusinessServiceDTO> findMatching(Criteria criteria) {
-        List<BusinessService> all = getDao().findMatching(criteria);
+    public List<BusinessService> findMatching(Criteria criteria) {
+        List<BusinessServiceEntity> all = getDao().findMatching(criteria);
         if (all == null) {
             return null;
         }
-        return transform(all);
-    }
-
-    @Override
-    public Long save(BusinessServiceDTO newObject) {
-        BusinessService service = transform(newObject);
-        return getDao().save(service);
-=======
+        return all.stream().map(e -> new BusinessServiceImpl(this, e)).collect(Collectors.toList());
+    }
+
     public BusinessService createBusinessService() {
         return new BusinessServiceImpl(this, new BusinessServiceEntity());
->>>>>>> 9bbed888
     }
 
     @Override
@@ -171,18 +154,6 @@
     }
 
     @Override
-<<<<<<< HEAD
-    public void delete(Long id) {
-        BusinessService service = getBusinessService(id);
-
-        service.getParentServices().forEach(p -> p.removeChildService(service));
-        service.setParentServices(Collections.emptySet());
-
-        service.getChildServices().forEach(p -> p.removeParentService(service));
-        service.setChildServices(Collections.emptySet());
-
-        getDao().delete(service);
-=======
     public void setChildServices(BusinessService parentService, Set<BusinessService> childServices) {
         final BusinessServiceEntity parentEntity = getBusinessServiceEntity(parentService);
 
@@ -197,7 +168,6 @@
         for (final BusinessServiceEntity e : parentEntity.getChildServices()) {
             e.getParentServices().add(parentEntity);
         }
->>>>>>> 9bbed888
     }
 
     @Override
@@ -260,87 +230,9 @@
     }
 
     @Override
-<<<<<<< HEAD
-    public boolean assignChildService(Long serviceId, Long childServiceId) {
-        final BusinessService service = getBusinessService(serviceId);
-        final BusinessService childService = getBusinessService(childServiceId);
-
-        if (this.checkDescendantForLoop(service, childService)) {
-            throw new IllegalArgumentException("Service will form a loop");
-        }
-
-        // if already exists, no update
-        if (service.getChildServices().contains(childService)) {
-            return false;
-        }
-
-        // add and update
-        service.addChildService(childService);
-        childService.addParentService(service);
-        getDao().update(service);
-        getDao().update(childService);
-        return true;
-    }
-
-    @Override
-    public boolean removeChildService(Long serviceId, Long childServiceId) {
-        final BusinessService service = getBusinessService(serviceId);
-        final BusinessService childService = getBusinessService(childServiceId);
-
-        // does not exist, no update necessary
-        if (!service.getChildServices().contains(childService)) {
-            return false;
-        }
-
-        // remove and update
-        service.removeChildService(childService);
-        childService.removeParentService(service);
-        getDao().update(service);
-        getDao().update(childService);
-        return true;
-    }
-
-    private boolean checkDescendantForLoop(final BusinessService parent,
-                                           final BusinessService descendant) {
-        if (parent.equals(descendant)) {
-            return true;
-        }
-
-        for (BusinessService s : descendant.getChildServices()) {
-            return this.checkDescendantForLoop(parent, s);
-        }
-
-        return false;
-    }
-
-    @Override
-    public Set<BusinessServiceDTO> getFeasibleChildServices(final BusinessServiceDTO serviceDTO) {
-        final BusinessService service = transform(serviceDTO);
-        return getDao().findAll()
-                       .stream()
-                       .filter(s -> !this.checkDescendantForLoop(service, s))
-                       .map(this::transform)
-                       .collect(Collectors.toSet());
-    }
-
-    @Override
-    public Set<BusinessServiceDTO> getParentServices(BusinessServiceDTO childServiceDTO) {
-        final BusinessService childService = transform(childServiceDTO);
-        return childService.getParentServices()
-                           .stream()
-                           .map(this::transform)
-                           .collect(Collectors.toSet());
-    }
-
-    @Override
-    public OnmsSeverity getOperationalStatusForBusinessService(Long serviceId) {
-        final BusinessService service = getBusinessService(serviceId);
-        final OnmsSeverity severity = businessServiceStateMachine.getOperationalStatus(service);
-=======
     public OnmsSeverity getOperationalStatusForBusinessService(BusinessService service) {
         final BusinessServiceEntity entity = getBusinessServiceEntity(service);
         final OnmsSeverity severity = businessServiceStateMachine.getOperationalStatus(entity);
->>>>>>> 9bbed888
         return severity != null ? severity : OnmsSeverity.INDETERMINATE;
     }
 
@@ -375,65 +267,8 @@
         return this.businessServiceDao;
     }
 
-<<<<<<< HEAD
-    private BusinessService transform(BusinessServiceDTO dto) {
-        BusinessService service = new BusinessService();
-        service.setId(dto.getId());
-        service.setName(dto.getName());
-        service.setAttributes(new HashMap<>(dto.getAttributes()));
-        for (IpServiceDTO eachService : dto.getIpServices()) {
-            OnmsMonitoredService ipService = getIpService(Integer.valueOf(eachService.getId()));
-            service.addIpService(ipService);
-        }
-        for (BusinessServiceDTO eachService : dto.getChildServices()) {
-            BusinessService childService = getBusinessService(Long.valueOf(eachService.getId()));
-            service.addChildService(childService);
-        }
-        for (BusinessServiceDTO eachService : dto.getParentServices()) {
-            BusinessService parentService = getBusinessService(Long.valueOf(eachService.getId()));
-            service.addParentService(parentService);
-        }
-        return service;
-    }
-
-    private BusinessServiceDTO transform(BusinessService service) {
-        return transform(service, true);
-    }
-
-    private BusinessServiceDTO transform(BusinessService service, boolean recurse) {
-        BusinessServiceDTO dto = new BusinessServiceDTO();
-        dto.setId(service.getId());
-        dto.setName(service.getName());
-        dto.setAttributes(new HashMap<>(service.getAttributes()));
-        for (OnmsMonitoredService eachService : service.getIpServices()) {
-            IpServiceDTO ipServiceDTO = transform(eachService);
-            if (ipServiceDTO != null) {
-                dto.addIpService(ipServiceDTO);
-            }
-        }
-        // TODO: JW: This should not be be merged into features/bsm
-        if (recurse) {
-            for (BusinessService eachService : service.getChildServices()) {
-                BusinessServiceDTO childServiceDTO = transform(eachService, false);
-                if (childServiceDTO != null) {
-                    dto.addChildService(childServiceDTO);
-                }
-            }
-        }
-        // TODO: JW: This should not be be merged into features/bsm
-        if (recurse) {
-            for (BusinessService eachService : service.getParentServices()) {
-                BusinessServiceDTO parentServiceDTO = transform(eachService, false);
-                if (parentServiceDTO != null) {
-                    dto.addParentService(parentServiceDTO);
-                }
-            }
-        }
-        return dto;
-=======
     NodeDao getNodeDao() {
         return this.nodeDao;
->>>>>>> 9bbed888
     }
 
     private BusinessServiceEntity getBusinessServiceEntity(BusinessService service) throws NoSuchElementException {
