--- conflicted
+++ resolved
@@ -40,12 +40,7 @@
 import org.opennms.netmgt.events.api.EventForwarder;
 import org.opennms.netmgt.model.OnmsMonitoredService;
 import org.opennms.netmgt.model.OnmsSeverity;
-<<<<<<< HEAD
-=======
 import org.opennms.netmgt.model.events.EventBuilder;
-import org.opennms.web.rest.api.ResourceLocationFactory;
-import org.springframework.beans.BeanUtils;
->>>>>>> 6ea511cd
 import org.springframework.beans.factory.annotation.Autowired;
 import org.springframework.transaction.annotation.Transactional;
 
@@ -264,22 +259,18 @@
     }
 
     @Override
-<<<<<<< HEAD
     public IpService getIpServiceById(Integer id) {
         OnmsMonitoredService entity = getMonitoredService(id);
         return new IpServiceImpl(this, entity);
-=======
+    }
+
+    @Override
     public void triggerDaemonReload() {
         EventBuilder eventBuilder = new EventBuilder(EventConstants.RELOAD_DAEMON_CONFIG_UEI, "BSM Master Page");
         eventBuilder.addParam(EventConstants.PARM_DAEMON_NAME, "bsmd");
         eventForwarder.sendNow(eventBuilder.getEvent());
     }
 
-    private BusinessServiceDao getDao() {
-        return businessServiceDao;
->>>>>>> 6ea511cd
-    }
-
     BusinessServiceDao getDao() {
         return this.businessServiceDao;
     }
