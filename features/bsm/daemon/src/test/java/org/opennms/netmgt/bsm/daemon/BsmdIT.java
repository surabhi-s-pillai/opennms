/*******************************************************************************
 * This file is part of OpenNMS(R).
 *
 * Copyright (C) 2009-2015 The OpenNMS Group, Inc.
 * OpenNMS(R) is Copyright (C) 1999-2015 The OpenNMS Group, Inc.
 *
 * OpenNMS(R) is a registered trademark of The OpenNMS Group, Inc.
 *
 * OpenNMS(R) is free software: you can redistribute it and/or modify
 * it under the terms of the GNU Affero General Public License as published
 * by the Free Software Foundation, either version 3 of the License,
 * or (at your option) any later version.
 *
 * OpenNMS(R) is distributed in the hope that it will be useful,
 * but WITHOUT ANY WARRANTY; without even the implied warranty of
 * MERCHANTABILITY or FITNESS FOR A PARTICULAR PURPOSE.  See the
 * GNU Affero General Public License for more details.
 *
 * You should have received a copy of the GNU Affero General Public License
 * along with OpenNMS(R).  If not, see:
 *      http://www.gnu.org/licenses/
 *
 * For more information contact:
 *     OpenNMS(R) Licensing <license@opennms.org>
 *     http://www.opennms.org/
 *     http://www.opennms.com/
 *******************************************************************************/

package org.opennms.netmgt.bsm.daemon;

import static org.junit.Assert.assertTrue;

import java.util.Collection;

import org.junit.After;
import org.junit.Assert;
import org.junit.Before;
import org.junit.Test;
import org.junit.runner.RunWith;
import org.opennms.core.spring.BeanUtils;
import org.opennms.core.test.OpenNMSJUnit4ClassRunner;
import org.opennms.core.test.db.annotations.JUnitTemporaryDatabase;
import org.opennms.netmgt.bsm.persistence.api.BusinessServiceEntity;
import org.opennms.netmgt.bsm.persistence.api.BusinessServiceDao;
import org.opennms.netmgt.bsm.persistence.api.MostCritical;
import org.opennms.netmgt.bsm.persistence.api.ReductionFunctionDao;
import org.opennms.netmgt.dao.DatabasePopulator;
import org.opennms.netmgt.dao.api.AlarmDao;
import org.opennms.netmgt.dao.api.DistPollerDao;
import org.opennms.netmgt.dao.mock.EventAnticipator;
import org.opennms.netmgt.dao.mock.MockEventIpcManager;
import org.opennms.netmgt.events.api.EventConstants;
import org.opennms.netmgt.model.OnmsAlarm;
import org.opennms.netmgt.model.OnmsSeverity;
import org.opennms.netmgt.model.events.EventBuilder;
import org.opennms.netmgt.xml.event.Event;
import org.opennms.test.JUnitConfigurationEnvironment;
import org.springframework.beans.factory.annotation.Autowired;
import org.springframework.test.context.ContextConfiguration;
import org.springframework.transaction.TransactionStatus;
import org.springframework.transaction.annotation.Transactional;
import org.springframework.transaction.support.TransactionCallbackWithoutResult;
import org.springframework.transaction.support.TransactionOperations;

@RunWith(OpenNMSJUnit4ClassRunner.class)
@ContextConfiguration(locations={
        "classpath:/META-INF/opennms/applicationContext-soa.xml",
        "classpath:/META-INF/opennms/applicationContext-dao.xml",
        "classpath:/META-INF/opennms/applicationContext-commonConfigs.xml",
        "classpath:/META-INF/opennms/applicationContext-minimal-conf.xml",
        "classpath*:/META-INF/opennms/component-dao.xml",
        "classpath*:/META-INF/opennms/component-service.xml",
        "classpath:/META-INF/opennms/applicationContext-daemon.xml",
        "classpath:/META-INF/opennms/applicationContext-eventUtil.xml",
        "classpath:/META-INF/opennms/mockEventIpcManager.xml",
        "classpath:/META-INF/opennms/applicationContext-setupIpLike-enabled.xml",
        "classpath:/META-INF/opennms/applicationContext-databasePopulator.xml",
        "classpath:/META-INF/opennms/applicationContext-bsmd.xml"
})
@JUnitConfigurationEnvironment
@JUnitTemporaryDatabase(reuseDatabase = false)
public class BsmdIT {

    @Autowired
    private DistPollerDao m_distPollerDao;

    @Autowired
    private AlarmDao m_alarmDao;

    @Autowired
    private DatabasePopulator m_databasePopulator;

    @Autowired
    private BusinessServiceDao m_businessServiceDao;

    @Autowired
    private ReductionFunctionDao m_reductionFunctionDao;

    @Autowired
    private MockEventIpcManager m_eventMgr;

    @Autowired
    private Bsmd m_bsmd;

    @Autowired
    private TransactionOperations template;

    private EventAnticipator m_anticipator;

    @Before
    public void setUp() throws Exception {
        BeanUtils.assertAutowiring(this);
        System.setProperty(Bsmd.POLL_INTERVAL_KEY, String.valueOf(Bsmd.DEFAULT_POLL_INTERVAL));

        // We don't have a full blown event configuration, so don't validate these during the integration tests
        m_bsmd.setVerifyReductionKeys(false);
        // Replace the default eventIpcManager with our mock
        m_bsmd.setEventIpcManager(m_eventMgr);

        m_databasePopulator.populateDatabase();

        m_anticipator = new EventAnticipator();
        m_eventMgr.setEventAnticipator(m_anticipator);
    }

    @After
    public void tearDown() throws Exception {
        m_bsmd.destroy();
    }

    /**
     * Verifies that the daemon generates events when the operational status
     * of a Business Service is changed.
     *
     * @throws Exception
     */
    @Test
    @Transactional
    public void canSendEventsOnOperationalStatusChanged() throws Exception {
        // Create a business service
        BusinessServiceEntity simpleBs = createSimpleBusinessService();

        // Start the daemon
        m_bsmd.start();

        // Setup expectations
        EventBuilder ebldr = new EventBuilder(EventConstants.BUSINESS_SERVICE_OPERATIONAL_STATUS_CHANGED_UEI, "test");
        ebldr.addParam(EventConstants.PARM_BUSINESS_SERVICE_ID, simpleBs.getId());
        m_anticipator.anticipateEvent(ebldr.getEvent());

        // Create the alarm
        OnmsAlarm alarm = createAlarm();
        m_alarmDao.save(alarm);

        // Send alarm created event
        ebldr = new EventBuilder(EventConstants.ALARM_CREATED_UEI, "test");
        ebldr.addParam(EventConstants.PARM_ALARM_ID, alarm.getId());
        m_bsmd.handleAlarmLifecycleEvents(ebldr.getEvent());

        // Verify expectations
        Collection<Event> stillWaitingFor = m_anticipator.waitForAnticipated(5000);
        assertTrue("Expected events not forthcoming " + stillWaitingFor, stillWaitingFor.isEmpty());
    }

    /**
     * Verifies that a reload of the Bsmd works as expected.
     */
    @Test
    @Transactional
    public void verifyReloadBsmd() throws Exception {
        BusinessServiceEntity businessService1 = createBusinessService("service1");
        m_bsmd.start();
        Assert.assertEquals(OnmsSeverity.NORMAL, m_bsmd.getBusinessServiceStateMachine().getOperationalStatus(businessService1));

        // verify reload of business services works when event is send
        BusinessServiceEntity businessService2 = createBusinessService("service2");
        Assert.assertNull(m_bsmd.getBusinessServiceStateMachine().getOperationalStatus(businessService2));
        EventBuilder ebldr = new EventBuilder(EventConstants.RELOAD_DAEMON_CONFIG_UEI, "test");
        ebldr.addParam(EventConstants.PARM_DAEMON_NAME, "bsmd");
        m_eventMgr.sendNow(ebldr.getEvent());
        Assert.assertEquals(OnmsSeverity.NORMAL, m_bsmd.getBusinessServiceStateMachine().getOperationalStatus(businessService2));
    }

    /**
     * Verifies that the daemon polls the alarm table on a regular basis. This is done to ensure that all alarms are
     * considered, because the appropriate alarm created/changed/deleted/updated event may not have been sent.
     *
     */
    @Test
    public void verifyAlarmPollingIsEnabled() throws Exception {
        System.setProperty(Bsmd.POLL_INTERVAL_KEY, "10");
        BusinessServiceEntity simpleBs = createSimpleBusinessService();
        m_bsmd.start();

        // Create an alarm and do NOT send the alarm
        template.execute(new TransactionCallbackWithoutResult() {
            @Override
            protected void doInTransactionWithoutResult(TransactionStatus transactionStatus) {
                Assert.assertEquals(OnmsSeverity.NORMAL, m_bsmd.getBusinessServiceStateMachine().getOperationalStatus(simpleBs));
                OnmsAlarm alarm = createAlarm();
                m_alarmDao.save(alarm);
                m_alarmDao.flush();
                Assert.assertEquals(OnmsSeverity.NORMAL, m_bsmd.getBusinessServiceStateMachine().getOperationalStatus(simpleBs));
            }
        });

        // wait n seconds and try again
        Thread.sleep(20*1000);
        Assert.assertEquals(OnmsSeverity.CRITICAL, m_bsmd.getBusinessServiceStateMachine().getOperationalStatus(simpleBs));
    }

    private OnmsAlarm createAlarm() {
        OnmsAlarm alarm = new OnmsAlarm();
        alarm.setUei(EventConstants.NODE_LOST_SERVICE_EVENT_UEI);
        alarm.setSeverity(OnmsSeverity.CRITICAL);
        alarm.setAlarmType(1);
        alarm.setCounter(1);
        alarm.setDistPoller(m_distPollerDao.whoami());
        alarm.setReductionKey(String.format("%s::1:192.168.1.1:ICMP", EventConstants.NODE_LOST_SERVICE_EVENT_UEI));
        return alarm;
    }

<<<<<<< HEAD
    private BusinessService createBusinessService(String name) {
        // Create the reduction function
        MostCritical mostCritical = new MostCritical();
        m_reductionFunctionDao.save(mostCritical);

        BusinessService bs = new BusinessService();
        bs.setName(name);
        bs.setReductionFunction(mostCritical);
=======
    private BusinessServiceEntity createBusinessService(String name) {
        BusinessServiceEntity bs = new BusinessServiceEntity();
        bs.setName(name);

        // Grab the first monitored service from node 1
        OnmsMonitoredService ipService = m_databasePopulator.getNode1()
                .getIpInterfaces().iterator().next()
                .getMonitoredServices().iterator().next();
        bs.getIpServices().add(ipService);
>>>>>>> f1d7c62b

        // Persist
        m_businessServiceDao.save(bs);
        m_businessServiceDao.flush();

        return bs;
    }

    private BusinessServiceEntity createSimpleBusinessService() {
        return createBusinessService("MyBusinessService");
    }
}<|MERGE_RESOLUTION|>--- conflicted
+++ resolved
@@ -40,10 +40,10 @@
 import org.opennms.core.spring.BeanUtils;
 import org.opennms.core.test.OpenNMSJUnit4ClassRunner;
 import org.opennms.core.test.db.annotations.JUnitTemporaryDatabase;
+import org.opennms.netmgt.bsm.persistence.api.BusinessServiceDao;
 import org.opennms.netmgt.bsm.persistence.api.BusinessServiceEntity;
-import org.opennms.netmgt.bsm.persistence.api.BusinessServiceDao;
+import org.opennms.netmgt.bsm.persistence.api.Identity;
 import org.opennms.netmgt.bsm.persistence.api.MostCritical;
-import org.opennms.netmgt.bsm.persistence.api.ReductionFunctionDao;
 import org.opennms.netmgt.dao.DatabasePopulator;
 import org.opennms.netmgt.dao.api.AlarmDao;
 import org.opennms.netmgt.dao.api.DistPollerDao;
@@ -51,6 +51,7 @@
 import org.opennms.netmgt.dao.mock.MockEventIpcManager;
 import org.opennms.netmgt.events.api.EventConstants;
 import org.opennms.netmgt.model.OnmsAlarm;
+import org.opennms.netmgt.model.OnmsMonitoredService;
 import org.opennms.netmgt.model.OnmsSeverity;
 import org.opennms.netmgt.model.events.EventBuilder;
 import org.opennms.netmgt.xml.event.Event;
@@ -94,9 +95,6 @@
     private BusinessServiceDao m_businessServiceDao;
 
     @Autowired
-    private ReductionFunctionDao m_reductionFunctionDao;
-
-    @Autowired
     private MockEventIpcManager m_eventMgr;
 
     @Autowired
@@ -220,26 +218,16 @@
         return alarm;
     }
 
-<<<<<<< HEAD
-    private BusinessService createBusinessService(String name) {
-        // Create the reduction function
-        MostCritical mostCritical = new MostCritical();
-        m_reductionFunctionDao.save(mostCritical);
-
-        BusinessService bs = new BusinessService();
-        bs.setName(name);
-        bs.setReductionFunction(mostCritical);
-=======
     private BusinessServiceEntity createBusinessService(String name) {
         BusinessServiceEntity bs = new BusinessServiceEntity();
         bs.setName(name);
+        bs.setReductionFunction(new MostCritical());
 
         // Grab the first monitored service from node 1
         OnmsMonitoredService ipService = m_databasePopulator.getNode1()
                 .getIpInterfaces().iterator().next()
                 .getMonitoredServices().iterator().next();
-        bs.getIpServices().add(ipService);
->>>>>>> f1d7c62b
+        bs.addIpService(ipService, new Identity()); // TODO MVR really idetity?
 
         // Persist
         m_businessServiceDao.save(bs);
