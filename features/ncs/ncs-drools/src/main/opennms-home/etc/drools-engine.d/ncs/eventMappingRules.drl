package org.opennms.netmgt.correlation.ncs;

import function org.opennms.core.utils.InetAddressUtils.addr;
import function org.opennms.core.utils.InetAddressUtils.str;

import java.util.Date;
import java.net.InetAddress;
import java.util.List;
import java.util.ArrayList;
import java.util.HashSet;


import org.opennms.netmgt.correlation.drools.DroolsCorrelationEngine;
import org.opennms.netmgt.model.ncs.*;
import org.opennms.netmgt.xml.event.Event;
import org.opennms.netmgt.xml.event.Parm;
import org.opennms.netmgt.xml.event.Parms;
import org.opennms.netmgt.xml.event.Value;
import org.opennms.netmgt.model.events.EventBuilder;
import org.opennms.netmgt.events.api.EventConstants;
<<<<<<< HEAD
import org.opennms.netmgt.model.events.EventUtils;
import org.drools.spi.KnowledgeHelper;
=======
import org.opennms.netmgt.capsd.EventUtils;
import org.drools.core.spi.KnowledgeHelper;
>>>>>>> fda62318
import org.opennms.netmgt.correlation.ncs.NCSCorrelationService;
import org.opennms.netmgt.correlation.ncs.NCSCorrelationService.AttrParmMap;

global org.opennms.netmgt.correlation.drools.DroolsCorrelationEngine engine;
global org.opennms.netmgt.correlation.ncs.NCSCorrelationService correlationService;



rule "pseudo-wire component down"
	salience 100
when
	$e : Event( uei matches ".*jnxVpnPwDown" )
then
	retract( $e );
	List<NCSComponent> list = correlationService.findComponentsByNodeIdAndAttrParmMaps($e, map("jnxVpnPwVpnType", 1), map("jnxVpnPwVpnName", 2));
	for ( NCSComponent ncs : list ) {
		Component c = new Component( ncs );
		insert( new ComponentDownEvent( c, $e ) );
	}
end

rule "pseudo-wire component up"
	salience 100
when
	$e : Event( $uei: uei matches ".*jnxVpnPwUp" )
then
	retract( $e );
	List<NCSComponent> list = correlationService.findComponentsByNodeIdAndAttrParmMaps($e, map("jnxVpnPwVpnType", 1), map("jnxVpnPwVpnName", 2));
	for ( NCSComponent ncs : list ) {
		Component c = new Component( ncs );
		insert( new ComponentUpEvent( c, $e ) );
	}
end

rule "Vpn interface (UNI) component down"
	salience 100
when
	$e : Event( uei matches ".*jnxVpnIfDown" )
then
	println( "Found Event " + $e.getUei() );
	retract( $e );
	List<NCSComponent> list = correlationService.findComponentsByNodeIdAndAttrParmMaps($e, map("jnxVpnIfVpnType", 1), map("jnxVpnIfVpnName", 2));
	println(" Found matching components: " + list );
	for ( NCSComponent ncs : list ) {
		Component c = new Component( ncs );
		insert( new ComponentDownEvent( c, $e ) );
	}
end

rule "Vpn interface (UNI) component up"
	salience 100
when
	$e : Event( $uei: uei matches ".*jnxVpnIfUp" )
then
	println( "Found Event " + $e.getUei() );
	retract( $e );
	List<NCSComponent> list = correlationService.findComponentsByNodeIdAndAttrParmMaps($e, map("jnxVpnIfVpnType", 1), map("jnxVpnIfVpnName", 2));
	for ( NCSComponent ncs : list ) {
		Component c = new Component( ncs );
		insert( new ComponentUpEvent( c, $e ) );
	}
end

 

rule "mpls lsp path component down"
	salience 100
when
	$e : Event( uei matches ".*mplsLspPathDown" )
then
	retract( $e );
	List<NCSComponent> list = correlationService.findComponentsByNodeIdAndAttrParmMaps($e, map("mplsLspName", 1));
	for ( NCSComponent ncs : list ) {
		Component c = new Component( ncs );
		insert( new ComponentDownEvent( c, $e ) );
	}
end

rule "mpls lsp path component up"
	salience 100
when
	$e : Event( uei matches ".*mplsLspPathUp" )
then
	retract( $e );
	List<NCSComponent> list = correlationService.findComponentsByNodeIdAndAttrParmMaps($e, map("mplsLspName", 1));
	for ( NCSComponent ncs : list ) {
		Component c = new Component( ncs );
		insert( new ComponentUpEvent( c, $e ) );
	}
end

rule "node down"
	salience 100
when
	$e : Event( uei matches ".*nodeDown" )
then
	retract( $e );
	List<NCSComponent> list = correlationService.findComponentsByNodeIdAndAttrParmMaps($e /* no attributes */);
	for ( NCSComponent ncs : list ) {
		Component c = new Component( ncs );
		insert( new ComponentDownEvent( c, $e ) );
	}
end

rule "node up"
	salience 100
when
	$e : Event( uei matches ".*nodeUp" )
then
	retract( $e );
	List<NCSComponent> list = correlationService.findComponentsByNodeIdAndAttrParmMaps($e /* no attribures */);
	for ( NCSComponent ncs : list ) {
		Component c = new Component( ncs );
		insert( new ComponentUpEvent( c, $e ) );
	}
end



function void println(Object msg)
{
	System.err.println(new Date() + " : " + msg);
}

function AttrParmMap map( String attrName, int parmIndex )
{
	return new AttrParmMap(attrName, parmIndex);	
}

function void sendImpactedComponentEvent( DroolsCorrelationEngine engine, Component c, Event e )
{
	EventBuilder bldr = new EventBuilder( "uei.opennms.org/internal/ncs/componentImpacted", "Component Correlator" );
	bldr.addParam("componentType", c.getType() );
	bldr.addParam("componentName", c.getName() );
	bldr.addParam("componentForeignSource", c.getForeignSource() );
	bldr.addParam("componentForeignId", c.getForeignId() );
	bldr.addParam("cause", e.getDbid() );
	engine.sendEvent(bldr.getEvent());
}


function void sendResolvedComponentEvent( DroolsCorrelationEngine engine, Component c, Event e)
{
	EventBuilder bldr = new EventBuilder( "uei.opennms.org/internal/ncs/componentResolved", "Component Correlator" );
	bldr.addParam("componentType", c.getType() );
	bldr.addParam("componentName", c.getName() );
	bldr.addParam("componentForeignSource", c.getForeignSource() );
	bldr.addParam("componentForeignId", c.getForeignId() );
	bldr.addParam("cause", e.getDbid() );
	engine.sendEvent(bldr.getEvent());
}



<|MERGE_RESOLUTION|>--- conflicted
+++ resolved
@@ -1,181 +1,176 @@
-package org.opennms.netmgt.correlation.ncs;
-
-import function org.opennms.core.utils.InetAddressUtils.addr;
-import function org.opennms.core.utils.InetAddressUtils.str;
-
-import java.util.Date;
-import java.net.InetAddress;
-import java.util.List;
-import java.util.ArrayList;
-import java.util.HashSet;
-
-
-import org.opennms.netmgt.correlation.drools.DroolsCorrelationEngine;
-import org.opennms.netmgt.model.ncs.*;
-import org.opennms.netmgt.xml.event.Event;
-import org.opennms.netmgt.xml.event.Parm;
-import org.opennms.netmgt.xml.event.Parms;
-import org.opennms.netmgt.xml.event.Value;
-import org.opennms.netmgt.model.events.EventBuilder;
-import org.opennms.netmgt.events.api.EventConstants;
-<<<<<<< HEAD
-import org.opennms.netmgt.model.events.EventUtils;
-import org.drools.spi.KnowledgeHelper;
-=======
-import org.opennms.netmgt.capsd.EventUtils;
-import org.drools.core.spi.KnowledgeHelper;
->>>>>>> fda62318
-import org.opennms.netmgt.correlation.ncs.NCSCorrelationService;
-import org.opennms.netmgt.correlation.ncs.NCSCorrelationService.AttrParmMap;
-
-global org.opennms.netmgt.correlation.drools.DroolsCorrelationEngine engine;
-global org.opennms.netmgt.correlation.ncs.NCSCorrelationService correlationService;
-
-
-
-rule "pseudo-wire component down"
-	salience 100
-when
-	$e : Event( uei matches ".*jnxVpnPwDown" )
-then
-	retract( $e );
-	List<NCSComponent> list = correlationService.findComponentsByNodeIdAndAttrParmMaps($e, map("jnxVpnPwVpnType", 1), map("jnxVpnPwVpnName", 2));
-	for ( NCSComponent ncs : list ) {
-		Component c = new Component( ncs );
-		insert( new ComponentDownEvent( c, $e ) );
-	}
-end
-
-rule "pseudo-wire component up"
-	salience 100
-when
-	$e : Event( $uei: uei matches ".*jnxVpnPwUp" )
-then
-	retract( $e );
-	List<NCSComponent> list = correlationService.findComponentsByNodeIdAndAttrParmMaps($e, map("jnxVpnPwVpnType", 1), map("jnxVpnPwVpnName", 2));
-	for ( NCSComponent ncs : list ) {
-		Component c = new Component( ncs );
-		insert( new ComponentUpEvent( c, $e ) );
-	}
-end
-
-rule "Vpn interface (UNI) component down"
-	salience 100
-when
-	$e : Event( uei matches ".*jnxVpnIfDown" )
-then
-	println( "Found Event " + $e.getUei() );
-	retract( $e );
-	List<NCSComponent> list = correlationService.findComponentsByNodeIdAndAttrParmMaps($e, map("jnxVpnIfVpnType", 1), map("jnxVpnIfVpnName", 2));
-	println(" Found matching components: " + list );
-	for ( NCSComponent ncs : list ) {
-		Component c = new Component( ncs );
-		insert( new ComponentDownEvent( c, $e ) );
-	}
-end
-
-rule "Vpn interface (UNI) component up"
-	salience 100
-when
-	$e : Event( $uei: uei matches ".*jnxVpnIfUp" )
-then
-	println( "Found Event " + $e.getUei() );
-	retract( $e );
-	List<NCSComponent> list = correlationService.findComponentsByNodeIdAndAttrParmMaps($e, map("jnxVpnIfVpnType", 1), map("jnxVpnIfVpnName", 2));
-	for ( NCSComponent ncs : list ) {
-		Component c = new Component( ncs );
-		insert( new ComponentUpEvent( c, $e ) );
-	}
-end
-
- 
-
-rule "mpls lsp path component down"
-	salience 100
-when
-	$e : Event( uei matches ".*mplsLspPathDown" )
-then
-	retract( $e );
-	List<NCSComponent> list = correlationService.findComponentsByNodeIdAndAttrParmMaps($e, map("mplsLspName", 1));
-	for ( NCSComponent ncs : list ) {
-		Component c = new Component( ncs );
-		insert( new ComponentDownEvent( c, $e ) );
-	}
-end
-
-rule "mpls lsp path component up"
-	salience 100
-when
-	$e : Event( uei matches ".*mplsLspPathUp" )
-then
-	retract( $e );
-	List<NCSComponent> list = correlationService.findComponentsByNodeIdAndAttrParmMaps($e, map("mplsLspName", 1));
-	for ( NCSComponent ncs : list ) {
-		Component c = new Component( ncs );
-		insert( new ComponentUpEvent( c, $e ) );
-	}
-end
-
-rule "node down"
-	salience 100
-when
-	$e : Event( uei matches ".*nodeDown" )
-then
-	retract( $e );
-	List<NCSComponent> list = correlationService.findComponentsByNodeIdAndAttrParmMaps($e /* no attributes */);
-	for ( NCSComponent ncs : list ) {
-		Component c = new Component( ncs );
-		insert( new ComponentDownEvent( c, $e ) );
-	}
-end
-
-rule "node up"
-	salience 100
-when
-	$e : Event( uei matches ".*nodeUp" )
-then
-	retract( $e );
-	List<NCSComponent> list = correlationService.findComponentsByNodeIdAndAttrParmMaps($e /* no attribures */);
-	for ( NCSComponent ncs : list ) {
-		Component c = new Component( ncs );
-		insert( new ComponentUpEvent( c, $e ) );
-	}
-end
-
-
-
-function void println(Object msg)
-{
-	System.err.println(new Date() + " : " + msg);
-}
-
-function AttrParmMap map( String attrName, int parmIndex )
-{
-	return new AttrParmMap(attrName, parmIndex);	
-}
-
-function void sendImpactedComponentEvent( DroolsCorrelationEngine engine, Component c, Event e )
-{
-	EventBuilder bldr = new EventBuilder( "uei.opennms.org/internal/ncs/componentImpacted", "Component Correlator" );
-	bldr.addParam("componentType", c.getType() );
-	bldr.addParam("componentName", c.getName() );
-	bldr.addParam("componentForeignSource", c.getForeignSource() );
-	bldr.addParam("componentForeignId", c.getForeignId() );
-	bldr.addParam("cause", e.getDbid() );
-	engine.sendEvent(bldr.getEvent());
-}
-
-
-function void sendResolvedComponentEvent( DroolsCorrelationEngine engine, Component c, Event e)
-{
-	EventBuilder bldr = new EventBuilder( "uei.opennms.org/internal/ncs/componentResolved", "Component Correlator" );
-	bldr.addParam("componentType", c.getType() );
-	bldr.addParam("componentName", c.getName() );
-	bldr.addParam("componentForeignSource", c.getForeignSource() );
-	bldr.addParam("componentForeignId", c.getForeignId() );
-	bldr.addParam("cause", e.getDbid() );
-	engine.sendEvent(bldr.getEvent());
-}
-
-
-
+package org.opennms.netmgt.correlation.ncs;
+
+import function org.opennms.core.utils.InetAddressUtils.addr;
+import function org.opennms.core.utils.InetAddressUtils.str;
+
+import java.util.Date;
+import java.net.InetAddress;
+import java.util.List;
+import java.util.ArrayList;
+import java.util.HashSet;
+
+
+import org.opennms.netmgt.correlation.drools.DroolsCorrelationEngine;
+import org.opennms.netmgt.model.ncs.*;
+import org.opennms.netmgt.xml.event.Event;
+import org.opennms.netmgt.xml.event.Parm;
+import org.opennms.netmgt.xml.event.Parms;
+import org.opennms.netmgt.xml.event.Value;
+import org.opennms.netmgt.model.events.EventBuilder;
+import org.opennms.netmgt.events.api.EventConstants;
+import org.opennms.netmgt.model.events.EventUtils;
+import org.drools.core.spi.KnowledgeHelper;
+import org.opennms.netmgt.correlation.ncs.NCSCorrelationService;
+import org.opennms.netmgt.correlation.ncs.NCSCorrelationService.AttrParmMap;
+
+global org.opennms.netmgt.correlation.drools.DroolsCorrelationEngine engine;
+global org.opennms.netmgt.correlation.ncs.NCSCorrelationService correlationService;
+
+
+
+rule "pseudo-wire component down"
+	salience 100
+when
+	$e : Event( uei matches ".*jnxVpnPwDown" )
+then
+	retract( $e );
+	List<NCSComponent> list = correlationService.findComponentsByNodeIdAndAttrParmMaps($e, map("jnxVpnPwVpnType", 1), map("jnxVpnPwVpnName", 2));
+	for ( NCSComponent ncs : list ) {
+		Component c = new Component( ncs );
+		insert( new ComponentDownEvent( c, $e ) );
+	}
+end
+
+rule "pseudo-wire component up"
+	salience 100
+when
+	$e : Event( $uei: uei matches ".*jnxVpnPwUp" )
+then
+	retract( $e );
+	List<NCSComponent> list = correlationService.findComponentsByNodeIdAndAttrParmMaps($e, map("jnxVpnPwVpnType", 1), map("jnxVpnPwVpnName", 2));
+	for ( NCSComponent ncs : list ) {
+		Component c = new Component( ncs );
+		insert( new ComponentUpEvent( c, $e ) );
+	}
+end
+
+rule "Vpn interface (UNI) component down"
+	salience 100
+when
+	$e : Event( uei matches ".*jnxVpnIfDown" )
+then
+	println( "Found Event " + $e.getUei() );
+	retract( $e );
+	List<NCSComponent> list = correlationService.findComponentsByNodeIdAndAttrParmMaps($e, map("jnxVpnIfVpnType", 1), map("jnxVpnIfVpnName", 2));
+	println(" Found matching components: " + list );
+	for ( NCSComponent ncs : list ) {
+		Component c = new Component( ncs );
+		insert( new ComponentDownEvent( c, $e ) );
+	}
+end
+
+rule "Vpn interface (UNI) component up"
+	salience 100
+when
+	$e : Event( $uei: uei matches ".*jnxVpnIfUp" )
+then
+	println( "Found Event " + $e.getUei() );
+	retract( $e );
+	List<NCSComponent> list = correlationService.findComponentsByNodeIdAndAttrParmMaps($e, map("jnxVpnIfVpnType", 1), map("jnxVpnIfVpnName", 2));
+	for ( NCSComponent ncs : list ) {
+		Component c = new Component( ncs );
+		insert( new ComponentUpEvent( c, $e ) );
+	}
+end
+
+ 
+
+rule "mpls lsp path component down"
+	salience 100
+when
+	$e : Event( uei matches ".*mplsLspPathDown" )
+then
+	retract( $e );
+	List<NCSComponent> list = correlationService.findComponentsByNodeIdAndAttrParmMaps($e, map("mplsLspName", 1));
+	for ( NCSComponent ncs : list ) {
+		Component c = new Component( ncs );
+		insert( new ComponentDownEvent( c, $e ) );
+	}
+end
+
+rule "mpls lsp path component up"
+	salience 100
+when
+	$e : Event( uei matches ".*mplsLspPathUp" )
+then
+	retract( $e );
+	List<NCSComponent> list = correlationService.findComponentsByNodeIdAndAttrParmMaps($e, map("mplsLspName", 1));
+	for ( NCSComponent ncs : list ) {
+		Component c = new Component( ncs );
+		insert( new ComponentUpEvent( c, $e ) );
+	}
+end
+
+rule "node down"
+	salience 100
+when
+	$e : Event( uei matches ".*nodeDown" )
+then
+	retract( $e );
+	List<NCSComponent> list = correlationService.findComponentsByNodeIdAndAttrParmMaps($e /* no attributes */);
+	for ( NCSComponent ncs : list ) {
+		Component c = new Component( ncs );
+		insert( new ComponentDownEvent( c, $e ) );
+	}
+end
+
+rule "node up"
+	salience 100
+when
+	$e : Event( uei matches ".*nodeUp" )
+then
+	retract( $e );
+	List<NCSComponent> list = correlationService.findComponentsByNodeIdAndAttrParmMaps($e /* no attribures */);
+	for ( NCSComponent ncs : list ) {
+		Component c = new Component( ncs );
+		insert( new ComponentUpEvent( c, $e ) );
+	}
+end
+
+
+
+function void println(Object msg)
+{
+	System.err.println(new Date() + " : " + msg);
+}
+
+function AttrParmMap map( String attrName, int parmIndex )
+{
+	return new AttrParmMap(attrName, parmIndex);	
+}
+
+function void sendImpactedComponentEvent( DroolsCorrelationEngine engine, Component c, Event e )
+{
+	EventBuilder bldr = new EventBuilder( "uei.opennms.org/internal/ncs/componentImpacted", "Component Correlator" );
+	bldr.addParam("componentType", c.getType() );
+	bldr.addParam("componentName", c.getName() );
+	bldr.addParam("componentForeignSource", c.getForeignSource() );
+	bldr.addParam("componentForeignId", c.getForeignId() );
+	bldr.addParam("cause", e.getDbid() );
+	engine.sendEvent(bldr.getEvent());
+}
+
+
+function void sendResolvedComponentEvent( DroolsCorrelationEngine engine, Component c, Event e)
+{
+	EventBuilder bldr = new EventBuilder( "uei.opennms.org/internal/ncs/componentResolved", "Component Correlator" );
+	bldr.addParam("componentType", c.getType() );
+	bldr.addParam("componentName", c.getName() );
+	bldr.addParam("componentForeignSource", c.getForeignSource() );
+	bldr.addParam("componentForeignId", c.getForeignId() );
+	bldr.addParam("cause", e.getDbid() );
+	engine.sendEvent(bldr.getEvent());
+}
+
+
+