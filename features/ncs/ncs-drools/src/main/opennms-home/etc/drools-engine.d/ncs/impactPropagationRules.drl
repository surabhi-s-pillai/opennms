--- conflicted
+++ resolved
@@ -1,152 +1,147 @@
-package org.opennms.netmgt.correlation.ncs;
-
-import function org.opennms.core.utils.InetAddressUtils.addr;
-import function org.opennms.core.utils.InetAddressUtils.str;
-
-import java.util.Date;
-import java.net.InetAddress;
-import java.util.List;
-import java.util.ArrayList;
-import java.util.HashSet;
-
-import org.opennms.netmgt.correlation.drools.DroolsCorrelationEngine;
-import org.opennms.netmgt.correlation.ncs.*;
-import org.opennms.netmgt.model.ncs.*;
-import org.opennms.netmgt.xml.event.Event;
-import org.opennms.netmgt.xml.event.Parm;
-import org.opennms.netmgt.xml.event.Parms;
-import org.opennms.netmgt.xml.event.Value;
-import org.opennms.netmgt.model.events.EventBuilder;
-import org.opennms.netmgt.events.api.EventConstants;
-<<<<<<< HEAD
-import org.opennms.netmgt.model.events.EventUtils;
-import org.drools.spi.KnowledgeHelper;
-=======
-import org.opennms.netmgt.capsd.EventUtils;
-import org.drools.core.spi.KnowledgeHelper;
->>>>>>> fda62318
-
-global org.opennms.netmgt.correlation.drools.DroolsCorrelationEngine engine;
-global org.opennms.netmgt.correlation.ncs.NCSCorrelationService correlationService;
-
-/*
- * ComponentDownEvent indicates an alarm
- * ComponentUpEvent indicates an alarm resolution
- *
- * ComponentEventResolved indicates a pairing of alarm and resolution
- *
- * ComponentImpacted indicates an outage with a cause
- *
- * DependenciesNeeded indicates that I need to ensure the dependencies on a component are loaded
- * 
- * ImpactEventSent indicates that we sent the impact event
- *
- */
- 
-rule "component down event"
-	salience 100
-when
-	$cde: ComponentDownEvent( $c : component, $e : event )
-then
-	println( "Component '" + $c.getName() + "' is impacted!" );
-	insert( new ComponentImpacted( $c, $cde ) );
-	insert( new DependenciesNeeded( $c, $cde ) ); 
-end
-
-rule "send impact events"
-	salience 100
-when
-	ComponentImpacted ( $c : target, $cause : cause )
-	not ImpactEventSent( component == $c )
-then
-	println( "Sending impact event for '" + $c.getName() + "'");
-	sendComponentImpactedEvent( engine, $c, $cause.getEvent() );
-	insert( new ImpactEventSent( $c, $cause ) );
-end
-	
-
-rule "propagate impact"
-	when
-		ComponentImpacted( $child : target, $cde : cause )
-		DependsOn( $parent : a, b == $child )
-	
-	then
-		println( "Parent component '" + $parent.getName() + "' is impacted!" );
-		insert( new ComponentImpacted( $parent, $cde ) );
-		insert( new DependenciesNeeded( $parent, $cde ) ); 
-	
-end
-
-rule "component up event"
-	salience 100
-when
-	$cde : ComponentDownEvent( $c : component, $downEvent : event )
-	$cue : ComponentUpEvent( component == $c )
-then
-	println( "Found resolution for " + $cde );
-	retract( $cde );
-	retract( $cue );
-	insert( new ComponentEventResolved( $cde, $cue ) );
-end
-
-rule "resolved component"
-	salience 1000
-when
-	$r : ComponentEventResolved( $cause : cause )
-	$i : ComponentImpacted( cause == $cause, $c : target )
-	$d : DependenciesNeeded( requestor == $cause )
-then
-	retract( $d );
-	retract( $i );
-end
-
-rule "clean up resolutions"
-when
-	$r : ComponentEventResolved( $c : cause )
-	not( ComponentImpacted( cause == $c ) )
-then
-	println( "Cleanup up resolve " + $r );
-	retract( $r );
-end
-
-rule "send resolution event"
-when
-	$i : ImpactEventSent( $c : component, $cause : cause )
-	not( ComponentImpacted( target == $c ) )
-then
-	println( "Sending resolution event for '" + $c.getName() + "'" );
-	retract( $i );
-	sendComponentResolvedEvent( engine, $c, $cause.getEvent() );
-end
-
-function void println(Object msg)
-{
-	System.err.println(new Date() + " : " + msg);
-}
-
-
-function void sendComponentImpactedEvent( DroolsCorrelationEngine engine, Component c, Event e )
-{
-	EventBuilder bldr = new EventBuilder( "uei.opennms.org/internal/ncs/componentImpacted", "Component Correlator" );
-	bldr.addParam("componentType", c.getType() );
-	bldr.addParam("componentName", c.getName() );
-	bldr.addParam("componentForeignSource", c.getForeignSource() );
-	bldr.addParam("componentForeignId", c.getForeignId() );
-	bldr.addParam("cause", e.getDbid() );
-	engine.sendEvent(bldr.getEvent());
-}
-
-
-function void sendComponentResolvedEvent( DroolsCorrelationEngine engine, Component c, Event e)
-{
-	EventBuilder bldr = new EventBuilder( "uei.opennms.org/internal/ncs/componentResolved", "Component Correlator" );
-	bldr.addParam("componentType", c.getType() );
-	bldr.addParam("componentName", c.getName() );
-	bldr.addParam("componentForeignSource", c.getForeignSource() );
-	bldr.addParam("componentForeignId", c.getForeignId() );
-	bldr.addParam("cause", e.getDbid() );
-	engine.sendEvent(bldr.getEvent());
-}
-
-
-
+package org.opennms.netmgt.correlation.ncs;
+
+import function org.opennms.core.utils.InetAddressUtils.addr;
+import function org.opennms.core.utils.InetAddressUtils.str;
+
+import java.util.Date;
+import java.net.InetAddress;
+import java.util.List;
+import java.util.ArrayList;
+import java.util.HashSet;
+
+import org.opennms.netmgt.correlation.drools.DroolsCorrelationEngine;
+import org.opennms.netmgt.correlation.ncs.*;
+import org.opennms.netmgt.model.ncs.*;
+import org.opennms.netmgt.xml.event.Event;
+import org.opennms.netmgt.xml.event.Parm;
+import org.opennms.netmgt.xml.event.Parms;
+import org.opennms.netmgt.xml.event.Value;
+import org.opennms.netmgt.model.events.EventBuilder;
+import org.opennms.netmgt.events.api.EventConstants;
+import org.opennms.netmgt.model.events.EventUtils;
+import org.drools.core.spi.KnowledgeHelper;
+
+global org.opennms.netmgt.correlation.drools.DroolsCorrelationEngine engine;
+global org.opennms.netmgt.correlation.ncs.NCSCorrelationService correlationService;
+
+/*
+ * ComponentDownEvent indicates an alarm
+ * ComponentUpEvent indicates an alarm resolution
+ *
+ * ComponentEventResolved indicates a pairing of alarm and resolution
+ *
+ * ComponentImpacted indicates an outage with a cause
+ *
+ * DependenciesNeeded indicates that I need to ensure the dependencies on a component are loaded
+ * 
+ * ImpactEventSent indicates that we sent the impact event
+ *
+ */
+ 
+rule "component down event"
+	salience 100
+when
+	$cde: ComponentDownEvent( $c : component, $e : event )
+then
+	println( "Component '" + $c.getName() + "' is impacted!" );
+	insert( new ComponentImpacted( $c, $cde ) );
+	insert( new DependenciesNeeded( $c, $cde ) ); 
+end
+
+rule "send impact events"
+	salience 100
+when
+	ComponentImpacted ( $c : target, $cause : cause )
+	not ImpactEventSent( component == $c )
+then
+	println( "Sending impact event for '" + $c.getName() + "'");
+	sendComponentImpactedEvent( engine, $c, $cause.getEvent() );
+	insert( new ImpactEventSent( $c, $cause ) );
+end
+	
+
+rule "propagate impact"
+	when
+		ComponentImpacted( $child : target, $cde : cause )
+		DependsOn( $parent : a, b == $child )
+	
+	then
+		println( "Parent component '" + $parent.getName() + "' is impacted!" );
+		insert( new ComponentImpacted( $parent, $cde ) );
+		insert( new DependenciesNeeded( $parent, $cde ) ); 
+	
+end
+
+rule "component up event"
+	salience 100
+when
+	$cde : ComponentDownEvent( $c : component, $downEvent : event )
+	$cue : ComponentUpEvent( component == $c )
+then
+	println( "Found resolution for " + $cde );
+	retract( $cde );
+	retract( $cue );
+	insert( new ComponentEventResolved( $cde, $cue ) );
+end
+
+rule "resolved component"
+	salience 1000
+when
+	$r : ComponentEventResolved( $cause : cause )
+	$i : ComponentImpacted( cause == $cause, $c : target )
+	$d : DependenciesNeeded( requestor == $cause )
+then
+	retract( $d );
+	retract( $i );
+end
+
+rule "clean up resolutions"
+when
+	$r : ComponentEventResolved( $c : cause )
+	not( ComponentImpacted( cause == $c ) )
+then
+	println( "Cleanup up resolve " + $r );
+	retract( $r );
+end
+
+rule "send resolution event"
+when
+	$i : ImpactEventSent( $c : component, $cause : cause )
+	not( ComponentImpacted( target == $c ) )
+then
+	println( "Sending resolution event for '" + $c.getName() + "'" );
+	retract( $i );
+	sendComponentResolvedEvent( engine, $c, $cause.getEvent() );
+end
+
+function void println(Object msg)
+{
+	System.err.println(new Date() + " : " + msg);
+}
+
+
+function void sendComponentImpactedEvent( DroolsCorrelationEngine engine, Component c, Event e )
+{
+	EventBuilder bldr = new EventBuilder( "uei.opennms.org/internal/ncs/componentImpacted", "Component Correlator" );
+	bldr.addParam("componentType", c.getType() );
+	bldr.addParam("componentName", c.getName() );
+	bldr.addParam("componentForeignSource", c.getForeignSource() );
+	bldr.addParam("componentForeignId", c.getForeignId() );
+	bldr.addParam("cause", e.getDbid() );
+	engine.sendEvent(bldr.getEvent());
+}
+
+
+function void sendComponentResolvedEvent( DroolsCorrelationEngine engine, Component c, Event e)
+{
+	EventBuilder bldr = new EventBuilder( "uei.opennms.org/internal/ncs/componentResolved", "Component Correlator" );
+	bldr.addParam("componentType", c.getType() );
+	bldr.addParam("componentName", c.getName() );
+	bldr.addParam("componentForeignSource", c.getForeignSource() );
+	bldr.addParam("componentForeignId", c.getForeignId() );
+	bldr.addParam("cause", e.getDbid() );
+	engine.sendEvent(bldr.getEvent());
+}
+
+
+