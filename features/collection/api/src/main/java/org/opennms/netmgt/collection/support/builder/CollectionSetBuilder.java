--- conflicted
+++ resolved
@@ -121,48 +121,23 @@
         return this;
     }
 
-<<<<<<< HEAD
     public CollectionSetBuilder disableCounterPersistence(boolean disableCounterPersistence) {
         m_disableCounterPersistence = disableCounterPersistence;
         return this;
     }
-=======
-    public CollectionSet build() {
-        MultiResourceCollectionSet<CollectionResource> collectionSet = new MultiResourceCollectionSet<CollectionResource>() {};
-        collectionSet.setCollectionTimestamp(m_timestamp);
-        collectionSet.setStatus(m_status.getCode());
-        for (final Entry<Resource, List<Attribute<?>>> entry : m_attributesByResource.entrySet()) {
-            final Resource resource = entry.getKey();
-            final AbstractCollectionResource collectionResource = new AbstractCollectionResource(m_agent) {
-                private String label;
-
-                @Override
-                public String getResourceTypeName() {
-                    return resource.getTypeName();
-                }
->>>>>>> ee61e3f7
 
     public CollectionSetDTO build() {
         return new CollectionSetDTO(m_agent, m_status, m_timestamp, m_attributesByResource, m_disableCounterPersistence);
     }
 
-<<<<<<< HEAD
     public static AbstractCollectionResource toCollectionResource(Resource resource, CollectionAgent agent) {
         return new AbstractCollectionResource(agent) {
+            private String label;
+
             @Override
             public String getResourceTypeName() {
                 return resource.getTypeName();
             }
-=======
-                @Override
-                public synchronized String getInterfaceLabel() {
-                    if (label == null) {
-                        // Cache the results, since the operation may be expensive
-                        label = resource.getLabel(this);
-                    }
-                    return label;
-                }
->>>>>>> ee61e3f7
 
             @Override
             public String getInstance() {
@@ -170,8 +145,12 @@
             }
 
             @Override
-            public String getInterfaceLabel() {
-                return resource.getLabel();
+            public synchronized String getInterfaceLabel() {
+                if (label == null) {
+                    // Cache the results, since the operation may be expensive
+                    label = resource.getLabel(this);
+                }
+                return label;
             }
 
             @Override
