--- conflicted
+++ resolved
@@ -30,12 +30,7 @@
 
 import static com.jayway.awaitility.Awaitility.await;
 import static org.junit.Assert.assertEquals;
-<<<<<<< HEAD
-=======
 import static org.junit.Assert.assertTrue;
-import static org.mockito.Mockito.mock;
-import static org.mockito.Mockito.when;
->>>>>>> 7b6d7766
 
 import java.net.InetSocketAddress;
 import java.nio.file.Paths;
@@ -129,17 +124,8 @@
 
     @Test
     public void peristAndReceiveProtobufMessages() {
-<<<<<<< HEAD
-=======
         Date start = new Date();
 
-        // Mock the agent
-        String owner = "192.168.1.1";
-        CollectionAgent agent = mock(CollectionAgent.class);
-        when(agent.getStorageDir()).thenReturn(tempFolder.getRoot());
-        when(agent.getHostAddress()).thenReturn(owner);
-
->>>>>>> 7b6d7766
         // Build a collection set with both numeric and string attributes
         String owner = "192.168.1.1";
         MockCollectionAgent agent = new MockCollectionAgent(1, "n1", InetAddressUtils.addr(owner));
