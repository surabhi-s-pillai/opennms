/*******************************************************************************
 * This file is part of OpenNMS(R).
 *
 * Copyright (C) 2016 The OpenNMS Group, Inc.
 * OpenNMS(R) is Copyright (C) 1999-2016 The OpenNMS Group, Inc.
 *
 * OpenNMS(R) is a registered trademark of The OpenNMS Group, Inc.
 *
 * OpenNMS(R) is free software: you can redistribute it and/or modify
 * it under the terms of the GNU Affero General Public License as published
 * by the Free Software Foundation, either version 3 of the License,
 * or (at your option) any later version.
 *
 * OpenNMS(R) is distributed in the hope that it will be useful,
 * but WITHOUT ANY WARRANTY; without even the implied warranty of
 * MERCHANTABILITY or FITNESS FOR A PARTICULAR PURPOSE.  See the
 * GNU Affero General Public License for more details.
 *
 * You should have received a copy of the GNU Affero General Public License
 * along with OpenNMS(R).  If not, see:
 *      http://www.gnu.org/licenses/
 *
 * For more information contact:
 *     OpenNMS(R) Licensing <license@opennms.org>
 *     http://www.opennms.org/
 *     http://www.opennms.com/
 *******************************************************************************/

package org.opennms.netmgt.collection.commands;

import java.net.InetAddress;
import java.nio.file.Paths;
import java.util.ArrayList;
import java.util.Collections;
import java.util.List;
import java.util.Set;
import java.util.concurrent.Callable;
import java.util.concurrent.ExecutionException;
import java.util.concurrent.ExecutorService;
import java.util.concurrent.Executors;
import java.util.concurrent.Future;
import java.util.concurrent.ThreadFactory;
import java.util.concurrent.TimeUnit;
import java.util.concurrent.atomic.AtomicBoolean;
import java.util.concurrent.atomic.AtomicInteger;

import org.apache.karaf.shell.api.action.Action;
import org.apache.karaf.shell.api.action.Command;
import org.apache.karaf.shell.api.action.Option;
import org.apache.karaf.shell.api.action.lifecycle.Reference;
import org.apache.karaf.shell.api.action.lifecycle.Service;
import org.opennms.netmgt.collection.api.AttributeType;
import org.opennms.netmgt.collection.api.CollectionAgent;
import org.opennms.netmgt.collection.api.CollectionSet;
import org.opennms.netmgt.collection.api.Persister;
import org.opennms.netmgt.collection.api.PersisterFactory;
import org.opennms.netmgt.collection.api.ServiceParameters;
import org.opennms.netmgt.collection.support.builder.CollectionSetBuilder;
import org.opennms.netmgt.collection.support.builder.InterfaceLevelResource;
import org.opennms.netmgt.collection.support.builder.NodeLevelResource;
import org.opennms.netmgt.collection.support.builder.Resource;
import org.opennms.netmgt.model.ResourcePath;
import org.opennms.netmgt.model.ResourceTypeUtils;
import org.opennms.netmgt.rrd.RrdRepository;

import com.codahale.metrics.ConsoleReporter;
import com.codahale.metrics.Meter;
import com.codahale.metrics.MetricRegistry;
import com.codahale.metrics.Timer;
import com.codahale.metrics.Timer.Context;
import com.google.common.collect.Lists;
import com.google.common.util.concurrent.RateLimiter;
import com.google.common.util.concurrent.ThreadFactoryBuilder;

/**
 * Used to stress the persistence layer with generated collection sets.
 *
 * @author jwhite
 */
@Command(scope = "metrics", name = "stress", description="Stress the current persistence strategy with generated collection sets.")
@Service
public class StressCommand implements Action {

    @Reference
    private PersisterFactory persisterFactory;

    @Option(name="-b", aliases="--burst", description="generate the collection sets in bursts instead of continously inserting them, defaults to false", required=false, multiValued=false)
    boolean burst = false;

    @Option(name="-i", aliases="--interval", description="interval in seconds at which collection sets will be generated, defaults to 300", required=false, multiValued=false)
    int intervalInSeconds = 300;

    @Option(name="-n", aliases="--nodes", description="number of nodes for which metrics will be generated, defaults to 1000", required=false, multiValued=false)
    int numberOfNodes = 1000;

    @Option(name="-f", aliases="--interfaces", description="number of interfaces on each node, defaults to 10", required=false, multiValued=false)
    int numberOfInterfacesPerNode = 10;

    @Option(name="-g", aliases="--groups", description="number of groups on each interface, defaults to 5", required=false, multiValued=false)
    int numberOfGroupsPerInterface = 5;

    @Option(name="-a", aliases="--attributes", description="number of number attributes in each group, defaults to 10", required=false, multiValued=false)
    int numberOfNumericAttributesPerGroup = 10;

    @Option(name="-s", aliases="--strings", description="number of string attributes in each group, defaults to 2", required=false, multiValued=false)
    int numberOfStringAttributesPerGroup = 2;

    @Option(name="-r", aliases="--report", description="number of seconds after which the report should be generated, defaults to 30", required=false, multiValued=false)
    int reportIntervalInSeconds = 30;

    @Option(name="-t", aliases="--threads", description="number of threads that will be used to generate and persist collection sets, defaults to 1", required=false, multiValued=false)
    int numberOfGeneratorThreads = 1;

    @Option(name="-z", aliases="--string-variation-factor", description="when set, every n-th group will use unique string attribute values in each batch, defaults to 0", required=false, multiValued=false)
    int stringVariationFactor = 0;

    @Option(name="-x", aliases="--rra", description="Round Robin Archives, defaults to the pritine content on datacollection-config.xml", required=false, multiValued=true)
    List<String> rras = null;

    private RateLimiter rateLimiter;

    private int numNumericAttributesPerNodePerCycle;

    private double numNumericAttributesPerSecond;

    private double numStringAttributesPerSecond;

    private final AtomicBoolean abort = new AtomicBoolean(false);

    private final MetricRegistry metrics = new MetricRegistry();

    final Timer batchTimer = metrics.timer("batches");

    private final Meter numericAttributesGenerated = metrics.meter("numeric-attributes-generated");

    private final Meter stringAttributesGenerated = metrics.meter("string-attributes-generated");

    private Meter stringAttributesVaried;

    /**
     * Used to calculate non-constant, but predictable values stored in numeric attributes.
     */
    private AtomicInteger seed = new AtomicInteger();

    @Override
    public Void execute() throws Exception {
        // Apply sane lower bounds to all of the configurable options
        intervalInSeconds = Math.max(1, intervalInSeconds);
        numberOfNodes = Math.max(1, numberOfNodes);
        numberOfInterfacesPerNode = Math.max(1, numberOfInterfacesPerNode);
        numberOfGroupsPerInterface = Math.max(1, numberOfGroupsPerInterface);
        numberOfNumericAttributesPerGroup = Math.max(0, numberOfNumericAttributesPerGroup);
        numberOfStringAttributesPerGroup = Math.max(0, numberOfStringAttributesPerGroup);
        reportIntervalInSeconds = Math.max(1, reportIntervalInSeconds);
        numberOfGeneratorThreads = Math.max(1, numberOfGeneratorThreads);
        stringVariationFactor = Math.max(0, stringVariationFactor);
        if (stringVariationFactor > 0) {
            stringAttributesVaried = metrics.meter("string-attributes-varied");
        }

        // Display the effective settings and rates
        final double groupsPerSecond = (1 / (double)intervalInSeconds) * numberOfGroupsPerInterface
                * numberOfInterfacesPerNode * numberOfNodes;
        numNumericAttributesPerNodePerCycle = numberOfInterfacesPerNode * numberOfGroupsPerInterface
                * numberOfNumericAttributesPerGroup;
        numNumericAttributesPerSecond = numberOfNumericAttributesPerGroup * groupsPerSecond;
        numStringAttributesPerSecond = numberOfStringAttributesPerGroup * groupsPerSecond;
        System.out.printf("Generating collection sets every %d seconds\n", intervalInSeconds);
        System.out.printf("\t for %d nodes\n", numberOfNodes);
        System.out.printf("\t with %d interfaces\n", numberOfInterfacesPerNode);
        System.out.printf("\t with %d attribute groups\n", numberOfGroupsPerInterface);
        System.out.printf("\t with %d numeric attributes\n", numberOfNumericAttributesPerGroup);
        System.out.printf("\t with %d string attributes\n", numberOfStringAttributesPerGroup);
        System.out.printf("Across %d threads\n", numberOfGeneratorThreads);
        if (stringVariationFactor > 0) {
            System.out.printf("With string variation factor %d\n", stringVariationFactor);
        }
        System.out.printf("Which will yield an effective\n");
        System.out.printf("\t %.2f numeric attributes per second\n", numNumericAttributesPerSecond);
        System.out.printf("\t %.2f string attributes per second\n", numStringAttributesPerSecond);

        ConsoleReporter reporter = ConsoleReporter.forRegistry(metrics)
                .convertRatesTo(TimeUnit.SECONDS)
                .convertDurationsTo(TimeUnit.MILLISECONDS)
                .build();

        // Setup the executor
        ThreadFactory threadFactory = new ThreadFactoryBuilder()
            .setNameFormat("Metrics Stress Tool Generator #%d")
            .build();
        ExecutorService executor = Executors.newFixedThreadPool(numberOfGeneratorThreads, threadFactory);

        // Setup auxiliary objects needed by the persister
        ServiceParameters params = new ServiceParameters(Collections.emptyMap());
        RrdRepository repository = new RrdRepository();
        repository.setStep(Math.max(intervalInSeconds, 1));
        repository.setHeartBeat(repository.getStep() * 2);
        if (rras != null && rras.size() > 0) {
            repository.setRraList(rras);
        } else {
            repository.setRraList(Lists.newArrayList(
                // Use the default list of RRAs we provide in our stock configuration files
                "RRA:AVERAGE:0.5:1:2016",
                "RRA:AVERAGE:0.5:12:1488",
                "RRA:AVERAGE:0.5:288:366",
                "RRA:MAX:0.5:288:366",
                "RRA:MIN:0.5:288:366"));
        }
        repository.setRrdBaseDir(Paths.get(System.getProperty("opennms.home"),"share","rrd","snmp").toFile());

        // Display effective rate limiting strategy:
        System.out.printf("Limiting rate by\n");
        if (burst) {
            System.out.printf("\t sleeping %d seconds between batches (batch mode)\n", intervalInSeconds);
            rateLimiter = null;
        } else {
            rateLimiter = RateLimiter.create(numNumericAttributesPerSecond);
            System.out.printf("\t smoothing persistence to %.2f attributes per second\n", numNumericAttributesPerSecond);
        }

        // Start generating, and keep generating until we're interrupted
        try {
            reporter.start(reportIntervalInSeconds, TimeUnit.SECONDS);

            while (true) {
                final Context context = batchTimer.time();
                try {
                    // Split the tasks up among the threads
                    List<Future<Void>> futures = new ArrayList<>();
                    for (int generatorThreadId = 0; generatorThreadId < numberOfGeneratorThreads; generatorThreadId++) {
                        futures.add(executor.submit(generateAndPersistCollectionSets(params, repository, generatorThreadId)));
                    }
                    // Wait for all the tasks to complete before starting others
                    for (Future<Void> future : futures) {
                        future.get();
                    }
                } catch (InterruptedException | ExecutionException e) {
                    break;
                } finally {
                    context.stop();
                }

<<<<<<< HEAD
                try {
                    Thread.sleep(sleepTimeInSecondsBetweenIterations * 1000L);
                } catch (InterruptedException e) {
                    break;
=======
                if (burst) {
                    try {
                        Thread.sleep(intervalInSeconds);
                    } catch (InterruptedException e) {
                        break;
                    }
>>>>>>> 66af69ab
                }
            }
        } finally {
            reporter.stop();
            abort.set(true);
            executor.shutdownNow();
        }

        return null;
    }

    private Callable<Void> generateAndPersistCollectionSets(ServiceParameters params, RrdRepository repository, int generatorThreadId) {
        return new Callable<Void>() {
            @Override
            public Void call() throws Exception {
                for (int nodeId = 0; nodeId < numberOfNodes; nodeId++) {
                    if (nodeId % numberOfGeneratorThreads != generatorThreadId) {
                        // A different generator will handle this node
                        continue;
                    }
                    if (rateLimiter != null) {
                        rateLimiter.acquire(numNumericAttributesPerNodePerCycle);
                    }

                    // Build the node resource
                    CollectionAgent agent = new MockCollectionAgent(nodeId);
                    NodeLevelResource nodeResource = new NodeLevelResource(nodeId);

                    // Don't reuse the persister instances across nodes to help simulate collectd's actual behavior
                    Persister persister = persisterFactory.createPersister(params, repository);
                    for (int interfaceId = 0; interfaceId < numberOfInterfacesPerNode; interfaceId++) {
                        // Return immediately if the abort flag is set
                        if (abort.get()) {
                            return null;
                        }

                        // Build the interface resource
                        InterfaceLevelResource interfaceResource = new InterfaceLevelResource(nodeResource, "tap" + interfaceId);

                        // Generate the collection set
                        CollectionSet collectionSet = generateCollectionSet(agent, nodeId, interfaceId, interfaceResource);

                        // Persist
                        collectionSet.visit(persister);
                    }
                }
                return null;
            }
        };
    }

    private CollectionSet generateCollectionSet(CollectionAgent agent, int nodeId, int interfaceId, Resource resource) {
        CollectionSetBuilder builder = new CollectionSetBuilder(agent);
        for (int groupId = 0; groupId < numberOfGroupsPerInterface; groupId++) {
            String groupName = "group" + groupId;
            // Number attributes
            for (int attributeId = 0; attributeId < numberOfNumericAttributesPerGroup; attributeId++) {
                // Generate a predictable, non-constant number
                int value = groupId * attributeId + seed.incrementAndGet() % 100;
                builder.withNumericAttribute(resource, groupName, "metric_" + groupId + "_" + attributeId, value, AttributeType.GAUGE);
                numericAttributesGenerated.mark();
            }

            String stringAttributeValueSuffix = "";
            int groupInstance = (nodeId + 1) * (interfaceId + 1) * (groupId + 1); // Add 1 to each of these to make sure they are > 0
            if (stringVariationFactor > 0 && groupInstance % stringVariationFactor == 0) {
                stringAttributeValueSuffix = String.format("-%d-varied", groupInstance);
                stringAttributesVaried.mark(numberOfStringAttributesPerGroup);
            }

            // String attributes
            for (int stringAttributeId = 0; stringAttributeId < numberOfStringAttributesPerGroup; stringAttributeId++) {
                // String attributes are stored at the resource level, and not at the group level, so we prefix
                // the keys with the group name to make sure these don't collide
                String key = String.format("%s-key-%d", groupName, stringAttributeId);
                String value = String.format("%s-value-%d%s", groupName, stringAttributeId, stringAttributeValueSuffix);
                builder.withStringAttribute(resource, groupName, key, value);
                stringAttributesGenerated.mark();
            }
        }
        return builder.build();
    }

    private static class MockCollectionAgent implements CollectionAgent {

        private final int nodeId;

        public MockCollectionAgent(int nodeId) {
            this.nodeId = nodeId;
        }

        @Override
        public int getType() {
            return 0;
        }

        @Override
        public InetAddress getAddress() {
            return null;
        }

        @Override
        public Set<String> getAttributeNames() {
            return Collections.emptySet();
        }

        @Override
        public <V> V getAttribute(String property) {
            return null;
        }

        @Override
        public Object setAttribute(String property, Object value) {
            return null;
        }

        @Override
        public Boolean isStoreByForeignSource() {
            return ResourceTypeUtils.isStoreByForeignSource();
        }

        @Override
        public String getHostAddress() {
            return null;
        }

        @Override
        public void setSavedIfCount(int ifCount) {
            // pass
        }

        @Override
        public int getNodeId() {
            return nodeId;
        }

        @Override
        public String getNodeLabel() {
            return Integer.toString(nodeId);
        }

        @Override
        public String getForeignSource() {
            return "STRESS";
        }

        @Override
        public String getForeignId() {
            return Integer.toString(nodeId);
        }

        @Override
        public String getLocationName() {
            return null;
        }

        @Override
        public ResourcePath getStorageResourcePath() {
            // Copied from org.opennms.netmgt.collectd.org.opennms.netmgt.collectd#getStorageDir
            final String foreignSource = getForeignSource();
            final String foreignId = getForeignId();

            final ResourcePath dir;
            if(isStoreByForeignSource() && foreignSource != null && foreignId != null) {
                dir = ResourcePath.get(ResourceTypeUtils.FOREIGN_SOURCE_DIRECTORY,
                                       foreignSource,
                                       foreignId);
            } else {
                dir = ResourcePath.get(String.valueOf(getNodeId()));
            }

            return dir;
        }

        @Override
        public String getSysObjectId() {
            return null;
        }

        @Override
        public long getSavedSysUpTime() {
            return 0;
        }

        @Override
        public void setSavedSysUpTime(long sysUpTime) {
            // pass
        }
    }
}<|MERGE_RESOLUTION|>--- conflicted
+++ resolved
@@ -240,19 +240,12 @@
                     context.stop();
                 }
 
-<<<<<<< HEAD
-                try {
-                    Thread.sleep(sleepTimeInSecondsBetweenIterations * 1000L);
-                } catch (InterruptedException e) {
-                    break;
-=======
                 if (burst) {
                     try {
-                        Thread.sleep(intervalInSeconds);
+                        Thread.sleep(intervalInSeconds * 1000L);
                     } catch (InterruptedException e) {
                         break;
                     }
->>>>>>> 66af69ab
                 }
             }
         } finally {
