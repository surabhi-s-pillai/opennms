<?xml version="1.0" encoding="UTF-8"?>
<project xmlns="http://maven.apache.org/POM/4.0.0" xmlns:xsi="http://www.w3.org/2001/XMLSchema-instance" xsi:schemaLocation="http://maven.apache.org/POM/4.0.0 http://maven.apache.org/maven-v4_0_0.xsd">
  <parent>
    <groupId>org.opennms</groupId>
    <artifactId>opennms</artifactId>
    <version>15.0.0-SNAPSHOT</version>
  </parent>
  <modelVersion>4.0.0</modelVersion>
  <artifactId>org.opennms.features</artifactId>
  <packaging>pom</packaging>
  <name>OpenNMS Features</name>
  <modules>

    <!-- ActiveMQ broker and JMS features -->
    <module>activemq</module>

    <!-- OpenNMS Provisioning API and implementations -->
    <module>provisioning</module>

    <!-- OpenNMS Polling API -->
    <module>poller</module>

    <!-- OpenNMS Collection API and implementations -->
    <module>collection</module>
    <module>jdbc-collector</module>
    <module>juniper-tca-collector</module>

    <!-- OpenNMS Reporting API and implementations -->
    <module>reporting</module>

    <!-- OpenNMS Remote Poller daemon and UI -->
    <module>remote-poller</module>
    <module>remote-poller-jnlp</module>
    <module>remote-poller-gwt</module>

    <!-- OpenNMS Ticketing API and implementations -->
    <module>ticketing</module>
    <module>request-tracker</module>

    <!-- OpenNMS OSGI Core -->
    <module>opennms-osgi-core</module>

    <!-- JMX config generator -->
    <module>jmx-config-generator</module>
    <module>jmx-config-generator-webui</module>   
 
    <!-- SNMP MIB Parser and Event/Collection Configuration -->
    <module>vaadin-snmp-events-and-metrics</module>

    <!-- Near Real Time Graphing -->
    <module>nrtg</module>

    <!-- Topology Map -->
    <module>topology-map</module>
    <module>vaadin-node-maps</module>

<<<<<<< HEAD
    <!-- SMS monitoring -->
    <module>phonebook</module>
    <module>sms-reflector</module>

    <!-- Webapps -->
=======
    <!-- webapps -->
>>>>>>> aea95f99
    <module>root-webapp</module>

    <!-- GWT UI plugins -->
    <module>node-page-list</module>
    <module>opennms-gwt-theme</module>
    <module>gwt-suggestion-combobox</module>
    <module>gwt-ksc-combobox</module>
    <module>gwt-ksc-add</module>
    <module>gwt-graph-resource-list</module>
    <module>gwt-snmpselect-list</module>
    <module>gwt-tableresources</module>

    <!-- OpenNMS Notifications -->
    <module>notifications</module>

    <!-- OpenNMS Vaadin Themes -->
    <module>themes</module>

    <!-- Dashboard and dashlet UI elements -->
    <module>vaadin-dashboard</module>
    <module>vaadin-dashlets</module>

    <!-- Other projects -->
    <module>geocoder</module>
    <module>instrumentationLogReader</module>
    <module>name-cutter</module>
    <module>ncs</module>
    <module>springframework-security</module>
    <module>system-report</module>

  </modules>
</project><|MERGE_RESOLUTION|>--- conflicted
+++ resolved
@@ -54,15 +54,7 @@
     <module>topology-map</module>
     <module>vaadin-node-maps</module>
 
-<<<<<<< HEAD
-    <!-- SMS monitoring -->
-    <module>phonebook</module>
-    <module>sms-reflector</module>
-
-    <!-- Webapps -->
-=======
     <!-- webapps -->
->>>>>>> aea95f99
     <module>root-webapp</module>
 
     <!-- GWT UI plugins -->
