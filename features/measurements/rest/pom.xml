<?xml version="1.0" encoding="UTF-8"?>
<project xmlns="http://maven.apache.org/POM/4.0.0" xmlns:xsi="http://www.w3.org/2001/XMLSchema-instance" xsi:schemaLocation="http://maven.apache.org/POM/4.0.0 http://maven.apache.org/maven-v4_0_0.xsd">
  <parent>
    <groupId>org.opennms.features</groupId>
    <artifactId>org.opennms.features.measurements</artifactId>
    <version>22.0.3-SNAPSHOT</version>
  </parent>
  <modelVersion>4.0.0</modelVersion>
  <groupId>org.opennms.features.measurements</groupId>
  <artifactId>org.opennms.features.measurements.rest</artifactId>
  <packaging>jar</packaging>
  <name>OpenNMS :: Features :: Measurements :: ReST</name>

  <dependencies>
    <!-- Core -->
    <dependency>
      <groupId>org.opennms.core</groupId>
      <artifactId>org.opennms.core.web</artifactId>
    </dependency>
    <dependency>
      <groupId>org.opennms</groupId>
      <artifactId>opennms-util</artifactId>
    </dependency>
    <dependency>
      <groupId>org.opennms</groupId>
      <artifactId>opennms-dao</artifactId>
    </dependency>

    <!-- Measurements API Implementations -->
    <dependency>
      <groupId>org.opennms.features.measurements</groupId>
      <artifactId>org.opennms.features.measurements.impl</artifactId>
      <version>${project.version}</version>
    </dependency>
    <dependency>
      <groupId>org.opennms.dependencies</groupId>
      <artifactId>jrrd2-dependencies</artifactId>
      <scope>provided</scope>
      <type>pom</type>
    </dependency>

    <!-- Third party -->
    <dependency>
      <groupId>org.opennms.dependencies</groupId>
      <artifactId>cxf-dependencies</artifactId>
      <version>${project.version}</version>
      <type>pom</type>
    </dependency>

    <!-- Testing -->
    <dependency>
      <groupId>org.opennms</groupId>
      <artifactId>opennms-config</artifactId>
      <scope>test</scope>
    </dependency>
    <dependency>
      <groupId>org.opennms</groupId>
      <artifactId>opennms-dao-mock</artifactId>
      <scope>test</scope>
    </dependency>
    <dependency>
      <groupId>org.opennms.features</groupId>
      <artifactId>org.opennms.features.rest-provider</artifactId>
      <version>${project.version}</version>
      <scope>test</scope>
    </dependency>
    <dependency>
      <groupId>org.opennms</groupId>
      <artifactId>opennms-web-api</artifactId>
      <scope>test</scope>
    </dependency>
    <dependency>
      <groupId>org.opennms</groupId>
      <artifactId>opennms-webapp-rest</artifactId>
      <version>${project.version}</version>
      <scope>test</scope>
    </dependency>
    <dependency>
      <groupId>org.opennms.features</groupId>
      <artifactId>org.opennms.features.graphml</artifactId>
      <version>${project.version}</version>
      <scope>test</scope>
    </dependency>
    <dependency>
      <groupId>org.opennms.core.test-api</groupId>
      <artifactId>org.opennms.core.test-api.db</artifactId>
      <scope>test</scope>
    </dependency>
    <dependency>
      <groupId>org.opennms.core.test-api</groupId>
      <artifactId>org.opennms.core.test-api.services</artifactId>
    </dependency>
    <dependency>
      <groupId>org.opennms.core.test-api</groupId>
      <artifactId>org.opennms.core.test-api.rest</artifactId>
    </dependency>
    <dependency>
      <groupId>org.opennms.features.collection</groupId>
      <artifactId>org.opennms.features.collection.persistence.rrd</artifactId>
      <scope>test</scope>
    </dependency>
    <dependency>
      <groupId>org.opennms</groupId>
      <artifactId>opennms-alarm-northbounder-email</artifactId>
      <scope>test</scope>
    </dependency>
    <dependency>
      <groupId>org.opennms</groupId>
      <artifactId>opennms-alarm-northbounder-syslog</artifactId>
      <scope>test</scope>
    </dependency>
    <dependency>
      <groupId>org.opennms</groupId>
      <artifactId>opennms-alarm-northbounder-snmptrap</artifactId>
      <scope>test</scope>
    </dependency>
    <dependency>
<<<<<<< HEAD
      <groupId>org.hamcrest</groupId>
      <artifactId>hamcrest-library</artifactId>
=======
      <groupId>org.opennms.features.timeformat</groupId>
      <artifactId>org.opennms.features.timeformat.impl</artifactId>
      <version>${project.version}</version>
>>>>>>> a1f3b44b
      <scope>test</scope>
    </dependency>
  </dependencies>
</project><|MERGE_RESOLUTION|>--- conflicted
+++ resolved
@@ -115,14 +115,14 @@
       <scope>test</scope>
     </dependency>
     <dependency>
-<<<<<<< HEAD
       <groupId>org.hamcrest</groupId>
       <artifactId>hamcrest-library</artifactId>
-=======
+      <scope>test</scope>
+    </dependency>
+    <dependency>
       <groupId>org.opennms.features.timeformat</groupId>
       <artifactId>org.opennms.features.timeformat.impl</artifactId>
       <version>${project.version}</version>
->>>>>>> a1f3b44b
       <scope>test</scope>
     </dependency>
   </dependencies>
