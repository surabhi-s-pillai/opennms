--- conflicted
+++ resolved
@@ -14,7 +14,6 @@
 import org.opennms.features.poller.remote.gwt.client.InitializationCommand.DataLoader;
 import org.opennms.features.poller.remote.gwt.client.TagPanel.TagSelectedEvent;
 import org.opennms.features.poller.remote.gwt.client.events.GWTMarkerClickedEvent;
-import org.opennms.features.poller.remote.gwt.client.events.GWTMarkerClickedEventHandler;
 import org.opennms.features.poller.remote.gwt.client.events.LocationManagerInitializationCompleteEvent;
 import org.opennms.features.poller.remote.gwt.client.events.LocationManagerInitializationCompleteEventHander;
 import org.opennms.features.poller.remote.gwt.client.events.LocationPanelSelectEvent;
@@ -45,7 +44,7 @@
  * 
  * <p>If this class ever grows too large, we can split it into separate model and controller classes.</p>
  */
-public class DefaultLocationManager implements LocationManager, RemotePollerPresenter, GWTMarkerClickedEventHandler {
+public class DefaultLocationManager implements LocationManager, RemotePollerPresenter {
 
 	protected final HandlerManager m_eventBus;
 
@@ -80,20 +79,15 @@
 		m_eventBus.addHandler(LocationPanelSelectEvent.TYPE, this); 
 		m_eventBus.addHandler(LocationsUpdatedEvent.TYPE, this); 
 		m_eventBus.addHandler(MapPanelBoundsChangedEvent.TYPE, this); 
-<<<<<<< HEAD
 		m_eventBus.addHandler(FiltersChangedEvent.TYPE, this); 
 		m_eventBus.addHandler(TagSelectedEvent.TYPE, this);
+		m_eventBus.addHandler(GWTMarkerClickedEvent.TYPE, this);
 
 		// Add some test data
 		m_applications.addAll(getApplicationInfoTestData());
 		ArrayList<ApplicationInfo> applicationList = new ArrayList<ApplicationInfo>();
 		applicationList.addAll(m_applications);
 		m_locationPanel.applicationList.updateList(applicationList);
-=======
-        m_eventBus.addHandler(FiltersChangedEvent.TYPE, this); 
-        m_eventBus.addHandler(TagSelectedEvent.TYPE, this); 
-        m_eventBus.addHandler(GWTMarkerClickedEvent.TYPE, this);
->>>>>>> 3776a8a1
 	}
 
     public void initialize() {
@@ -270,7 +264,6 @@
 
         // Update the location information in the model
         Location location = createOrUpdateLocation(info);
-<<<<<<< HEAD
 
         // Update the icon/caption in the LHN
         // Use an ArrayList so that it has good random-access efficiency
@@ -280,12 +273,8 @@
         m_locationPanel.locationList.updateList(locationList);
 
         // Update the icon in the map
-        getMapPanel().placeMarker(location);
-=======
         GWTMarker m = new GWTMarker(location);
         getMapPanel().placeMarker(m);
-        
->>>>>>> 3776a8a1
     }
 
     /**
@@ -308,7 +297,8 @@
         // TODO: Update the icon in the map
         // Pseudocode:
         // for (Location location : info.getAllLocations()) {
-        //   getMapPanel().placeMarker(location);
+        //    GWTMarker m = new GWTMarker(location);
+        //    getMapPanel().placeMarker(m);
         // }
     }
 
@@ -378,7 +368,6 @@
         return retval;
     }
 
-<<<<<<< HEAD
     /**
      * Remove this function once we have real data.
      */
@@ -420,11 +409,9 @@
         locations.add("19");
         return locations;
     }
-}
-=======
+
     public void onGWTMarkerClicked(GWTMarkerClickedEvent event) {
         GWTMarker marker = event.getMarker();
         showLocationDetails(marker.getName(), marker.getLocation());
     }
- }
->>>>>>> 3776a8a1
+}