--- conflicted
+++ resolved
@@ -69,13 +69,9 @@
 		final MQAPoi point = MQAPoi.newInstance(latLng, icon);
 		point.setIconOffset(MQAPoint.newInstance(-16, -32));
 		newLocation.setMarker(point);
-<<<<<<< HEAD
-		m_locations.put(location.getName(), newLocation);
-		m_mapPanel.addShape(point);
-=======
+
 		m_locations.put(locationInfo.getName(), newLocation);
-		m_map.addShape(point);
->>>>>>> 63eee3d5
+        m_mapPanel.addShape(point);
         locationUpdateComplete(location);
         if (!isLocationUpdateInProgress()) {
         	checkAllVisibleLocations();
@@ -123,22 +119,13 @@
 		if (location == null) return;
 
 		final MQAPoi point = location.getMarker();
-<<<<<<< HEAD
-		final GWTLatLng latLng = location.getLatLng();
+		
+		final GWTLatLng latLng = location.getLocationInfo().getLatLng();
 		m_mapPanel.setCenter(latLng);
-		if (point != null) {
-			point.setInfoTitleHTML(location.getName() + " (" + location.getArea() + ")");
-			point.setInfoContentHTML("Status = " + location.getLocationMonitorState().getStatus().toString());
-			final MQAInfoWindow window = m_mapPanel.getInfoWindow();
-=======
-		final GWTLatLng latLng = location.getLocationInfo().getLatLng();
-		m_map.saveState();
-		m_map.setCenter(MQALatLng.newInstance(latLng.getLatitude(), latLng.getLongitude()));
 		if (point != null) {
 			point.setInfoTitleHTML(location.getLocationInfo().getName() + " (" + location.getLocationInfo().getArea() + ")");
 			point.setInfoContentHTML("Status = " + location.getLocationInfo().getStatus().toString());
-			final MQAInfoWindow window = m_map.getInfoWindow();
->>>>>>> 63eee3d5
+			final MQAInfoWindow window = m_mapPanel.getInfoWindow();
 			window.hide();
 			point.showInfoWindow();
 		}
