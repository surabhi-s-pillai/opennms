package org.opennms.features.poller.remote.gwt.client;

import java.util.ArrayList;
import java.util.Collections;
import java.util.HashMap;
import java.util.List;
import java.util.Map;

import org.opennms.features.poller.remote.gwt.client.events.LocationsUpdatedEvent;
import org.opennms.features.poller.remote.gwt.client.location.LocationInfo;

import com.allen_sauer.gwt.log.client.Log;
import com.google.gwt.event.shared.HandlerManager;
import com.google.gwt.user.client.ui.SplitLayoutPanel;
import com.googlecode.gwtmapquest.transaction.MQAIcon;
import com.googlecode.gwtmapquest.transaction.MQALatLng;
import com.googlecode.gwtmapquest.transaction.MQAPoi;
import com.googlecode.gwtmapquest.transaction.MQAPoint;



public class MapquestLocationManager extends AbstractLocationManager {
	private MapQuestMapPanel m_mapPanel = new MapQuestMapPanel();

	private final Map<String,MapQuestLocation> m_locations = new HashMap<String,MapQuestLocation>();

	public MapquestLocationManager(HandlerManager eventBus, SplitLayoutPanel splitPanel) {
		super(eventBus, splitPanel);
	}
	
	@Override
    protected void initializeMapWidget() {
        getPanel().add(m_mapPanel);
    }
	
    @Override
    protected void initializationComplete() {
        super.initializationComplete();
        m_mapPanel.updateSize();
    }
    
    @Override
    public void updateMarker(final Location location) {
		final LocationInfo locationInfo = location.getLocationInfo();
		final MapQuestLocation oldLocation = m_locations.get(locationInfo.getName());
		addAndMergeLocation(oldLocation, new MapQuestLocation(location));
		
		if (oldLocation == null) {
			placeMarker(m_locations.get(locationInfo.getName()));
		}else if(!oldLocation.getLocationInfo().getStatus().equals(locationInfo.getStatus())) {
		    placeMarker(m_locations.get(locationInfo.getName()));
		}
<<<<<<< HEAD
=======
		MapQuestLocation newLocation;
		if (location instanceof MapQuestLocation) {
			newLocation = (MapQuestLocation)location;
		} else {
			newLocation = new MapQuestLocation(location);
		}

		final GWTLatLng gLatLng = locationInfo.getLatLng();
		final MQALatLng latLng = MQALatLng.newInstance(gLatLng.getLatitude(), gLatLng.getLongitude());
		final MQAIcon icon = MQAIcon.newInstance("images/icon-" + locationInfo.getMonitorStatus() + ".png", 32, 32);
		final MQAPoi point = MQAPoi.newInstance(latLng, icon);
		point.setIconOffset(MQAPoint.newInstance(-16, -32));
		newLocation.setMarker(point);
>>>>>>> 9d09caed

		locationUpdateComplete(location);
        if (!isLocationUpdateInProgress()) {
        	checkAllVisibleLocations();
        }
	}

    private void placeMarker(MapQuestLocation location) {
        if(location.getMarker() == null) {
            final MQAPoi newMarker = createMarker(location);
            m_mapPanel.addOverlay(newMarker);
        }else {
            createMarker(location);
        }
    }

    private MQAPoi createMarker(MapQuestLocation location) {
        final LocationInfo locationInfo = location.getLocationInfo();
        
        final GWTLatLng gLatLng = locationInfo.getLatLng();
        final MQALatLng latLng = MQALatLng.newInstance(gLatLng.getLatitude(), gLatLng.getLongitude());
        final MQAIcon icon = MQAIcon.newInstance("images/icon-" + locationInfo.getStatus() + ".png", 32, 32);
        final MQAPoi point = MQAPoi.newInstance(latLng, icon);
        point.setIconOffset(MQAPoint.newInstance(-16, -32));
        location.setMarker(point);
        
        return location.getMarker();
    }

    private void addAndMergeLocation( final MapQuestLocation oldLocation, final MapQuestLocation newLocation) {
        if(oldLocation != null) {
            m_locations.put(newLocation.getLocationInfo().getName(), mergeLocation(oldLocation, newLocation));
        }else {
            m_locations.put(newLocation.getLocationInfo().getName(), newLocation);
        }
        
    }

    private MapQuestLocation mergeLocation(MapQuestLocation oldLocation, MapQuestLocation newLocation) {
        if (newLocation.getLocationInfo().getStatus() == null) 
            newLocation.getLocationInfo().setStatus(oldLocation.getLocationInfo().getStatus());
        
        if (newLocation.getLocationDetails().getLocationMonitorState() == null) 
            newLocation.getLocationDetails().setLocationMonitorState(oldLocation.getLocationDetails().getLocationMonitorState());
        
        if (newLocation.getLocationInfo().getCoordinates() == null) 
            newLocation.getLocationInfo().setCoordinates(oldLocation.getLocationInfo().getCoordinates());
        
        if (newLocation.getMarker() == null)
            newLocation.setMarker(oldLocation.getMarker());
        
        return newLocation;
    }


    private void checkAllVisibleLocations() {
	    m_eventBus.fireEvent(new LocationsUpdatedEvent(this));
	}

	@Override
	public void removeLocation(final Location location) {
		if (location == null) return;
		GWTLatLng latLng = location.getLocationInfo().getLatLng();
		if (latLng == null) {
			Log.warn("no lat/long for location " + location.getLocationInfo().getName());
			return;
		}
		MapQuestLocation loc = new MapQuestLocation(location);
		updateMarker(loc);
	}

	@Override
	public void fitToMap() {
		// TODO Auto-generated method stub

	}

	@Override
	public List<Location> getAllLocations() {
		final List<Location> locations = new ArrayList<Location>(m_locations.values());
		Collections.sort(locations);
		return locations;
	}

	@Override
	public List<Location> getVisibleLocations() {
		return getAllLocations();
	}

	@Override
	public void selectLocation(String locationName) {
		final MapQuestLocation location = m_locations.get(locationName);
		if (location == null) {
		    return;
		}
		m_mapPanel.showLocationDetails(location);
	}


    @Override
	public void updateComplete() {
	}

	@Override
	public void reportError(String string, Throwable t) { }


	



}<|MERGE_RESOLUTION|>--- conflicted
+++ resolved
@@ -47,25 +47,10 @@
 		
 		if (oldLocation == null) {
 			placeMarker(m_locations.get(locationInfo.getName()));
-		}else if(!oldLocation.getLocationInfo().getStatus().equals(locationInfo.getStatus())) {
+		}else if(!oldLocation.getLocationInfo().getMonitorStatus().equals(locationInfo.getMonitorStatus())) {
 		    placeMarker(m_locations.get(locationInfo.getName()));
 		}
-<<<<<<< HEAD
-=======
-		MapQuestLocation newLocation;
-		if (location instanceof MapQuestLocation) {
-			newLocation = (MapQuestLocation)location;
-		} else {
-			newLocation = new MapQuestLocation(location);
-		}
 
-		final GWTLatLng gLatLng = locationInfo.getLatLng();
-		final MQALatLng latLng = MQALatLng.newInstance(gLatLng.getLatitude(), gLatLng.getLongitude());
-		final MQAIcon icon = MQAIcon.newInstance("images/icon-" + locationInfo.getMonitorStatus() + ".png", 32, 32);
-		final MQAPoi point = MQAPoi.newInstance(latLng, icon);
-		point.setIconOffset(MQAPoint.newInstance(-16, -32));
-		newLocation.setMarker(point);
->>>>>>> 9d09caed
 
 		locationUpdateComplete(location);
         if (!isLocationUpdateInProgress()) {
@@ -87,7 +72,7 @@
         
         final GWTLatLng gLatLng = locationInfo.getLatLng();
         final MQALatLng latLng = MQALatLng.newInstance(gLatLng.getLatitude(), gLatLng.getLongitude());
-        final MQAIcon icon = MQAIcon.newInstance("images/icon-" + locationInfo.getStatus() + ".png", 32, 32);
+        final MQAIcon icon = MQAIcon.newInstance("images/icon-" + locationInfo.getMonitorStatus() + ".png", 32, 32);
         final MQAPoi point = MQAPoi.newInstance(latLng, icon);
         point.setIconOffset(MQAPoint.newInstance(-16, -32));
         location.setMarker(point);
@@ -105,8 +90,8 @@
     }
 
     private MapQuestLocation mergeLocation(MapQuestLocation oldLocation, MapQuestLocation newLocation) {
-        if (newLocation.getLocationInfo().getStatus() == null) 
-            newLocation.getLocationInfo().setStatus(oldLocation.getLocationInfo().getStatus());
+        if (newLocation.getLocationInfo().getMonitorStatus() == null) 
+            newLocation.getLocationInfo().setMonitorStatus(oldLocation.getLocationInfo().getMonitorStatus());
         
         if (newLocation.getLocationDetails().getLocationMonitorState() == null) 
             newLocation.getLocationDetails().setLocationMonitorState(oldLocation.getLocationDetails().getLocationMonitorState());
