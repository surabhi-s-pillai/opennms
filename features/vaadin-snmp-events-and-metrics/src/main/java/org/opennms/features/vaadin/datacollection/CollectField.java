/*******************************************************************************
 * This file is part of OpenNMS(R).
 *
 * Copyright (C) 2006-2012 The OpenNMS Group, Inc.
 * OpenNMS(R) is Copyright (C) 1999-2012 The OpenNMS Group, Inc.
 *
 * OpenNMS(R) is a registered trademark of The OpenNMS Group, Inc.
 *
 * OpenNMS(R) is free software: you can redistribute it and/or modify
 * it under the terms of the GNU General Public License as published
 * by the Free Software Foundation, either version 3 of the License,
 * or (at your option) any later version.
 *
 * OpenNMS(R) is distributed in the hope that it will be useful,
 * but WITHOUT ANY WARRANTY; without even the implied warranty of
 * MERCHANTABILITY or FITNESS FOR A PARTICULAR PURPOSE.  See the
 * GNU General Public License for more details.
 *
 * You should have received a copy of the GNU General Public License
 * along with OpenNMS(R).  If not, see:
 *      http://www.gnu.org/licenses/
 *
 * For more information contact:
 *     OpenNMS(R) Licensing <license@opennms.org>
 *     http://www.opennms.org/
 *     http://www.opennms.com/
 *******************************************************************************/
package org.opennms.features.vaadin.datacollection;

import java.util.List;

import org.opennms.netmgt.config.datacollection.Collect;

import com.vaadin.data.Property;
import com.vaadin.data.util.converter.Converter.ConversionException;
import com.vaadin.ui.Alignment;
import com.vaadin.ui.Button;
import com.vaadin.ui.ComboBox;
import com.vaadin.ui.Component;
import com.vaadin.ui.CustomField;
import com.vaadin.ui.HorizontalLayout;
import com.vaadin.ui.ListSelect;
import com.vaadin.ui.Notification;

/**
 * The Collect Field.
 * 
 * TODO: when a new group is added, the groupField must be updated.
 * 
 * @author <a href="mailto:agalue@opennms.org">Alejandro Galue</a> 
 */
@SuppressWarnings("serial")
public class CollectField extends CustomField<Collect> implements Button.ClickListener {

    /** The group field. */
    private final ComboBox groupField = new ComboBox();

    /** The list field. */
    private final ListSelect listField = new ListSelect();

    /** The Toolbar. */
    private final HorizontalLayout toolbar = new HorizontalLayout();

    /** The add button. */
    private final Button add;

    /** The delete button. */
    private final Button delete;

    /**
     * Instantiates a new collect field.
     *
     * @param groups the available groups
     */
    public CollectField(List<String> groups) {
        listField.setRows(10);

        for (String group : groups) {
            groupField.addItem(group);
        }

        add = new Button("Add Group", (Button.ClickListener) this);
        delete = new Button("Delete Selected", (Button.ClickListener) this);
        toolbar.addComponent(delete);
        toolbar.addComponent(groupField);
        toolbar.addComponent(add);
        toolbar.setVisible(listField.isReadOnly());

        setBuffered(true);
    }

    @Override
    public Component initContent() {
        HorizontalLayout layout = new HorizontalLayout();
        layout.addComponent(listField);
        layout.addComponent(toolbar);
        layout.setComponentAlignment(toolbar, Alignment.BOTTOM_RIGHT);
        return layout;
    }

    @Override
    public Class<Collect> getType() {
        return Collect.class;
    }

    @Override
    public void setPropertyDataSource(Property newDataSource) {
        Object value = newDataSource.getValue();
        if (value instanceof Collect) {
            Collect dto = (Collect) value;
            listField.removeAllItems();
            for (String group : dto.getIncludeGroupCollection()) {
                listField.addItem(group);
            }
        } else {
            throw new ConversionException("Invalid type");
        }
        super.setPropertyDataSource(newDataSource);
    }

    @Override
    public Collect getValue() {
        Collect dto = new Collect();
        for (Object itemId: listField.getItemIds()) {
            dto.getIncludeGroupCollection().add((String) itemId);
        }
        return dto;
    }

    @Override
    public void setReadOnly(boolean readOnly) {
        listField.setReadOnly(readOnly);
        toolbar.setVisible(!readOnly);
        super.setReadOnly(readOnly);
    }

<<<<<<< HEAD
=======
    /* (non-Javadoc)
     * @see com.vaadin.ui.Button.ClickListener#buttonClick(com.vaadin.ui.Button.ClickEvent)
     */
    @Override
>>>>>>> 0b66f082
    public void buttonClick(Button.ClickEvent event) {
        final Button btn = event.getButton();
        if (btn == add) {
            addHandler();
        }
        if (btn == delete) {
            deleteHandler();
        }
    }

    /**
     * Adds the handler.
     */
    private void addHandler() {
        listField.addItem((String) groupField.getValue());
    }

    /**
     * Delete handler.
     */
    private void deleteHandler() {
        final Object itemId = listField.getValue();
        if (itemId == null) {
            Notification.show("Please select a MIB Group from the table.");
        } else {
            listField.removeItem(itemId);
        }
    }

}<|MERGE_RESOLUTION|>--- conflicted
+++ resolved
@@ -134,13 +134,7 @@
         super.setReadOnly(readOnly);
     }
 
-<<<<<<< HEAD
-=======
-    /* (non-Javadoc)
-     * @see com.vaadin.ui.Button.ClickListener#buttonClick(com.vaadin.ui.Button.ClickEvent)
-     */
     @Override
->>>>>>> 0b66f082
     public void buttonClick(Button.ClickEvent event) {
         final Button btn = event.getButton();
         if (btn == add) {
