/*******************************************************************************
 * This file is part of OpenNMS(R).
 *
 * Copyright (C) 2006-2012 The OpenNMS Group, Inc.
 * OpenNMS(R) is Copyright (C) 1999-2012 The OpenNMS Group, Inc.
 *
 * OpenNMS(R) is a registered trademark of The OpenNMS Group, Inc.
 *
 * OpenNMS(R) is free software: you can redistribute it and/or modify
 * it under the terms of the GNU General Public License as published
 * by the Free Software Foundation, either version 3 of the License,
 * or (at your option) any later version.
 *
 * OpenNMS(R) is distributed in the hope that it will be useful,
 * but WITHOUT ANY WARRANTY; without even the implied warranty of
 * MERCHANTABILITY or FITNESS FOR A PARTICULAR PURPOSE.  See the
 * GNU General Public License for more details.
 *
 * You should have received a copy of the GNU General Public License
 * along with OpenNMS(R).  If not, see:
 *      http://www.gnu.org/licenses/
 *
 * For more information contact:
 *     OpenNMS(R) Licensing <license@opennms.org>
 *     http://www.opennms.org/
 *     http://www.opennms.com/
 *******************************************************************************/
package org.opennms.features.vaadin.events;

import java.io.File;
import java.io.FileWriter;
import java.io.PrintWriter;
import java.io.StringWriter;

import org.opennms.core.xml.JaxbUtils;
import org.opennms.features.vaadin.api.Logger;
import org.opennms.features.vaadin.config.EditorToolbar;
import org.opennms.netmgt.EventConstants;
import org.opennms.netmgt.config.EventConfDao;
import org.opennms.netmgt.model.events.EventBuilder;
import org.opennms.netmgt.model.events.EventProxy;
import org.opennms.netmgt.xml.eventconf.AlarmData;
import org.opennms.netmgt.xml.eventconf.Events;
import org.vaadin.dialogs.ConfirmDialog;

import com.vaadin.data.Property;
import com.vaadin.data.Property.ValueChangeEvent;
import com.vaadin.data.fieldgroup.FieldGroup.CommitException;
import com.vaadin.ui.Alignment;
import com.vaadin.ui.Button;
import com.vaadin.ui.Button.ClickEvent;
import com.vaadin.ui.HorizontalLayout;
import com.vaadin.ui.Notification;
import com.vaadin.ui.Panel;
import com.vaadin.ui.VerticalLayout;

/**
 * The Class Event Panel.
 * 
 * @author <a href="mailto:agalue@opennms.org">Alejandro Galue</a> 
 */
@SuppressWarnings("serial")
public abstract class EventPanel extends Panel {

    /** The isNew flag. True, if the group is new. */
    private boolean isNew = false;

    /** The Events Configuration DAO. */
    private EventConfDao eventConfDao;

    /** The Events Proxy. */
    private EventProxy eventProxy;

    /** The Events File. */
    private File eventFile;

    /**
     * Instantiates a new event panel.
     *
     * @param eventConfDao the OpenNMS Events Configuration DAO
     * @param eventProxy the OpenNMS Events Proxy
     * @param eventFile the events file
     * @param events the OpenNMS events object
     * @param logger the logger object
     */
    public EventPanel(final EventConfDao eventConfDao, final EventProxy eventProxy, final File eventFile, final Events events, final Logger logger) {

        if (eventProxy == null)
            throw new RuntimeException("eventProxy cannot be null.");

        if (eventConfDao == null)
            throw new RuntimeException("eventConfDao cannot be null.");

        this.eventConfDao = eventConfDao;
        this.eventProxy = eventProxy;
        this.eventFile = eventFile;

        setCaption("Events");
        addStyleName("light");

        final HorizontalLayout topToolbar = new HorizontalLayout();
        topToolbar.addComponent(new Button("Save Events File", new Button.ClickListener() {
            @Override
            public void buttonClick(ClickEvent event) {
                processEvents(events, logger);
            }
        }));
        topToolbar.addComponent(new Button("Cancel", new Button.ClickListener() {
            @Override
            public void buttonClick(Button.ClickEvent event) {
                logger.info("Event processing has been canceled");
                cancel();
            }
        }));

        final EventTable eventTable = new EventTable(events.getEventCollection());

        final EventForm eventForm = new EventForm();
        eventForm.setVisible(false);

        final EditorToolbar bottomToolbar = new EditorToolbar() {
            @Override
            public void save() {
                org.opennms.netmgt.xml.eventconf.Event event = eventForm.getEvent();
                logger.info("Event " + event.getUei() + " has been " + (isNew ? "created." : "updated."));
                try {
                    eventForm.getFieldGroup().commit();
                    eventForm.setReadOnly(true);
                    eventTable.refreshRowCache();
                } catch (CommitException e) {
                    String msg = "Can't save the changes: " + e.getMessage();
                    logger.error(msg);
                    Notification.show(msg, Notification.Type.ERROR_MESSAGE);
                }
            }
            @Override
            public void delete() {
                Object eventId = eventTable.getValue();
                if (eventId != null) {
                    org.opennms.netmgt.xml.eventconf.Event event = eventTable.getEvent(eventId);
                    logger.info("Event " + event.getUei() + " has been removed.");
                    eventTable.select(null);
                    eventTable.removeItem(eventId);
                    eventTable.refreshRowCache();
                }
            }
            @Override
            public void edit() {
                eventForm.setReadOnly(false);
            }
            @Override
            public void cancel() {
                eventForm.getFieldGroup().discard();
                eventForm.setReadOnly(true);
            }
        };
        bottomToolbar.setVisible(false);

        eventTable.addValueChangeListener(new Property.ValueChangeListener() {
            @Override
            public void valueChange(ValueChangeEvent event) {
                Object eventId = eventTable.getValue();
                if (eventId != null) {
                    eventForm.setEvent(eventTable.getEvent(eventId));
                }
                eventForm.setReadOnly(true);
                eventForm.setVisible(eventId != null);
                bottomToolbar.setReadOnly(true);
                bottomToolbar.setVisible(eventId != null);
            }
        });   

        final Button add = new Button("Add Event", new Button.ClickListener() {
            @Override
            public void buttonClick(ClickEvent event) {
                eventTable.addEvent(eventForm.createBasicEvent());
                eventForm.setReadOnly(false);
                bottomToolbar.setReadOnly(false);
                setIsNew(true);
            }
        });

        final VerticalLayout mainLayout = new VerticalLayout();
        mainLayout.setSpacing(true);
        mainLayout.setMargin(true);
        mainLayout.addComponent(topToolbar);
        mainLayout.addComponent(eventTable);
        mainLayout.addComponent(add);
        mainLayout.addComponent(eventForm);
        mainLayout.addComponent(bottomToolbar);
        mainLayout.setComponentAlignment(topToolbar, Alignment.MIDDLE_RIGHT);
        mainLayout.setComponentAlignment(add, Alignment.MIDDLE_RIGHT);

        setContent(mainLayout);
    }

    /**
     * Sets the value of the ifNew flag.
     *
     * @param isNew true, if the group is new.
     */
    public void setIsNew(boolean isNew) {
        this.isNew = isNew;
    }

    /**
     * Cancel.
     */
    public abstract void cancel();

    /**
     * Success.
     */
    public abstract void success();

    /**
     * Failure.
     *
     * @param reason the reason
     */
    public abstract void failure(String reason);

    /**
     * Process events.
     *
     * @param events the OpenNMS Events
     * @param logger the logger
     */
    public void processEvents(final Events events, final Logger logger) {
<<<<<<< HEAD
        final File configDir = new File(ConfigFileConstants.getHome(), "etc/events/");
        final File file = new File(configDir, fileName);
        if (file.exists()) {
            ConfirmDialog.show(getUI(),
                               "Are you sure?",
                               "Do you really want to override the existig file?\nAll current information will be lost.",
                               "Yes",
                               "No",
                               new ConfirmDialog.Listener() {
                public void onClose(ConfirmDialog dialog) {
                    if (dialog.isConfirmed()) {
                        validateFile(file, events, logger);
=======
        if (eventFile.exists()) {
            MessageBox mb = new MessageBox(getApplication().getMainWindow(),
                                           "Are you sure?",
                                           MessageBox.Icon.QUESTION,
                                           "Do you really want to override the existig file?<br/>All current information will be lost.",
                                           new MessageBox.ButtonConfig(MessageBox.ButtonType.YES, "Yes"),
                                           new MessageBox.ButtonConfig(MessageBox.ButtonType.NO, "No"));
            mb.addStyleName(Runo.WINDOW_DIALOG);
            mb.show(new EventListener() {
                public void buttonClicked(ButtonType buttonType) {
                    if (buttonType == MessageBox.ButtonType.YES) {
                        validateFile(eventFile, events, logger);
>>>>>>> 5f7edebe
                    }
                }
            });
        } else {
            validateFile(eventFile, events, logger);
        }
    }

    /**
     * Validate file.
     *
     * @param file the file
     * @param events the events
     * @param logger the logger
     */
    private void validateFile(final File file, final Events events, final Logger logger) {
        int eventCount = 0;
        for (org.opennms.netmgt.xml.eventconf.Event e : events.getEventCollection()) {
            if (eventConfDao.findByUei(e.getUei()) != null)
                eventCount++;
        }
        if (eventCount == 0) {
            saveFile(file, events, logger);
        } else {
            ConfirmDialog.show(getUI(),
                               "Are you sure?",
                               eventCount + " of the new events are already on the configuration files.\nDo you really want to override those events ?",
                               "Yes",
                               "No",
                               new ConfirmDialog.Listener() {
                public void onClose(ConfirmDialog dialog) {
                    if (dialog.isConfirmed()) {
                        saveFile(file, events, logger);
                    }
                }
            });
        }
    }

    /**
     * Save file.
     *
     * @param file the file
     * @param events the events
     * @param logger the logger
     */
    private void saveFile(final File file, final Events events, final Logger logger) {
        try {
<<<<<<< HEAD
            // Normalize the Event Content (required to avoid marshaling problems)
            // TODO Are other normalizations required ?
            for (org.opennms.netmgt.xml.eventconf.Event event : events.getEventCollection()) {
                logger.debug("Normalizing event " + event.getUei());
                AlarmData ad = event.getAlarmData();
                if (ad != null && (ad.getReductionKey() == null || ad.getReductionKey().trim().isEmpty()))
                    event.setAlarmData(null);
            }
=======
            logger.info("Saving XML data into " + file);
>>>>>>> 5f7edebe
            // Save the XML of the new events
            logger.info("Saving XML data into " + file.getAbsolutePath());
            FileWriter writer = new FileWriter(file);
            JaxbUtils.marshal(events, writer);
            writer.close();
            // Add a reference to the new file into eventconf.xml if there are events
            String fileName = file.getAbsolutePath().replaceFirst(".*\\/events\\/(.*)", "events/$1");
            if (events.getEventCount() > 0) {
                if (!eventConfDao.getRootEvents().getEventFileCollection().contains(fileName)) {
                    logger.info("Adding a reference to " + file.getName() + " inside eventconf.xml.");
                    eventConfDao.getRootEvents().getEventFileCollection().add(0, fileName);
                    eventConfDao.saveCurrent();
                }
                // Send eventsConfigChange event
                EventBuilder eb = new EventBuilder(EventConstants.EVENTSCONFIG_CHANGED_EVENT_UEI, "WebUI");
                eventProxy.send(eb.getEvent());
                logger.info("The event's configuration reload operation is being performed.");
            } else {
                // If a reference to an empty events file exist, it should be removed.
                if (eventConfDao.getRootEvents().getEventFileCollection().contains(fileName)) {
                    logger.info("Removing a reference to " + file.getName() + " inside eventconf.xml because there are no events.");
                    eventConfDao.getRootEvents().getEventFileCollection().remove(fileName);
                    eventConfDao.saveCurrent();
                }
            }
            success();
        } catch (Exception e) {
            logger.error(e.getClass() + ": " + (e.getMessage() == null ? "[No Details]" : e.getMessage()));
            if (e.getMessage() == null) {
                StringWriter sw = new StringWriter();
                PrintWriter pw = new PrintWriter(sw);
                e.printStackTrace(pw);
                logger.error(sw.toString());
            }
            failure(e.getMessage());
        }
    }

}<|MERGE_RESOLUTION|>--- conflicted
+++ resolved
@@ -227,10 +227,7 @@
      * @param logger the logger
      */
     public void processEvents(final Events events, final Logger logger) {
-<<<<<<< HEAD
-        final File configDir = new File(ConfigFileConstants.getHome(), "etc/events/");
-        final File file = new File(configDir, fileName);
-        if (file.exists()) {
+        if (eventFile.exists()) {
             ConfirmDialog.show(getUI(),
                                "Are you sure?",
                                "Do you really want to override the existig file?\nAll current information will be lost.",
@@ -239,21 +236,7 @@
                                new ConfirmDialog.Listener() {
                 public void onClose(ConfirmDialog dialog) {
                     if (dialog.isConfirmed()) {
-                        validateFile(file, events, logger);
-=======
-        if (eventFile.exists()) {
-            MessageBox mb = new MessageBox(getApplication().getMainWindow(),
-                                           "Are you sure?",
-                                           MessageBox.Icon.QUESTION,
-                                           "Do you really want to override the existig file?<br/>All current information will be lost.",
-                                           new MessageBox.ButtonConfig(MessageBox.ButtonType.YES, "Yes"),
-                                           new MessageBox.ButtonConfig(MessageBox.ButtonType.NO, "No"));
-            mb.addStyleName(Runo.WINDOW_DIALOG);
-            mb.show(new EventListener() {
-                public void buttonClicked(ButtonType buttonType) {
-                    if (buttonType == MessageBox.ButtonType.YES) {
                         validateFile(eventFile, events, logger);
->>>>>>> 5f7edebe
                     }
                 }
             });
@@ -302,7 +285,6 @@
      */
     private void saveFile(final File file, final Events events, final Logger logger) {
         try {
-<<<<<<< HEAD
             // Normalize the Event Content (required to avoid marshaling problems)
             // TODO Are other normalizations required ?
             for (org.opennms.netmgt.xml.eventconf.Event event : events.getEventCollection()) {
@@ -311,11 +293,8 @@
                 if (ad != null && (ad.getReductionKey() == null || ad.getReductionKey().trim().isEmpty()))
                     event.setAlarmData(null);
             }
-=======
+            // Save the XML of the new events
             logger.info("Saving XML data into " + file);
->>>>>>> 5f7edebe
-            // Save the XML of the new events
-            logger.info("Saving XML data into " + file.getAbsolutePath());
             FileWriter writer = new FileWriter(file);
             JaxbUtils.marshal(events, writer);
             writer.close();
