/*******************************************************************************
 * This file is part of OpenNMS(R).
 *
 * Copyright (C) 2006-2012 The OpenNMS Group, Inc.
 * OpenNMS(R) is Copyright (C) 1999-2012 The OpenNMS Group, Inc.
 *
 * OpenNMS(R) is a registered trademark of The OpenNMS Group, Inc.
 *
 * OpenNMS(R) is free software: you can redistribute it and/or modify
 * it under the terms of the GNU General Public License as published
 * by the Free Software Foundation, either version 3 of the License,
 * or (at your option) any later version.
 *
 * OpenNMS(R) is distributed in the hope that it will be useful,
 * but WITHOUT ANY WARRANTY; without even the implied warranty of
 * MERCHANTABILITY or FITNESS FOR A PARTICULAR PURPOSE.  See the
 * GNU General Public License for more details.
 *
 * You should have received a copy of the GNU General Public License
 * along with OpenNMS(R).  If not, see:
 *      http://www.gnu.org/licenses/
 *
 * For more information contact:
 *     OpenNMS(R) Licensing <license@opennms.org>
 *     http://www.opennms.org/
 *     http://www.opennms.com/
 *******************************************************************************/
package org.opennms.features.vaadin.datacollection;

import java.util.List;

import com.vaadin.data.Item;
import com.vaadin.ui.ComboBox;
import com.vaadin.ui.Component;
import com.vaadin.ui.Field;
import com.vaadin.ui.FormFieldFactory;
import com.vaadin.ui.TextField;
import com.vaadin.ui.AbstractSelect.NewItemHandler;

/**
 * A factory for creating MIB Group Field objects.
 * 
 * @author <a href="mailto:agalue@opennms.org">Alejandro Galue</a> 
 */
@SuppressWarnings("serial")
public final class GroupFieldFactory implements FormFieldFactory {
    
    /** The resource types. */
    private final List<String> resourceTypes;
    
    /**
     * Instantiates a new group field factory.
     *
     * @param resourceTypes the available resource types
     */
    public GroupFieldFactory(final List<String> resourceTypes) {
        this.resourceTypes = resourceTypes;
    }

    /* (non-Javadoc)
     * @see com.vaadin.ui.FormFieldFactory#createField(com.vaadin.data.Item, java.lang.Object, com.vaadin.ui.Component)
     */
<<<<<<< HEAD
    public Field<?> createField(Item item, Object propertyId, Component uiContext) {
=======
    @Override
    public Field createField(Item item, Object propertyId, Component uiContext) {
>>>>>>> 0b66f082
        if ("name".equals(propertyId)) {
            final TextField f = new TextField("Group Name");
            f.setRequired(true);
            f.setWidth("100%");
            return f;
        }
        if ("ifType".equals(propertyId)) {
            final ComboBox f = new ComboBox("ifType Filter");
            f.addItem("ignore");
            f.addItem("all");
            f.setNullSelectionAllowed(false);
            f.setRequired(true);
            f.setImmediate(true);
            f.setNewItemsAllowed(true);
            f.setNewItemHandler(new NewItemHandler() {
                @Override
                public void addNewItem(String newItemCaption) {
                    if (!f.containsId(newItemCaption)) {
                        f.addItem(newItemCaption);
                        f.setValue(newItemCaption);
                    }
                }
            });
            return f;
        }
        if ("mibObjCollection".equals(propertyId)) {
            final MibObjField f = new MibObjField(resourceTypes);
            f.setCaption("MIB Objects");
            f.setRequired(true);
            f.setImmediate(true);
            f.setWidth("100%");
            return f;
        }
        return null;
    }
}<|MERGE_RESOLUTION|>--- conflicted
+++ resolved
@@ -60,12 +60,8 @@
     /* (non-Javadoc)
      * @see com.vaadin.ui.FormFieldFactory#createField(com.vaadin.data.Item, java.lang.Object, com.vaadin.ui.Component)
      */
-<<<<<<< HEAD
+    @Override
     public Field<?> createField(Item item, Object propertyId, Component uiContext) {
-=======
-    @Override
-    public Field createField(Item item, Object propertyId, Component uiContext) {
->>>>>>> 0b66f082
         if ("name".equals(propertyId)) {
             final TextField f = new TextField("Group Name");
             f.setRequired(true);
