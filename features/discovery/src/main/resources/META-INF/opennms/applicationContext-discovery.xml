<?xml version="1.0" encoding="UTF-8"?>
<beans xmlns="http://www.springframework.org/schema/beans"
  xmlns:xsi="http://www.w3.org/2001/XMLSchema-instance"
  xmlns:tx="http://www.springframework.org/schema/tx"
  xmlns:context="http://www.springframework.org/schema/context"
  xmlns:util="http://www.springframework.org/schema/util"
  xmlns:onmsgi="http://xmlns.opennms.org/xsd/spring/onms-osgi"
  xsi:schemaLocation="
  http://www.springframework.org/schema/beans http://www.springframework.org/schema/beans/spring-beans-4.0.xsd
  http://www.springframework.org/schema/context http://www.springframework.org/schema/context/spring-context-4.0.xsd
  http://www.springframework.org/schema/tx http://www.springframework.org/schema/tx/spring-tx-4.0.xsd
  http://www.springframework.org/schema/util http://www.springframework.org/schema/util/spring-util-4.0.xsd
  http://xmlns.opennms.org/xsd/spring/onms-osgi http://xmlns.opennms.org/xsd/spring/onms-osgi.xsd
  http://camel.apache.org/schema/spring http://camel.apache.org/schema/spring/camel-spring.xsd
">

  <context:annotation-config />

  <!-- Pinger service -->
  <!-- <onmsgi:reference id="pinger" interface="org.opennms.netmgt.icmp.Pinger" /> -->

  <!-- Event IPC manager service -->
  <onmsgi:reference id="eventForwarder" interface="org.opennms.netmgt.events.api.EventForwarder" />

  <!-- Persistent DiscoveryConfiguration -->
  <!-- <onmsgi:reference id="discoveryFactory" interface="org.opennms.netmgt.config.api.DiscoveryConfigurationFactory"/> -->

  <!-- Create a set of Properties that can be used as propertyPlaceholders for Camel -->
  <bean id="discoveryProperties" class="org.opennms.netmgt.discovery.DiscoveryConfigurationFactoryPropertiesConverter" factory-method="getProperties">
    <constructor-arg ref="discoveryFactory"/>
  </bean>

  <!-- Create a Camel PropertiesComponent -->
  <bean id="properties" class="org.apache.camel.component.properties.PropertiesComponent">
    <property name="initialProperties" ref="discoveryProperties"/>
  </bean>

  <!--
    TODO: Hook this filter into DAO/event channel so that it can provide an up-to-date
    list of managed IP addresses like the legacy Discovery process did.
  -->
  <bean id="unmanagedInterfaceFilter" class="org.opennms.netmgt.discovery.UnmanagedInterfaceFilter"/>

  <!-- This processor generates a list of DiscoveryJobs from a DiscoveryConfiguration -->
  <bean id="rangeChunker" class="org.opennms.netmgt.discovery.actors.RangeChunker">
    <property name="ipAddressFilter" ref="unmanagedInterfaceFilter"/>
  </bean>

  <!-- This processor performs ICMP pings and reports the results -->
  <bean id="discoverer" class="org.opennms.netmgt.discovery.actors.Discoverer">
    <constructor-arg ref="pinger" />
  </bean>

  <!-- This processor sends newSuspect events for IP addresses reported in a DiscoveryResult -->
  <bean id="eventWriter" class="org.opennms.netmgt.discovery.actors.EventWriter">
    <constructor-arg ref="eventForwarder" />
  </bean>

<<<<<<< HEAD
=======
  <bean id="activemq" class="org.apache.activemq.camel.component.ActiveMQComponent">
    <!-- TODO: HZN-490 Add configurable ActiveMQ URI -->
    <property name="brokerURL" value="vm://localhost?create=false" />
    <!-- TODO: HZN-490 Add configurable authentication -->
    <!--
    <property name="userName" value="karaf" />
    <property name="password" value="karaf" />
    -->
  </bean>

>>>>>>> c2dcb680
  <!-- Process the EventListener annotations on Discovery -->
  <bean id="daemonListener" class="org.opennms.netmgt.events.api.AnnotationBasedEventListenerAdapter">
    <property name="annotatedListener" ref="daemon" />
    <property name="eventSubscriptionService" ref="eventSubscriptionService" />
  </bean>

  <!-- Discovery daemon -->
  <bean id="daemon" class="org.opennms.netmgt.discovery.Discovery">
    <property name="discoveryFactory" ref="discoveryFactory" />
    <property name="eventForwarder" ref="eventForwarder" />
    <property name="unmanagedInterfaceFilter" ref="unmanagedInterfaceFilter" />
  </bean>

  <!-- Create a Camel dispatcher that consumes DiscoveryConfiguration tasks -->
  <bean id="discoveryTaskExecutorCamel" class="org.opennms.netmgt.discovery.DiscoveryTaskExecutorCamelImpl">
    <constructor-arg value="seda:submitDiscoveryTask"/>
  </bean>

  <onmsgi:service interface="org.opennms.netmgt.discovery.DiscoveryTaskExecutor" ref="discoveryTaskExecutorCamel"/>

  <camelContext id="discoveryCamelContext" xmlns="http://camel.apache.org/schema/spring">

    <!-- Bootstrap timer -->
    <route id="startDiscoveryTimer">
      <from uri="timer:discoveryTimer?period={{restartSleepTime}}&amp;delay={{initialSleepTime}}&amp;fixedRate=true&amp;daemon=true" />
      <!-- Set the DiscoveryConfiguration as the message body -->
      <transform><simple>${bean:discoveryFactory.getConfiguration}</simple></transform>
      <!-- Submit it as a Discovery task -->
      <to uri="seda:submitDiscoveryTask" />
    </route>

    <route id="submitDiscoveryTask">
      <from uri="seda:submitDiscoveryTask" />
      <bean ref="rangeChunker" />
      <split>
        <!-- Split the DiscoveryJobs -->
        <simple>${body}</simple>
        <!-- Calculate an appropriate JMS timeout based on the task -->
        <setHeader headerName="CamelJmsRequestTimeout">
          <simple>${body.calculateTaskTimeout}</simple>
        </setHeader>
        <!--
          Use recipientList so that we can have a dynamic 'to:' URI.
          Make sure that the exchange is using an InOut pattern so 
          that the output is passed to the next endpoint.
        -->
        <setExchangePattern pattern="InOut"/>
        <recipientList>
          <!-- TODO: NMS-8217: Use a more sophisticated naming convention for this queue -->
<<<<<<< HEAD
          <simple>queuingservice:Location-${body.location}</simple>
=======
          <simple>activemq:Location-${body.location}</simple>
>>>>>>> c2dcb680
        </recipientList>
        <!-- Send the DiscoveryResults to the eventWriter -->
        <bean ref="eventWriter" />
      </split>
    </route>

    <!-- Default localhost location queue -->
    <route id="localhostLocationDiscoveryRoute">
<<<<<<< HEAD
      <from uri="queuingservice:Location-localhost" />
=======
      <from uri="activemq:Location-localhost?concurrentConsumers=8" />
>>>>>>> c2dcb680
      <log loggingLevel="INFO" message="applicationContext-discovery.xml: Executing DiscoveryJob" />
      <log loggingLevel="INFO" message="applicationContext-discovery.xml: ${body}" />
      <bean ref="discoverer" />
    </route>
  </camelContext>

</beans><|MERGE_RESOLUTION|>--- conflicted
+++ resolved
@@ -56,19 +56,6 @@
     <constructor-arg ref="eventForwarder" />
   </bean>
 
-<<<<<<< HEAD
-=======
-  <bean id="activemq" class="org.apache.activemq.camel.component.ActiveMQComponent">
-    <!-- TODO: HZN-490 Add configurable ActiveMQ URI -->
-    <property name="brokerURL" value="vm://localhost?create=false" />
-    <!-- TODO: HZN-490 Add configurable authentication -->
-    <!--
-    <property name="userName" value="karaf" />
-    <property name="password" value="karaf" />
-    -->
-  </bean>
-
->>>>>>> c2dcb680
   <!-- Process the EventListener annotations on Discovery -->
   <bean id="daemonListener" class="org.opennms.netmgt.events.api.AnnotationBasedEventListenerAdapter">
     <property name="annotatedListener" ref="daemon" />
@@ -118,11 +105,7 @@
         <setExchangePattern pattern="InOut"/>
         <recipientList>
           <!-- TODO: NMS-8217: Use a more sophisticated naming convention for this queue -->
-<<<<<<< HEAD
           <simple>queuingservice:Location-${body.location}</simple>
-=======
-          <simple>activemq:Location-${body.location}</simple>
->>>>>>> c2dcb680
         </recipientList>
         <!-- Send the DiscoveryResults to the eventWriter -->
         <bean ref="eventWriter" />
@@ -131,11 +114,7 @@
 
     <!-- Default localhost location queue -->
     <route id="localhostLocationDiscoveryRoute">
-<<<<<<< HEAD
-      <from uri="queuingservice:Location-localhost" />
-=======
-      <from uri="activemq:Location-localhost?concurrentConsumers=8" />
->>>>>>> c2dcb680
+      <from uri="queuingservice:Location-localhost?concurrentConsumers=8" />
       <log loggingLevel="INFO" message="applicationContext-discovery.xml: Executing DiscoveryJob" />
       <log loggingLevel="INFO" message="applicationContext-discovery.xml: ${body}" />
       <bean ref="discoverer" />
