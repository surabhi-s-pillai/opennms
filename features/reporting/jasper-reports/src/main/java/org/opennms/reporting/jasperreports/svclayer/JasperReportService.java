--- conflicted
+++ resolved
@@ -576,8 +576,6 @@
             throw new ReportException("unable to compile jasperReport", e);
         }
     }
-<<<<<<< HEAD
-=======
 
     protected boolean apply(List<ParameterFilter> parameterFilters, JRParameter reportParm) {
         LOG.debug("Found report parameter {} (isSystemDefined(){}, isForPrompting()={}", reportParm.getName(), reportParm.isSystemDefined(), reportParm.isForPrompting());
@@ -592,5 +590,4 @@
     protected List<ParameterFilter> getParameterFilters() {
         return parameterFilters;
     }
->>>>>>> 14fcd71c
 }