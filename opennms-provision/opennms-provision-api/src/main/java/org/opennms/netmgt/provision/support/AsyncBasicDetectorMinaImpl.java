--- conflicted
+++ resolved
@@ -210,21 +210,6 @@
             @Override
             public void operationComplete(ConnectFuture future) {
                 final Throwable cause = future.getException();
-<<<<<<< HEAD
-               
-                if (cause instanceof IOException) {
-                    if(retryAttempt == 0) {
-                        LOG.info("Service {} detected false: {}: {}",getServiceName(), cause.getClass().getName(), cause.getMessage());
-                        detectFuture.setServiceDetected(false);
-                    }else {
-                        LOG.info("Connection exception occurred: {} for service {}, retrying attempt {}", cause, getServiceName(), retryAttempt);
-                        future = m_connectionFactory.reConnect(address, init, createDetectorHandler(detectFuture));
-                        future.addListener(retryAttemptListener(detectFuture, address, init, retryAttempt - 1));
-                    }
-                }else if(cause instanceof Throwable) {
-                    LOG.info("Threw a Throwable and detection is false for service {}", getServiceName(), cause);
-                    detectFuture.setServiceDetected(false);
-=======
 
                 if (cause != null) {
                     if (cause instanceof IOException) {
@@ -240,7 +225,6 @@
                         LOG.info("Threw a Throwable and detection is false for service {}", getServiceName(), cause);
                         detectFuture.setServiceDetected(false);
                     }
->>>>>>> 54237913
                 }
             }
         };
