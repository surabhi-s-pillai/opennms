--- conflicted
+++ resolved
@@ -50,13 +50,10 @@
       <groupId>org.opennms</groupId>
       <artifactId>opennms-provision-persistence</artifactId>
     </dependency>
-<<<<<<< HEAD
     <dependency>
       <groupId>com.google.guava</groupId>
       <artifactId>guava</artifactId>
       <scope>provided</scope>
     </dependency>
-=======
->>>>>>> 6893ceba
   </dependencies>
 </project>