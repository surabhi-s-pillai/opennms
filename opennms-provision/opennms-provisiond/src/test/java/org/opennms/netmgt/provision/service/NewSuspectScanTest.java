--- conflicted
+++ resolved
@@ -210,11 +210,7 @@
         //Verify node count
         assertEquals(1, getNodeDao().countAll());
         
-<<<<<<< HEAD
-        OnmsNode onmsNode = getNodeDao().get(1);
-=======
         OnmsNode onmsNode = getNodeDao().get(nextNodeId);
->>>>>>> 54237913
         assertEquals(null, onmsNode.getForeignSource());
         assertEquals(null, onmsNode.getForeignId());
 
