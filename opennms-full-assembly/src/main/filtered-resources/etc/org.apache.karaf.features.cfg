--- conflicted
+++ resolved
@@ -38,9 +38,6 @@
   dashlet-surveillance, \
   vaadin-surveillance-views, \
   vaadin-jmxconfiggenerator, \
-<<<<<<< HEAD
+  vaadin-opennms-pluginmanager, \
   vaadin-adminpage, \
-  org.opennms.features.bsm.shell-commands
-=======
-  vaadin-opennms-pluginmanager
->>>>>>> ddf7ed40
+  org.opennms.features.bsm.shell-commands