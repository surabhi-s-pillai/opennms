--- conflicted
+++ resolved
@@ -247,7 +247,6 @@
       <bundle>mvn:org.slf4j/slf4j-api/${slf4jVersion}</bundle>
     </feature>
 
-<<<<<<< HEAD
     <feature name="spring-security32" description="Spring :: Security" version="${springSecurityVersion}">
       <!-- spring-web is necessary for HTTP remoting -->
       <feature version="[4.0,4.1)">spring-web</feature>
@@ -269,8 +268,6 @@
       <bundle>wrap:mvn:org.springframework.webflow/spring-js-resources/${springWebFlowVersion}</bundle>
       <bundle>wrap:mvn:org.springframework.webflow/spring-webflow/${springWebFlowVersion}</bundle>
     </feature>
-=======
->>>>>>> ee0d6bae
 
     <!-- OpenNMS features -->
     <feature name="opennms-core" description="OpenNMS :: Core" version="${project.version}">
@@ -510,11 +507,7 @@
     </feature>
 
     <feature name="opennms-snmp" description="OpenNMS :: Core :: SNMP" version="${project.version}">
-<<<<<<< HEAD
       <feature>org.json</feature>
-=======
-      <bundle>wrap:mvn:org.json/json/20140107</bundle>
->>>>>>> ee0d6bae
       <bundle>mvn:org.opennms.core.snmp/org.opennms.core.snmp.api/${project.version}</bundle>
       <bundle>mvn:org.opennms.core.snmp/org.opennms.core.snmp.commands/${project.version}</bundle>
       <bundle>mvn:org.opennms.core.snmp/org.opennms.core.snmp.implementations.snmp4j/${project.version}</bundle>
