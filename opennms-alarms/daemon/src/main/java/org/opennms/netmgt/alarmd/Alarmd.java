/*******************************************************************************
 * This file is part of OpenNMS(R).
 *
 * Copyright (C) 2011-2012 The OpenNMS Group, Inc.
 * OpenNMS(R) is Copyright (C) 1999-2012 The OpenNMS Group, Inc.
 *
 * OpenNMS(R) is a registered trademark of The OpenNMS Group, Inc.
 *
 * OpenNMS(R) is free software: you can redistribute it and/or modify
 * it under the terms of the GNU General Public License as published
 * by the Free Software Foundation, either version 3 of the License,
 * or (at your option) any later version.
 *
 * OpenNMS(R) is distributed in the hope that it will be useful,
 * but WITHOUT ANY WARRANTY; without even the implied warranty of
 * MERCHANTABILITY or FITNESS FOR A PARTICULAR PURPOSE.  See the
 * GNU General Public License for more details.
 *
 * You should have received a copy of the GNU General Public License
 * along with OpenNMS(R).  If not, see:
 *      http://www.gnu.org/licenses/
 *
 * For more information contact:
 *     OpenNMS(R) Licensing <license@opennms.org>
 *     http://www.opennms.org/
 *     http://www.opennms.com/
 *******************************************************************************/

package org.opennms.netmgt.alarmd;

import java.util.List;
import java.util.Map;

import org.opennms.netmgt.alarmd.api.NorthboundAlarm;
import org.opennms.netmgt.alarmd.api.Northbounder;
import org.opennms.netmgt.daemon.SpringServiceDaemon;
import org.opennms.netmgt.model.OnmsAlarm;
import org.opennms.netmgt.model.events.EventForwarder;
import org.opennms.netmgt.model.events.annotations.EventHandler;
import org.opennms.netmgt.model.events.annotations.EventListener;
import org.opennms.netmgt.xml.event.Event;
import org.opennms.netmgt.xml.event.Parm;
import org.slf4j.Logger;
import org.slf4j.LoggerFactory;
import org.springframework.beans.factory.DisposableBean;

/**
 * Alarm management Daemon
 * 
 * TODO: Create configuration for Alarm to enable forwarding.
 * TODO: Application Context for wiring in forwarders???
 * TODO: Change this class to use AbstractServiceDaemon instead of SpringServiceDaemon
 * 
 *
 * @author <a href="mailto:david@opennms.org">David Hustace</a>
 * @version $Id: $
 */
@EventListener(name=Alarmd.NAME, logPrefix="alarmd")
public class Alarmd implements SpringServiceDaemon, DisposableBean {
    private static final Logger LOG = LoggerFactory.getLogger(Alarmd.class);

    /** Constant <code>NAME="Alarmd"</code> */
    public static final String NAME = "Alarmd";

    private EventForwarder m_eventForwarder;
    
    private List<Northbounder> m_northboundInterfaces;

    private AlarmPersister m_persister;
    
    
    
    
    //Get all events
    /**
     * <p>onEvent</p>
     *
     * @param e a {@link org.opennms.netmgt.xml.event.Event} object.
     */
    @EventHandler(uei = EventHandler.ALL_UEIS)
    public void onEvent(Event e) {
    	
    	if (e.getUei().equals("uei.opennms.org/internal/reloadDaemonConfig")) {
    		handleReloadEvent(e);
    	}
    	
    	
        OnmsAlarm alarm = m_persister.persist(e);
        
        if (alarm != null) {
        	NorthboundAlarm a = new NorthboundAlarm(alarm);

            for (Northbounder nbi : m_northboundInterfaces) {
                nbi.onAlarm(a);
            }
        }
        
    }

    @EventHandler(uei = "uei.opennms.org/internal/reloadDaemonConfig")
    private void handleReloadEvent(Event e) {
    	LOG.info("Received reload configuration event: {}", e);

    	List<Parm> parmCollection = e.getParmCollection();
    	for (Parm parm : parmCollection) {

    		String parmName = parm.getParmName();
    		if("daemonName".equals(parmName)) {
    			if (parm.getValue() == null || parm.getValue().getContent() == null) {
    				LOG.warn("The daemonName parameter has no value, ignoring.");
    				return;
    			}

    			List<Northbounder> nbis = getNorthboundInterfaces();
    			for (Northbounder nbi : nbis) {
    				if (parm.getValue().getContent().contains(nbi.getName())) {
<<<<<<< HEAD
    					LogUtils.debugf(this, "Handling reload event for NBI: %s", nbi.getName());
    					LogUtils.debugf(this, "Reloading NBI configuration not yet implemented.", nbi.getName());
    					nbi.reloadConfig();		
=======
    					LOG.debug("Handling reload event for NBI: {}", nbi.getName());
    					LOG.debug("Reloading NBI configuration for interface {} not yet implemented.", nbi.getName());
    					return;
>>>>>>> dc253f02
    				}
    			}
    		}
    	}
    }



	/**
     * <p>setPersister</p>
     *
     * @param persister a {@link org.opennms.netmgt.alarmd.AlarmPersister} object.
     */
    public void setPersister(AlarmPersister persister) {
        this.m_persister = persister;
    }

    /**
     * <p>getPersister</p>
     *
     * @return a {@link org.opennms.netmgt.alarmd.AlarmPersister} object.
     */
    public AlarmPersister getPersister() {
        return m_persister;
    }

    /**
     * <p>getEventForwarder</p>
     *
     * @return a {@link org.opennms.netmgt.model.events.EventForwarder} object.
     */
    public EventForwarder getEventForwarder() {
        return m_eventForwarder;
    }

    /**
     * <p>setEventForwarder</p>
     *
     * @param eventForwarder a {@link org.opennms.netmgt.model.events.EventForwarder} object.
     */
    public void setEventForwarder(EventForwarder eventForwarder) {
        m_eventForwarder = eventForwarder;
    }

    /**
     * 
     * TODO: use onInit() instead
     * <p>afterPropertiesSet</p>
     *
     * @throws java.lang.Exception if any.
     */
    @Override
    public void afterPropertiesSet() throws Exception {
        if (getNorthboundInterfaces() != null) {
            for (final Northbounder nb : getNorthboundInterfaces()) {
                nb.start();
            }
        }
    }

    /**
     * <p>destroy</p>
     *
     * @throws java.lang.Exception if any.
     */
    @Override
    public void destroy() throws Exception {
    }

    /**
     * <p>getName</p>
     *
     * @return a {@link java.lang.String} object.
     */
    public String getName() {
        return NAME;
    }

    /**
     * <p>start</p>
     *
     * @throws java.lang.Exception if any.
     */
    @Override
    public void start() throws Exception {
    }

    public void onNorthbounderRegistered(final Northbounder northbounder, final Map<String,String> properties) {
        northbounder.start();
    }
    
    public void onNorthbounderUnregistered(final Northbounder northbounder, final Map<String,String> properties) {
        northbounder.stop();
    }
    
    public List<Northbounder> getNorthboundInterfaces() {
        return m_northboundInterfaces;
    }

    public void setNorthboundInterfaces(List<Northbounder> northboundInterfaces) {
        m_northboundInterfaces = northboundInterfaces;
    }

}<|MERGE_RESOLUTION|>--- conflicted
+++ resolved
@@ -114,15 +114,10 @@
     			List<Northbounder> nbis = getNorthboundInterfaces();
     			for (Northbounder nbi : nbis) {
     				if (parm.getValue().getContent().contains(nbi.getName())) {
-<<<<<<< HEAD
-    					LogUtils.debugf(this, "Handling reload event for NBI: %s", nbi.getName());
-    					LogUtils.debugf(this, "Reloading NBI configuration not yet implemented.", nbi.getName());
-    					nbi.reloadConfig();		
-=======
     					LOG.debug("Handling reload event for NBI: {}", nbi.getName());
     					LOG.debug("Reloading NBI configuration for interface {} not yet implemented.", nbi.getName());
+    					nbi.reloadConfig();		
     					return;
->>>>>>> dc253f02
     				}
     			}
     		}
