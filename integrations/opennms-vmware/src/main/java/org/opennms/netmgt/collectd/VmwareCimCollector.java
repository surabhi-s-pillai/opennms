/*******************************************************************************
 * This file is part of OpenNMS(R).
 *
 * Copyright (C) 2013-2017 The OpenNMS Group, Inc.
 * OpenNMS(R) is Copyright (C) 1999-2017 The OpenNMS Group, Inc.
 *
 * OpenNMS(R) is a registered trademark of The OpenNMS Group, Inc.
 *
 * OpenNMS(R) is free software: you can redistribute it and/or modify
 * it under the terms of the GNU Affero General Public License as published
 * by the Free Software Foundation, either version 3 of the License,
 * or (at your option) any later version.
 *
 * OpenNMS(R) is distributed in the hope that it will be useful,
 * but WITHOUT ANY WARRANTY; without even the implied warranty of
 * MERCHANTABILITY or FITNESS FOR A PARTICULAR PURPOSE.  See the
 * GNU Affero General Public License for more details.
 *
 * You should have received a copy of the GNU Affero General Public License
 * along with OpenNMS(R).  If not, see:
 *      http://www.gnu.org/licenses/
 *
 * Additional permission under GNU AGPL version 3 section 7
 *
 * If you modify this Program, or any covered work, by linking or
 * combining it with SBLIM (or a modified version of that library),
 * containing parts covered by the terms of the Eclipse Public License,
 * the licensors of this Program grant you additional permission to
 * convey the resulting work. {Corresponding Source for a non-source
 * form of such a combination shall include the source code for the
 * parts of SBLIM used as well as that of the covered work.}
 *
 * For more information contact:
 *     OpenNMS(R) Licensing <license@opennms.org>
 *     http://www.opennms.org/
 *     http://www.opennms.com/
 *******************************************************************************/

package org.opennms.netmgt.collectd;

import java.net.MalformedURLException;
import java.rmi.RemoteException;
import java.util.AbstractMap.SimpleEntry;
import java.util.Collections;
import java.util.HashMap;
import java.util.List;
import java.util.Map;
import java.util.stream.Collectors;
import java.util.stream.Stream;

import org.opennms.core.spring.BeanUtils;
import org.opennms.core.utils.InetAddressUtils;
import org.opennms.core.utils.ParameterMap;
import org.opennms.netmgt.collection.api.AbstractRemoteServiceCollector;
import org.opennms.netmgt.collection.api.AttributeType;
import org.opennms.netmgt.collection.api.CollectionAgent;
import org.opennms.netmgt.collection.api.CollectionException;
import org.opennms.netmgt.collection.api.CollectionInitializationException;
import org.opennms.netmgt.collection.api.CollectionSet;
import org.opennms.netmgt.collection.api.CollectionStatus;
import org.opennms.netmgt.collection.support.builder.CollectionSetBuilder;
import org.opennms.netmgt.collection.support.builder.DeferredGenericTypeResource;
import org.opennms.netmgt.collection.support.builder.NodeLevelResource;
import org.opennms.netmgt.collection.support.builder.Resource;
import org.opennms.netmgt.config.vmware.VmwareServer;
import org.opennms.netmgt.config.vmware.cim.Attrib;
import org.opennms.netmgt.config.vmware.cim.VmwareCimCollection;
import org.opennms.netmgt.config.vmware.cim.VmwareCimGroup;
import org.opennms.netmgt.dao.VmwareCimDatacollectionConfigDao;
import org.opennms.netmgt.dao.VmwareConfigDao;
import org.opennms.netmgt.dao.api.NodeDao;
import org.opennms.netmgt.model.OnmsNode;
import org.opennms.netmgt.rrd.RrdRepository;
import org.opennms.protocols.vmware.VmwareViJavaAccess;
import org.sblim.wbem.cim.CIMObject;
import org.slf4j.Logger;
import org.slf4j.LoggerFactory;

import com.google.common.base.Strings;
import com.vmware.vim25.HostRuntimeInfo;
import com.vmware.vim25.HostSystemPowerState;
import com.vmware.vim25.mo.HostSystem;

public class VmwareCimCollector extends AbstractRemoteServiceCollector {

    /**
     * Interface for defining methods for value modifications
     */
    private interface ValueModifier {
        String modifyValue(String name, String value, CIMObject cimObject, VmwareViJavaAccess vmwareViJavaAccess);
    }

    /**
     * Value modifiers
     */
    private static Map<String, ValueModifier> valueModifiers = new HashMap<String, ValueModifier>();

    static {
        /**
         * SensorType
         */
        valueModifiers.put("SensorType", new ValueModifier() {
            public String modifyValue(String name, String value, CIMObject cimObject, VmwareViJavaAccess vmwareViJavaAccess) {
                if (value != null) {
                    String modifiedValue = sensorTypeMapping.get(Integer.valueOf(value));

                    if (modifiedValue != null) {
                        return modifiedValue;
                    }
                }

                return "null";
            }
        });

        /**
         * BaseUnits
         */
        valueModifiers.put("BaseUnits", new ValueModifier() {
            public String modifyValue(String name, String value, CIMObject cimObject, VmwareViJavaAccess vmwareViJavaAccess) {
                if (value != null) {
                    String modifiedValue = baseUnitMapping.get(Integer.valueOf(value));

                    if (modifiedValue != null) {
                        return modifiedValue;
                    }
                }

                return "null";
            }
        });

        /**
         * RateUnits
         */
        valueModifiers.put("RateUnits", new ValueModifier() {
            public String modifyValue(String name, String value, CIMObject cimObject, VmwareViJavaAccess vmwareViJavaAccess) {
                if (value != null) {
                    String modifiedValue = rateUnitMapping.get(Integer.valueOf(value));

                    if (modifiedValue != null) {
                        return modifiedValue;
                    }
                }

                return "null";
            }
        });

        /**
         * CurrentReading, this is used also for thresholds and min/max readable
         */
        ValueModifier currentReadingModifier = new ValueModifier() {
            public String modifyValue(String name, String value, CIMObject cimObject, VmwareViJavaAccess vmwareViJavaAccess) {
                if (value == null) {
                    return null;
                } else {
                    return applyUnitModifier(value, vmwareViJavaAccess.getPropertyOfCimObject(cimObject, "UnitModifier"));
                }
            }

            private String applyUnitModifier(String attributeValue, String unitModifier) {
                return String.valueOf(Double.valueOf(attributeValue) * Math.pow(10.0d, Double.valueOf(unitModifier)));
            }
        };

        valueModifiers.put("CurrentReading", currentReadingModifier);
        valueModifiers.put("UpperThresholdCritical", currentReadingModifier);
        valueModifiers.put("LowerThresholdCritical", currentReadingModifier);
        valueModifiers.put("UpperThresholdNonCritical", currentReadingModifier);
        valueModifiers.put("LowerThresholdNonCritical", currentReadingModifier);
        valueModifiers.put("UpperThresholdFatal", currentReadingModifier);
        valueModifiers.put("LowerThresholdFatal", currentReadingModifier);
        valueModifiers.put("MaxReadable", currentReadingModifier);
        valueModifiers.put("MinReadable", currentReadingModifier);
    }

    /**
     * logging for VMware CIM data collection
     */
    private static final Logger logger = LoggerFactory.getLogger(VmwareCimCollector.class);

    private static final String VMWARE_COLLECTION_KEY = "vmwareCollection";
    private static final String VMWARE_MGMT_SERVER_KEY = "vmwareManagementServer";
    private static final String VMWARE_MGED_OBJECT_ID_KEY = "vmwareManagedObjectId";
    private static final String VMWARE_SERVER_KEY = "vmwareServer";

    private static final Map<String, Class<?>> TYPE_MAP = Collections.unmodifiableMap(Stream.of(
            new SimpleEntry<>(VMWARE_COLLECTION_KEY, VmwareCimCollection.class),
            new SimpleEntry<>(VMWARE_SERVER_KEY, VmwareServer.class))
            .collect(Collectors.toMap((e) -> e.getKey(), (e) -> e.getValue())));

    /**
     * the node dao object for retrieving assets
     */
    private NodeDao m_nodeDao = null;

    /**
     * the config dao
     */
    private VmwareCimDatacollectionConfigDao m_vmwareCimDatacollectionConfigDao;

    /**
     * the config dao
     */
    private VmwareConfigDao m_vmwareConfigDao = null;

    public VmwareCimCollector() {
        super(TYPE_MAP);
    }

    /**
     * SensorType mapping
     */
    private static Map<Integer, String> sensorTypeMapping = new HashMap<Integer, String>();

    static {
        sensorTypeMapping.put(0, "Unknown");
        sensorTypeMapping.put(1, "Other");
        sensorTypeMapping.put(2, "Temperature");
        sensorTypeMapping.put(3, "Voltage");
        sensorTypeMapping.put(4, "Current");
        sensorTypeMapping.put(5, "Tachometer");
        sensorTypeMapping.put(6, "Counter");
        sensorTypeMapping.put(7, "Switch");
        sensorTypeMapping.put(8, "Lock");
        sensorTypeMapping.put(9, "Humidity");
        sensorTypeMapping.put(10, "Smoke Detection");
        sensorTypeMapping.put(11, "Presence");
        sensorTypeMapping.put(12, "Air Flow");
        sensorTypeMapping.put(13, "Power Consumption");
        sensorTypeMapping.put(14, "Power Production");
        sensorTypeMapping.put(15, "Pressure");
        sensorTypeMapping.put(16, "Intrusion");
        sensorTypeMapping.put(17, "DMTF Reserved");
        sensorTypeMapping.put(18, "Vendor Reserved");
    }

    /**
     * RateUnit mapping
     */
    private static Map<Integer, String> rateUnitMapping = new HashMap<Integer, String>();

    static {
        rateUnitMapping.put(0, "None");
        rateUnitMapping.put(1, "Per MicroSecond");
        rateUnitMapping.put(2, "Per MilliSecond");
        rateUnitMapping.put(3, "Per Second");
        rateUnitMapping.put(4, "Per Minute");
        rateUnitMapping.put(5, "Per Hour");
        rateUnitMapping.put(6, "Per Day");
        rateUnitMapping.put(7, "Per Week");
        rateUnitMapping.put(8, "Per Month");
        rateUnitMapping.put(9, "Per Year");
    }

    /**
     * BaseUnit mapping
     */
    private static Map<Integer, String> baseUnitMapping = new HashMap<Integer, String>();

    static {
        baseUnitMapping.put(0, "Unknown");
        baseUnitMapping.put(1, "Other");
        baseUnitMapping.put(2, "Degrees C");
        baseUnitMapping.put(3, "Degrees F");
        baseUnitMapping.put(4, "Degrees K");
        baseUnitMapping.put(5, "Volts");
        baseUnitMapping.put(6, "Amps");
        baseUnitMapping.put(7, "Watts");
        baseUnitMapping.put(8, "Joules");
        baseUnitMapping.put(9, "Coulombs");
        baseUnitMapping.put(10, "VA");
        baseUnitMapping.put(11, "Nits");
        baseUnitMapping.put(12, "Lumens");
        baseUnitMapping.put(13, "Lux");
        baseUnitMapping.put(14, "Candelas");
        baseUnitMapping.put(15, "kPa");
        baseUnitMapping.put(16, "PSI");
        baseUnitMapping.put(17, "Newtons");
        baseUnitMapping.put(18, "CFM");
        baseUnitMapping.put(19, "RPM");
        baseUnitMapping.put(20, "Hertz");
        baseUnitMapping.put(21, "Seconds");
        baseUnitMapping.put(22, "Minutes");
        baseUnitMapping.put(23, "Hours");
        baseUnitMapping.put(24, "Days");
        baseUnitMapping.put(25, "Weeks");
        baseUnitMapping.put(26, "Mils");
        baseUnitMapping.put(27, "Inches");
        baseUnitMapping.put(28, "Feet");
        baseUnitMapping.put(29, "Cubic Inches");
        baseUnitMapping.put(30, "Cubic Feet");
        baseUnitMapping.put(31, "Meters");
        baseUnitMapping.put(32, "Cubic Centimeters");
        baseUnitMapping.put(33, "Cubic Meters");
        baseUnitMapping.put(34, "Liters");
        baseUnitMapping.put(35, "Fluid Ounces");
        baseUnitMapping.put(36, "Radians");
        baseUnitMapping.put(37, "Steradians");
        baseUnitMapping.put(38, "Revolutions");
        baseUnitMapping.put(39, "Cycles");
        baseUnitMapping.put(40, "Gravities");
        baseUnitMapping.put(41, "Ounces");
        baseUnitMapping.put(42, "Pounds");
        baseUnitMapping.put(43, "Foot-Pounds");
        baseUnitMapping.put(44, "Ounce-Inches");
        baseUnitMapping.put(45, "Gauss");
        baseUnitMapping.put(46, "Gilberts");
        baseUnitMapping.put(47, "Henries");
        baseUnitMapping.put(48, "Farads");
        baseUnitMapping.put(49, "Ohms");
        baseUnitMapping.put(50, "Siemens");
        baseUnitMapping.put(51, "Moles");
        baseUnitMapping.put(52, "Becquerels");
        baseUnitMapping.put(53, "PPM (parts/million)");
        baseUnitMapping.put(54, "Decibels");
        baseUnitMapping.put(55, "DbA");
        baseUnitMapping.put(56, "DbC");
        baseUnitMapping.put(57, "Grays");
        baseUnitMapping.put(58, "Sieverts");
        baseUnitMapping.put(59, "Color Temperature Degrees K");
        baseUnitMapping.put(60, "Bits");
        baseUnitMapping.put(61, "Bytes");
        baseUnitMapping.put(62, "Words (data)");
        baseUnitMapping.put(63, "DoubleWords");
        baseUnitMapping.put(64, "QuadWords");
        baseUnitMapping.put(65, "Percentage");
        baseUnitMapping.put(66, "Pascals");
    }

    /**
     * Initializes this instance with a given parameter map.
     *
     * @param parameters the parameter map to use
     * @throws CollectionInitializationException
     *
     */
    @Override
    public void initialize() throws CollectionInitializationException {
        if (m_nodeDao == null) {
            m_nodeDao = BeanUtils.getBean("daoContext", "nodeDao", NodeDao.class);
        }

        if (m_nodeDao == null) {
            logger.error("Node dao should be a non-null value.");
        }

        if (m_vmwareCimDatacollectionConfigDao == null) {
            m_vmwareCimDatacollectionConfigDao = BeanUtils.getBean("daoContext", "vmwareCimDatacollectionConfigDao", VmwareCimDatacollectionConfigDao.class);
        }

        if (m_nodeDao == null) {
            logger.error("vmwareCimDatacollectionConfigDao should be a non-null value.");
        }

        if (m_vmwareConfigDao == null) {
            m_vmwareConfigDao = BeanUtils.getBean("daoContext", "vmwareConfigDao", VmwareConfigDao.class);
        }
    }

    @Override
    public Map<String, Object> getRuntimeAttributes(CollectionAgent agent, Map<String, Object> parameters) {
        final Map<String, Object> runtimeAttributes = new HashMap<>();
        final OnmsNode onmsNode = m_nodeDao.get(agent.getNodeId());
        if (onmsNode == null) {
            throw new IllegalArgumentException(String.format("VmwareCollector: No node found with id: %d", agent.getNodeId()));
        }

        // retrieve the assets
        final String vmwareManagementServer = onmsNode.getAssetRecord().getVmwareManagementServer();
        if (Strings.isNullOrEmpty(vmwareManagementServer)) {
            throw new IllegalArgumentException(String.format("VmwareCollector: No management server is set on node with id %d.",  onmsNode.getId()));
        }
        runtimeAttributes.put(VMWARE_MGMT_SERVER_KEY, vmwareManagementServer);

        final String vmwareManagedObjectId = onmsNode.getForeignId();
        if (Strings.isNullOrEmpty(vmwareManagedObjectId)) {
            throw new IllegalArgumentException(String.format("VmwareCollector: No foreign id is set on node with id %d.",  onmsNode.getId()));
        }
        runtimeAttributes.put(VMWARE_MGED_OBJECT_ID_KEY, vmwareManagedObjectId);

        // retrieve the collection
        final String collectionName = ParameterMap.getKeyedString(parameters, "collection", ParameterMap.getKeyedString(parameters, "vmware-collection", null));
        final VmwareCimCollection collection = m_vmwareCimDatacollectionConfigDao.getVmwareCimCollection(collectionName);
        if (collection == null) {
            throw new IllegalArgumentException(String.format("VmwareCollector: No collection found with name '%s'.",  collectionName));
        }
        runtimeAttributes.put(VMWARE_COLLECTION_KEY, collection);

        // retrieve the server configuration
        final Map<String, VmwareServer> serverMap = m_vmwareConfigDao.getServerMap();
        if (serverMap == null) {
            throw new IllegalStateException(String.format("VmwareCollector: Error getting vmware-config.xml's server map."));
        }
        final VmwareServer vmwareServer = serverMap.get(vmwareManagementServer);
        if (vmwareServer == null) {
            throw new IllegalStateException(String.format("VmwareCollector: Error getting credentials for VMware management server: %s", vmwareManagementServer));
        }
        runtimeAttributes.put(VMWARE_SERVER_KEY, vmwareServer);
        return runtimeAttributes;
    }

    /**
     * This method collect the data for a given collection agent.
     *
     * @param agent      the collection agent
     * @param parameters the parameters map
     * @return the generated collection set
     * @throws CollectionException
     */
    @Override
    public CollectionSet collect(CollectionAgent agent, Map<String, Object> parameters) throws CollectionException {
        final VmwareCimCollection collection = (VmwareCimCollection) parameters.get(VMWARE_COLLECTION_KEY);
        final String vmwareManagementServer = (String) parameters.get(VMWARE_MGMT_SERVER_KEY);
        final String vmwareManagedObjectId = (String) parameters.get(VMWARE_MGED_OBJECT_ID_KEY);
        final VmwareServer vmwareServer = (VmwareServer) parameters.get(VMWARE_SERVER_KEY);

        CollectionSetBuilder builder = new CollectionSetBuilder(agent);
        builder.withStatus(CollectionStatus.FAILED);

        VmwareViJavaAccess vmwareViJavaAccess = new VmwareViJavaAccess(vmwareServer);
        int timeout = ParameterMap.getKeyedInteger(parameters, "timeout", -1);
        if (timeout > 0) {
            if (!vmwareViJavaAccess.setTimeout(timeout)) {
                logger.warn("Error setting connection timeout for VMware management server '{}'", vmwareManagementServer);
            }
        }

        if (collection.getVmwareCimGroup().length < 1) {
            logger.info("No groups to collect. Returning empty collection set.");
            builder.withStatus(CollectionStatus.SUCCEEDED);
            return builder.build();
        }

        try {
            vmwareViJavaAccess.connect();
        } catch (MalformedURLException e) {
            logger.warn("Error connecting VMware management server '{}': '{}' exception: {} cause: '{}'", vmwareManagementServer, e.getMessage(), e.getClass().getName(), e.getCause());
            return builder.build();
        } catch (RemoteException e) {
            logger.warn("Error connecting VMware management server '{}': '{}' exception: {} cause: '{}'", vmwareManagementServer, e.getMessage(), e.getClass().getName(), e.getCause());
            return builder.build();
        }

        HostSystem hostSystem = vmwareViJavaAccess.getHostSystemByManagedObjectId(vmwareManagedObjectId);

        String powerState = null;

        if (hostSystem == null) {
            logger.debug("hostSystem=null");
        } else {
            HostRuntimeInfo hostRuntimeInfo = hostSystem.getRuntime();

            if (hostRuntimeInfo == null) {
                logger.debug("hostRuntimeInfo=null");
            } else {
                HostSystemPowerState hostSystemPowerState = hostRuntimeInfo.getPowerState();
                if (hostSystemPowerState == null) {
                    logger.debug("hostSystemPowerState=null");
                } else {
                    powerState = hostSystemPowerState.toString();
                }
            }
        }

        logger.debug("The power state for host system '{}' is '{}'", vmwareManagedObjectId, powerState);

        if ("poweredOn".equals(powerState)) {
            HashMap<String, List<CIMObject>> cimObjects = new HashMap<String, List<CIMObject>>();

            for (final VmwareCimGroup vmwareCimGroup : collection.getVmwareCimGroup()) {

                String cimClass = vmwareCimGroup.getCimClass();

                if (!cimObjects.containsKey(cimClass)) {
                    List<CIMObject> cimList = null;
                    try {
                        cimList = vmwareViJavaAccess.queryCimObjects(hostSystem, cimClass, InetAddressUtils.str(agent.getAddress()));
                    } catch (Exception e) {
                        logger.warn("Error retrieving CIM values from host system '{}'. Error message: '{}'", vmwareManagedObjectId, e.getMessage());
                        return builder.build();
                    } finally {
                        vmwareViJavaAccess.disconnect();
                    }
                    cimObjects.put(cimClass, cimList);
                }

                final List<CIMObject> cimList = cimObjects.get(cimClass);

                if (cimList == null) {
                    logger.warn("Error getting objects of CIM class '{}' from host system '{}'", cimClass, vmwareManagedObjectId);
                    continue;

                }

                String keyAttribute = vmwareCimGroup.getKey();
                String attributeValue = vmwareCimGroup.getValue();
                String instanceAttribute = vmwareCimGroup.getInstance();

                for (CIMObject cimObject : cimList) {
                    boolean addObject = false;

                    if (keyAttribute != null && attributeValue != null) {
                        String cimObjectValue = vmwareViJavaAccess.getPropertyOfCimObject(cimObject, keyAttribute);

                        if (attributeValue.equals(cimObjectValue)) {
                            addObject = true;
                        } else {
                            addObject = false;
                        }
                    } else {
                        addObject = true;
                    }

                    if (addObject) {
                        final String instance = vmwareViJavaAccess.getPropertyOfCimObject(cimObject, instanceAttribute);
                        final NodeLevelResource nodeResource = new NodeLevelResource(agent.getNodeId());
                        final Resource resource = new DeferredGenericTypeResource(nodeResource,vmwareCimGroup.getResourceType(), instance);
                        for (Attrib attrib : vmwareCimGroup.getAttrib()) {
<<<<<<< HEAD
                            final AttributeType type = attrib.getType();
                            final String value = vmwareViJavaAccess.getPropertyOfCimObject(cimObject, attrib.getName());
                            builder.withAttribute(resource, vmwareCimGroup.getName(), attrib.getAlias(), value, type);
=======
                            final VmwareCimCollectionAttributeType attribType = m_attribTypeList.get(attrib.getName());

                            String value = vmwareViJavaAccess.getPropertyOfCimObject(cimObject, attrib.getName());

                            if (valueModifiers.containsKey(attrib.getName())) {
                                String modifiedValue = valueModifiers.get(attrib.getName()).modifyValue(attrib.getName(), value, cimObject, vmwareViJavaAccess);
                                logger.debug("Applying value modifier for instance value " + attrib.getName() + "[" + instance + "]='" + value + "' => '" + modifiedValue + "' for node " + agent.getNodeId());
                                value = modifiedValue;
                            }

                            vmwareCollectionResource.setAttributeValue(attribType, value);
                            logger.debug("Storing multi instance value " + attrib.getName() + "[" + instance + "]='" + value + "' for node " + agent.getNodeId());
>>>>>>> 96196c98
                        }
                    }
                }
            }
            builder.withStatus(CollectionStatus.SUCCEEDED);
        }

        vmwareViJavaAccess.disconnect();

<<<<<<< HEAD
        return builder.build();

=======
        return collectionSet;
>>>>>>> 96196c98
    }

    /**
     * Returns the Rrd repository for this object.
     *
     * @param collectionName the collection's name
     * @return the Rrd repository
     */
    @Override
    public RrdRepository getRrdRepository(final String collectionName) {
        return m_vmwareCimDatacollectionConfigDao.getRrdRepository(collectionName);
    }

    /**
     * Sets the NodeDao object for this instance.
     *
     * @param nodeDao the NodeDao object to use
     */
    public void setNodeDao(NodeDao nodeDao) {
        m_nodeDao = nodeDao;
    }

}<|MERGE_RESOLUTION|>--- conflicted
+++ resolved
@@ -518,24 +518,14 @@
                         final NodeLevelResource nodeResource = new NodeLevelResource(agent.getNodeId());
                         final Resource resource = new DeferredGenericTypeResource(nodeResource,vmwareCimGroup.getResourceType(), instance);
                         for (Attrib attrib : vmwareCimGroup.getAttrib()) {
-<<<<<<< HEAD
                             final AttributeType type = attrib.getType();
-                            final String value = vmwareViJavaAccess.getPropertyOfCimObject(cimObject, attrib.getName());
-                            builder.withAttribute(resource, vmwareCimGroup.getName(), attrib.getAlias(), value, type);
-=======
-                            final VmwareCimCollectionAttributeType attribType = m_attribTypeList.get(attrib.getName());
-
                             String value = vmwareViJavaAccess.getPropertyOfCimObject(cimObject, attrib.getName());
-
                             if (valueModifiers.containsKey(attrib.getName())) {
                                 String modifiedValue = valueModifiers.get(attrib.getName()).modifyValue(attrib.getName(), value, cimObject, vmwareViJavaAccess);
                                 logger.debug("Applying value modifier for instance value " + attrib.getName() + "[" + instance + "]='" + value + "' => '" + modifiedValue + "' for node " + agent.getNodeId());
                                 value = modifiedValue;
                             }
-
-                            vmwareCollectionResource.setAttributeValue(attribType, value);
-                            logger.debug("Storing multi instance value " + attrib.getName() + "[" + instance + "]='" + value + "' for node " + agent.getNodeId());
->>>>>>> 96196c98
+                            builder.withAttribute(resource, vmwareCimGroup.getName(), attrib.getAlias(), value, type);
                         }
                     }
                 }
@@ -545,12 +535,7 @@
 
         vmwareViJavaAccess.disconnect();
 
-<<<<<<< HEAD
         return builder.build();
-
-=======
-        return collectionSet;
->>>>>>> 96196c98
     }
 
     /**
