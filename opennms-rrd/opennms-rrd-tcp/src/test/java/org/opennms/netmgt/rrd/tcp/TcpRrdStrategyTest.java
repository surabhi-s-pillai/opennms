--- conflicted
+++ resolved
@@ -139,15 +139,12 @@
                     LOG.error(e.getMessage(), e);
                 } catch (Throwable e) {
                     LOG.error(e.getMessage(), e);
-<<<<<<< HEAD
-=======
                 } finally {
                     try {
                         if (ssocket != null) ssocket.close();
                     } catch (IOException e) {
                         LOG.warn(e.getMessage(), e);
                     }
->>>>>>> 54237913
                 }
             }
         };
