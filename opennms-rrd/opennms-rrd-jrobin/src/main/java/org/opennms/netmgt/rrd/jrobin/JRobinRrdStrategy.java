/*******************************************************************************
 * This file is part of OpenNMS(R).
 *
 * Copyright (C) 2006-2012 The OpenNMS Group, Inc.
 * OpenNMS(R) is Copyright (C) 1999-2012 The OpenNMS Group, Inc.
 *
 * OpenNMS(R) is a registered trademark of The OpenNMS Group, Inc.
 *
 * OpenNMS(R) is free software: you can redistribute it and/or modify
 * it under the terms of the GNU General Public License as published
 * by the Free Software Foundation, either version 3 of the License,
 * or (at your option) any later version.
 *
 * OpenNMS(R) is distributed in the hope that it will be useful,
 * but WITHOUT ANY WARRANTY; without even the implied warranty of
 * MERCHANTABILITY or FITNESS FOR A PARTICULAR PURPOSE.  See the
 * GNU General Public License for more details.
 *
 * You should have received a copy of the GNU General Public License
 * along with OpenNMS(R).  If not, see:
 *      http://www.gnu.org/licenses/
 *
 * For more information contact:
 *     OpenNMS(R) Licensing <license@opennms.org>
 *     http://www.opennms.org/
 *     http://www.opennms.com/
 *******************************************************************************/

package org.opennms.netmgt.rrd.jrobin;

import java.awt.Color;
import java.awt.Font;
import java.io.File;
import java.io.IOException;
import java.io.InputStream;
import java.util.ArrayList;
import java.util.Arrays;
import java.util.Collection;
import java.util.LinkedHashMap;
import java.util.LinkedList;
import java.util.List;
import java.util.Map;
import java.util.Properties;

import org.jrobin.core.FetchData;
import org.jrobin.core.RrdDb;
import org.jrobin.core.RrdDef;
import org.jrobin.core.RrdException;
import org.jrobin.core.Sample;
import org.jrobin.data.DataProcessor;
import org.jrobin.data.Plottable;
import org.jrobin.graph.RrdGraph;
import org.jrobin.graph.RrdGraphDef;
import org.opennms.netmgt.rrd.RrdDataSource;
import org.opennms.netmgt.rrd.RrdGraphDetails;
import org.opennms.netmgt.rrd.RrdStrategy;
import org.opennms.netmgt.rrd.RrdUtils;
import org.slf4j.Logger;
import org.slf4j.LoggerFactory;


/**
 * Provides a JRobin based implementation of RrdStrategy. It uses JRobin 1.4 in
 * FILE mode (NIO is too memory consuming for the large number of files that we
 * open)
 *
 * @author ranger
 * @version $Id: $
 */
public class JRobinRrdStrategy implements RrdStrategy<RrdDef,RrdDb> {
    private static final Logger LOG = LoggerFactory.getLogger(JRobinRrdStrategy.class);
    private static final String BACKEND_FACTORY_PROPERTY = "org.jrobin.core.RrdBackendFactory";
    private static final String DEFAULT_BACKEND_FACTORY = "FILE";

    /*
     * Ensure that we only initialize certain things *once* per
     * Java VM, not once per instantiation of this class.
     */
    private static boolean s_initialized = false;

    private Properties m_configurationProperties;

    /**
     * An extremely simple Plottable for holding static datasources that
     * can't be represented with an SDEF -- currently used only for PERCENT
     * pseudo-VDEFs
     *
     * @author jeffg
     *
     */
    class ConstantStaticDef extends Plottable {
        private double m_startTime = Double.NEGATIVE_INFINITY;
        private double m_endTime = Double.POSITIVE_INFINITY;
        private double m_value = Double.NaN;

        ConstantStaticDef(long startTime, long endTime, double value) {
            m_startTime = startTime;
            m_endTime = endTime;
            m_value = value;
        }

        @Override
        public double getValue(long timestamp) {
            if (m_startTime <= timestamp && m_endTime >= timestamp) {
                return m_value;
            } else {
                return Double.NaN;
            }
        }
    }

    /**
     * <p>getConfigurationProperties</p>
     *
     * @return a {@link java.util.Properties} object.
     */
    public Properties getConfigurationProperties() {
        return m_configurationProperties;
    }

    /** {@inheritDoc} */
    @Override
    public void setConfigurationProperties(final Properties configurationParameters) {
        m_configurationProperties = configurationParameters;
        if(!s_initialized) {
            String factory = null;
            if (m_configurationProperties == null) {
                factory = DEFAULT_BACKEND_FACTORY;
            } else {
                factory = (String)m_configurationProperties.get(BACKEND_FACTORY_PROPERTY);
            }
            try {
                RrdDb.setDefaultFactory(factory);
                s_initialized=true;
            } catch (RrdException e) {
                LOG.error("Could not set default JRobin RRD factory", e);
            }
        }
    }

    /**
     * Closes the JRobin RrdDb.
     *
     * @param rrdFile a {@link org.jrobin.core.RrdDb} object.
     * @throws java.lang.Exception if any.
     */
    @Override
    public void closeFile(final RrdDb rrdFile) throws Exception {
        rrdFile.close();
    }

    /** {@inheritDoc} */
    @Override
	public RrdDef createDefinition(final String creator,
			final String directory, final String rrdName, int step,
			final List<RrdDataSource> dataSources, final List<String> rraList) throws Exception {
        File f = new File(directory);
        f.mkdirs();

        String fileName = directory + File.separator + rrdName + RrdUtils.getExtension();

        if (new File(fileName).exists()) {
            LOG.debug("createDefinition: filename [{}] already exists returning null as definition", fileName);
            return null;
        }

        RrdDef def = new RrdDef(fileName);

        // def.setStartTime(System.currentTimeMillis()/1000L - 2592000L);
        def.setStartTime(1000);
        def.setStep(step);

        for (RrdDataSource dataSource : dataSources) {
            String dsMin = dataSource.getMin();
            String dsMax = dataSource.getMax();
            double min = (dsMin == null || "U".equals(dsMin) ? Double.NaN : Double.parseDouble(dsMin));
            double max = (dsMax == null || "U".equals(dsMax) ? Double.NaN : Double.parseDouble(dsMax));
            def.addDatasource(dataSource.getName(), dataSource.getType(), dataSource.getHeartBeat(), min, max);
        }

        for (String rra : rraList) {
            def.addArchive(rra);
        }

        return def;
    }


    /**
     * Creates the JRobin RrdDb from the def by opening the file and then
     * closing.
     *
     * @param rrdDef a {@link org.jrobin.core.RrdDef} object.
     * @throws java.lang.Exception if any.
     */
    @Override
    public void createFile(final RrdDef rrdDef,  Map<String, String> attributeMappings) throws Exception {
        if (rrdDef == null) {
            LOG.debug("createRRD: skipping RRD file");
            return;
        }
        LOG.info("createRRD: creating RRD file {}", rrdDef.getPath());

        RrdDb rrd = new RrdDb(rrdDef);
        rrd.close();

        String filenameWithoutExtension = rrdDef.getPath().replace(RrdUtils.getExtension(), "");
        int lastIndexOfSeparator = filenameWithoutExtension.lastIndexOf(File.separator);

        RrdUtils.createMetaDataFile(
            filenameWithoutExtension.substring(0, lastIndexOfSeparator),
            filenameWithoutExtension.substring(lastIndexOfSeparator),
            attributeMappings
        );
    }

    /**
     * {@inheritDoc}
     *
     * Opens the JRobin RrdDb by name and returns it.
     */
    @Override
    public RrdDb openFile(final String fileName) throws Exception {
        return new RrdDb(fileName);
    }

    /**
     * {@inheritDoc}
     *
     * Creates a sample from the JRobin RrdDb and passes in the data provided.
     */
    @Override
    public void updateFile(final RrdDb rrdFile, final String owner, final String data) throws Exception {
        Sample sample = rrdFile.createSample();
        sample.setAndUpdate(data);
    }

    /**
     * Initialized the RrdDb to use the FILE factory because the NIO factory
     * uses too much memory for our implementation.
     *
     * @throws java.lang.Exception if any.
     */
    public JRobinRrdStrategy() throws Exception {
        String home = System.getProperty("opennms.home");
        System.setProperty("jrobin.fontdir", home + File.separator + "etc");
    }

    /**
     * {@inheritDoc}
     *
     * Fetch the last value from the JRobin RrdDb file.
     */
    @Override
    public Double fetchLastValue(final String fileName, final String ds, final int interval) throws NumberFormatException, org.opennms.netmgt.rrd.RrdException {
        return fetchLastValue(fileName, ds, "AVERAGE", interval);
    }

    /** {@inheritDoc} */
    @Override
    public Double fetchLastValue(final String fileName, final String ds, final String consolidationFunction, final int interval)
            throws org.opennms.netmgt.rrd.RrdException {
        RrdDb rrd = null;
        try {
            long now = System.currentTimeMillis();
            long collectTime = (now - (now % interval)) / 1000L;
            rrd = new RrdDb(fileName, true);
            FetchData data = rrd.createFetchRequest(consolidationFunction, collectTime, collectTime).fetchData();
            LOG.debug(data.toString());
            double[] vals = data.getValues(ds);
            if (vals.length > 0) {
                return new Double(vals[vals.length - 1]);
            }
            return null;
        } catch (IOException e) {
            throw new org.opennms.netmgt.rrd.RrdException("Exception occurred fetching data from " + fileName, e);
        } catch (RrdException e) {
            throw new org.opennms.netmgt.rrd.RrdException("Exception occurred fetching data from " + fileName, e);
        } finally {
            if (rrd != null) {
                try {
                    rrd.close();
                } catch (IOException e) {
                    LOG.error("Failed to close rrd file: {}", fileName, e);
                }
            }
        }
    }

    /** {@inheritDoc} */
    @Override
    public Double fetchLastValueInRange(final String fileName, final String ds, final int interval, final int range) throws NumberFormatException, org.opennms.netmgt.rrd.RrdException {
        RrdDb rrd = null;
        try {
        	rrd = new RrdDb(fileName, true);
         	long now = System.currentTimeMillis();
            long latestUpdateTime = (now - (now % interval)) / 1000L;
            long earliestUpdateTime = ((now - (now % interval)) - range) / 1000L;
            LOG.debug("fetchInRange: fetching data from {} to {}", earliestUpdateTime, latestUpdateTime);

            FetchData data = rrd.createFetchRequest("AVERAGE", earliestUpdateTime, latestUpdateTime).fetchData();

		    double[] vals = data.getValues(ds);
		    long[] times = data.getTimestamps();

		    // step backwards through the array of values until we get something that's a number

		    for(int i = vals.length - 1; i >= 0; i--) {
            	if ( Double.isNaN(vals[i]) ) {
            	    LOG.debug("fetchInRange: Got a NaN value at interval: {} continuing back in time", times[i]);
            	} else {
            	    LOG.debug("Got a non NaN value at interval: {} : {}", times[i], vals[i] );
            	    return new Double(vals[i]);
               	}
            }
            return null;
        } catch (IOException e) {
            throw new org.opennms.netmgt.rrd.RrdException("Exception occurred fetching data from " + fileName, e);
        } catch (RrdException e) {
            throw new org.opennms.netmgt.rrd.RrdException("Exception occurred fetching data from " + fileName, e);
        } finally {
            if (rrd != null) {
                try {
                    rrd.close();
                } catch (IOException e) {
                    LOG.error("Failed to close rrd file: {}", fileName, e);
                }
            }
        }
    }

    private Color getColor(final String colorValue) {
        int rVal = Integer.parseInt(colorValue.substring(0, 2), 16);
        int gVal = Integer.parseInt(colorValue.substring(2, 4), 16);
        int bVal = Integer.parseInt(colorValue.substring(4, 6), 16);
        if (colorValue.length() == 6) {
            return new Color(rVal, gVal, bVal);
        }

        int aVal = Integer.parseInt(colorValue.substring(6, 8), 16);
        return new Color(rVal, gVal, bVal, aVal);
    }

    // For compatibility with RRDtool defs, the colour value for
    // LINE and AREA is optional. If it's missing, the line is rendered
    // invisibly.
    private Color getColorOrInvisible(final String[] array, final int index) {
        if (array.length > index) {
            return getColor(array[index]);
        }
        return new Color(1.0f, 1.0f, 1.0f, 0.0f);
    }

    /** {@inheritDoc} */
    @Override
    public InputStream createGraph(final String command, final File workDir) throws IOException, org.opennms.netmgt.rrd.RrdException {
        return createGraphReturnDetails(command, workDir).getInputStream();
    }

    /**
     * {@inheritDoc}
     *
     * This constructs a graphDef by parsing the rrdtool style command and using
     * the values to create the JRobin graphDef. It does not understand the 'AT
     * style' time arguments however. Also there may be some rrdtool parameters
     * that it does not understand. These will be ignored. The graphDef will be
     * used to construct an RrdGraph and a PNG image will be created. An input
     * stream returning the bytes of the PNG image is returned.
     */
    @Override
    public RrdGraphDetails createGraphReturnDetails(final String command, final File workDir) throws IOException, org.opennms.netmgt.rrd.RrdException {

        try {
            String[] commandArray = tokenize(command, " \t", false);

            RrdGraphDef graphDef = createGraphDef(workDir, commandArray);
            graphDef.setSignature("OpenNMS/JRobin");

            RrdGraph graph = new RrdGraph(graphDef);

            /*
             * We use a custom RrdGraphDetails object here instead of the
             * DefaultRrdGraphDetails because we won't have an InputStream
             * available if no graphing commands were used, e.g.: if we only
             * use PRINT or if the user goofs up a graph definition.
             *
             * We want to throw an RrdException if the caller calls
             * RrdGraphDetails.getInputStream and no graphing commands were
             * used.  If they just call RrdGraphDetails.getPrintLines, though,
             * we don't want to throw an exception.
             */
            return new JRobinRrdGraphDetails(graph, command);
        } catch (Throwable e) {
            LOG.error("JRobin: exception occurred creating graph", e);
            throw new org.opennms.netmgt.rrd.RrdException("An exception occurred creating the graph: " + e.getMessage(), e);
        }
    }

    /** {@inheritDoc} */
    @Override
    public void promoteEnqueuedFiles(Collection<String> rrdFiles) {
        // no need to do anything since this strategy doesn't queue
    }


    /**
     * <p>createGraphDef</p>
     *
     * @param workDir a {@link java.io.File} object.
     * @param commandArray an array of {@link java.lang.String} objects.
     * @return a {@link org.jrobin.graph.RrdGraphDef} object.
     * @throws org.jrobin.core.RrdException if any.
     */
    protected RrdGraphDef createGraphDef(final File workDir, final String[] inputArray) throws RrdException {
        RrdGraphDef graphDef = new RrdGraphDef();
        graphDef.setImageFormat("PNG");
        long start = 0;
        long end = 0;
        int height = 100;
        int width = 400;
        double lowerLimit = Double.NaN;
        double upperLimit = Double.NaN;
        boolean rigid = false;
        Map<String,List<String>> defs = new LinkedHashMap<String,List<String>>();
        // Map<String,List<String>> cdefs = new HashMap<String,List<String>>();

        final String[] commandArray;
        if (inputArray[0].contains("rrdtool") && inputArray[1].equals("graph") && inputArray[2].equals("-")) {
        	commandArray = Arrays.copyOfRange(inputArray, 3, inputArray.length);
        } else {
        	commandArray = inputArray;
        }

        LOG.debug("command array = {}", Arrays.toString(commandArray));

        for (int i = 0; i < commandArray.length; i++) {
            String arg = commandArray[i];
            if (arg.startsWith("--start=")) {
                start = Long.parseLong(arg.substring("--start=".length()));
                LOG.debug("JRobin start time: {}", start);
            } else if (arg.equals("--start")) {
                if (i + 1 < commandArray.length) {
                    start = Long.parseLong(commandArray[++i]);
                    LOG.debug("JRobin start time: {}", start);
                } else {
                    throw new IllegalArgumentException("--start must be followed by a start time");
                }

            } else if (arg.startsWith("--end=")) {
                end = Long.parseLong(arg.substring("--end=".length()));
                LOG.debug("JRobin end time: {}", end);
            } else if (arg.equals("--end")) {
                if (i + 1 < commandArray.length) {
                    end = Long.parseLong(commandArray[++i]);
                    LOG.debug("JRobin end time: {}", end);
                } else {
                    throw new IllegalArgumentException("--end must be followed by an end time");
                }

            } else if (arg.startsWith("--title=")) {
                String[] title = tokenize(arg, "=", true);
                graphDef.setTitle(title[1]);
            } else if (arg.equals("--title")) {
                if (i + 1 < commandArray.length) {
                    graphDef.setTitle(commandArray[++i]);
                } else {
                    throw new IllegalArgumentException("--title must be followed by a title");
                }

            } else if (arg.startsWith("--color=")) {
                String[] color = tokenize(arg, "=", true);
                parseGraphColor(graphDef, color[1]);
            } else if (arg.equals("--color") || arg.equals("-c")) {
                if (i + 1 < commandArray.length) {
                    parseGraphColor(graphDef, commandArray[++i]);
                } else {
                    throw new IllegalArgumentException("--color must be followed by a color");
                }

            } else if (arg.startsWith("--vertical-label=")) {
                String[] label = tokenize(arg, "=", true);
                graphDef.setVerticalLabel(label[1]);
            } else if (arg.equals("--vertical-label")) {
                if (i + 1 < commandArray.length) {
                    graphDef.setVerticalLabel(commandArray[++i]);
                } else {
                    throw new IllegalArgumentException("--vertical-label must be followed by a label");
                }

            } else if (arg.startsWith("--height=")) {
                String[] argParm = tokenize(arg, "=", true);
                height = Integer.parseInt(argParm[1]);
                LOG.debug("JRobin height: {}", height);
            } else if (arg.equals("--height")) {
                if (i + 1 < commandArray.length) {
                    height = Integer.parseInt(commandArray[++i]);
                    LOG.debug("JRobin height: {}", height);
                } else {
                    throw new IllegalArgumentException("--height must be followed by a number");
                }

            } else if (arg.startsWith("--width=")) {
                String[] argParm = tokenize(arg, "=", true);
                width = Integer.parseInt(argParm[1]);
                LOG.debug("JRobin width: {}", width);
            } else if (arg.equals("--width")) {
                if (i + 1 < commandArray.length) {
                    width = Integer.parseInt(commandArray[++i]);
                    LOG.debug("JRobin width: {}", width);
                } else {
                    throw new IllegalArgumentException("--width must be followed by a number");
                }

            } else if (arg.startsWith("--units-exponent=")) {
                String[] argParm = tokenize(arg, "=", true);
                int exponent = Integer.parseInt(argParm[1]);
                LOG.debug("JRobin units exponent: {}", exponent);
                graphDef.setUnitsExponent(exponent);
            } else if (arg.equals("--units-exponent")) {
                if (i + 1 < commandArray.length) {
                    int exponent = Integer.parseInt(commandArray[++i]);
                    LOG.debug("JRobin units exponent: {}", exponent);
                    graphDef.setUnitsExponent(exponent);
                } else {
                    throw new IllegalArgumentException("--units-exponent must be followed by a number");
                }

            } else if (arg.startsWith("--lower-limit=")) {
                String[] argParm = tokenize(arg, "=", true);
                lowerLimit = Double.parseDouble(argParm[1]);
                LOG.debug("JRobin lower limit: {}", lowerLimit);
            } else if (arg.equals("--lower-limit")) {
                if (i + 1 < commandArray.length) {
                    lowerLimit = Double.parseDouble(commandArray[++i]);
                    LOG.debug("JRobin lower limit: {}", lowerLimit);
                } else {
                    throw new IllegalArgumentException("--lower-limit must be followed by a number");
                }

            } else if (arg.startsWith("--upper-limit=")) {
                String[] argParm = tokenize(arg, "=", true);
                upperLimit = Double.parseDouble(argParm[1]);
                LOG.debug("JRobin upper limit: {}", upperLimit);
            } else if (arg.equals("--upper-limit")) {
                if (i + 1 < commandArray.length) {
                    upperLimit = Double.parseDouble(commandArray[++i]);
                    LOG.debug("JRobin upper limit: {}", upperLimit);
                } else {
                    throw new IllegalArgumentException("--upper-limit must be followed by a number");
                }

            } else if (arg.startsWith("--base=")) {
                String[] argParm = tokenize(arg, "=", true);
                graphDef.setBase(Double.parseDouble(argParm[1]));
            } else if (arg.equals("--base")) {
                if (i + 1 < commandArray.length) {
                    graphDef.setBase(Double.parseDouble(commandArray[++i]));
                } else {
                    throw new IllegalArgumentException("--base must be followed by a number");
                }

            } else if (arg.startsWith("--font=")) {
            	String[] argParm = tokenize(arg, "=", true);
            	processRrdFontArgument(graphDef, argParm[1]);
            } else if (arg.equals("--font")) {
                if (i + 1 < commandArray.length) {
                	processRrdFontArgument(graphDef, commandArray[++i]);
                } else {
                    throw new IllegalArgumentException("--font must be followed by an argument");
                }
            } else if (arg.startsWith("--imgformat=")) {
            	String[] argParm = tokenize(arg, "=", true);
            	graphDef.setImageFormat(argParm[1]);
            } else if (arg.equals("--imgformat")) {
                if (i + 1 < commandArray.length) {
                	graphDef.setImageFormat(commandArray[++i]);
                } else {
                    throw new IllegalArgumentException("--imgformat must be followed by an argument");
                }

            } else if (arg.equals("--rigid")) {
                rigid = true;

            } else if (arg.startsWith("DEF:")) {
                String definition = arg.substring("DEF:".length());
                String[] def = splitDef(definition);
                String[] ds = def[0].split("=");
                // LOG.debug("ds = {}", Arrays.toString(ds));
                final String replaced = ds[1].replaceAll("\\\\(.)", "$1");
                // LOG.debug("replaced = {}", replaced);

                final File dsFile;
                File rawPathFile = new File(replaced);
                if (rawPathFile.isAbsolute()) {
                	dsFile = rawPathFile;
                } else {
                	dsFile = new File(workDir, replaced);
                }
                // LOG.debug("dsFile = {}, ds[1] = {}", dsFile, ds[1]);

                final String absolutePath = (File.separatorChar == '\\')? dsFile.getAbsolutePath().replace("\\", "\\\\") : dsFile.getAbsolutePath();
                // LOG.debug("absolutePath = {}", absolutePath);
                graphDef.datasource(ds[0], absolutePath, def[1], def[2]);

                List<String> defBits = new ArrayList<String>();
                defBits.add(absolutePath);
                defBits.add(def[1]);
                defBits.add(def[2]);
                defs.put(ds[0], defBits);

            } else if (arg.startsWith("CDEF:")) {
                String definition = arg.substring("CDEF:".length());
                String[] cdef = tokenize(definition, "=", true);
                graphDef.datasource(cdef[0], cdef[1]);
                List<String> cdefBits = new ArrayList<String>();
                cdefBits.add(cdef[1]);
                defs.put(cdef[0], cdefBits);
            } else if (arg.startsWith("VDEF:")) {
                String definition = arg.substring("VDEF:".length());
                String[] vdef = tokenize(definition, "=", true);
                String[] expressionTokens = tokenize(vdef[1], ",", false);
                addVdefDs(graphDef, vdef[0], expressionTokens, start, end, defs);
            } else if (arg.startsWith("LINE1:")) {
                String definition = arg.substring("LINE1:".length());
                String[] line1 = tokenize(definition, ":", true);
                String[] color = tokenize(line1[0], "#", true);
                graphDef.line(color[0], getColorOrInvisible(color, 1), (line1.length > 1 ? line1[1] : ""));

            } else if (arg.startsWith("LINE2:")) {
                String definition = arg.substring("LINE2:".length());
                String[] line2 = tokenize(definition, ":", true);
                String[] color = tokenize(line2[0], "#", true);
                graphDef.line(color[0], getColorOrInvisible(color, 1), (line2.length > 1 ? line2[1] : ""), 2);

            } else if (arg.startsWith("LINE3:")) {
                String definition = arg.substring("LINE3:".length());
                String[] line3 = tokenize(definition, ":", true);
                String[] color = tokenize(line3[0], "#", true);
                graphDef.line(color[0], getColorOrInvisible(color, 1), (line3.length > 1 ? line3[1] : ""), 3);

            } else if (arg.startsWith("GPRINT:")) {
                String definition = arg.substring("GPRINT:".length());
                String[] gprint = tokenize(definition, ":", true);
                String format = gprint[2];
                //format = format.replaceAll("%(\\d*\\.\\d*)lf", "@$1");
                //format = format.replaceAll("%s", "@s");
                //format = format.replaceAll("%%", "%");
                //LOG.debug("gprint: oldformat = {} newformat = {}", gprint[2], format);
                format = format.replaceAll("\\n", "\\\\l");
                graphDef.gprint(gprint[0], gprint[1], format);

            } else if (arg.startsWith("PRINT:")) {
                String definition = arg.substring("PRINT:".length());
                String[] print = tokenize(definition, ":", true);
                String format = print[2];
                //format = format.replaceAll("%(\\d*\\.\\d*)lf", "@$1");
                //format = format.replaceAll("%s", "@s");
                //format = format.replaceAll("%%", "%");
                //LOG.debug("gprint: oldformat = {} newformat = {}", print[2], format);
                format = format.replaceAll("\\n", "\\\\l");
                graphDef.print(print[0], print[1], format);

            } else if (arg.startsWith("COMMENT:")) {
                String[] comments = tokenize(arg, ":", true);
                String format = comments[1].replaceAll("\\n", "\\\\l");
                graphDef.comment(format);
            } else if (arg.startsWith("AREA:")) {
                String definition = arg.substring("AREA:".length());
                String[] area = tokenize(definition, ":", true);
                String[] color = tokenize(area[0], "#", true);
                if (area.length > 1) {
                    graphDef.area(color[0], getColorOrInvisible(color, 1), area[1]);
                } else {
                    graphDef.area(color[0], getColorOrInvisible(color, 1));
                }

            } else if (arg.startsWith("STACK:")) {
                String definition = arg.substring("STACK:".length());
                String[] stack = tokenize(definition, ":", true);
                String[] color = tokenize(stack[0], "#", true);
                graphDef.stack(color[0], getColor(color[1]), (stack.length > 1 ? stack[1] : ""));

            } else if (arg.startsWith("HRULE:")) {
                String definition = arg.substring("HRULE:".length());
                String[] hrule = tokenize(definition, ":", true);
                String[] color = tokenize(hrule[0], "#", true);
                Double value = Double.valueOf(color[0]);
                graphDef.hrule(value, getColor(color[1]), hrule[1]);
            } else if (arg.endsWith("/rrdtool") || arg.equals("graph") || arg.equals("-")) {
            	// ignore, this is just a leftover from the rrdtool-specific options

            } else {
                LOG.warn("JRobin: Unrecognized graph argument: {}", arg);
            }
        }

        graphDef.setTimeSpan(start, end);
        graphDef.setMinValue(lowerLimit);
        graphDef.setMaxValue(upperLimit);
        graphDef.setRigid(rigid);
        graphDef.setHeight(height);
        graphDef.setWidth(width);
        // graphDef.setSmallFont(new Font("Monospaced", Font.PLAIN, 10));
        // graphDef.setLargeFont(new Font("Monospaced", Font.PLAIN, 12));

        LOG.debug("JRobin Finished tokenizing checking: start time: {}, end time: {}", start, end);
        LOG.debug("large font = {}, small font = {}", graphDef.getLargeFont(), graphDef.getSmallFont());
        return graphDef;
    }

	private String[] splitDef(final String definition) {
		// LOG.debug("splitDef({})", definition);
		final String[] def;
		if (File.separatorChar == '\\') {
			// LOG.debug("windows");
			// Windows, make sure the beginning isn't eg: C:\\foo\\bar
			if (definition.matches("[^=]*=[a-zA-Z]:.*")) {
				final String[] tempDef = definition.split("(?<!\\\\):");
				def = new String[tempDef.length - 1];
				def[0] = tempDef[0] + ':' + tempDef[1];
				if (tempDef.length > 2) {
					for (int i = 2; i < tempDef.length; i++) {
						def[i-1] = tempDef[i];
					}
				}
			} else {
				// LOG.debug("no match");
				def = definition.split("(?<!\\\\):");
			}
		} else {
			def = definition.split("(?<!\\\\):");
		}
		// LOG.debug("returning: {}", Arrays.toString(def));
		return def;
	}

	private void processRrdFontArgument(final RrdGraphDef graphDef, final String argParm) {
	    final String[] argValue = tokenize(argParm, ":", false);
<<<<<<< HEAD
	    if (argValue.length != 3) {
	        LOG.warn("invalid number of arguments ({} != 3) for font argument {}", argValue.length, argParm);
	        return;
	    }
=======
            if (argValue.length < 2) {
                LogUtils.warnf(this, "Argument '%s' does not specify font size", argParm);
                return;
            }
            if (argValue.length > 3) {
                LogUtils.debugf(this, "Argument '%s' includes extra data, ignoring the extra data.", argParm);
            }
>>>>>>> e746aadf
	    int newPointSize = 0;
	    try {
	        newPointSize = Integer.parseInt(argValue[1]);
	    } catch (final NumberFormatException e) {
	        LOG.warn("Failed to parse {} as an integer: {}", argValue[1], e.getMessage(), e);
	    }
	    int fontTag;
	    Font font;

	    if (argValue[0].equals("DEFAULT")) {
	        fontTag = RrdGraphDef.FONTTAG_DEFAULT;
	    } else if (argValue[0].equals("TITLE")) {
	        fontTag = RrdGraphDef.FONTTAG_TITLE;
	    } else if (argValue[0].equals("AXIS")) {
	        fontTag = RrdGraphDef.FONTTAG_AXIS;
	    } else if (argValue[0].equals("UNIT")) {
	        fontTag = RrdGraphDef.FONTTAG_UNIT;
	    } else if (argValue[0].equals("LEGEND")) {
	        fontTag = RrdGraphDef.FONTTAG_LEGEND;
	    } else if (argValue[0].equals("WATERMARK")) {
	        fontTag = RrdGraphDef.FONTTAG_WATERMARK;
	    } else {
	        LOG.warn("invalid font tag {}", argValue[0]);
	        return;
	    }

	    try {
	        font = graphDef.getFont(fontTag);

	        // If we have a font specified, try to get a font object for it.
	        if (argValue.length == 3 && argValue[2] != null && argValue[2].length() > 0) {
	            final int origPointSize = font.getSize();

                    // Get our new font
	            font = Font.decode(argValue[2]);

	            // Font.decode() returns a 12 px font size, by default unless you specify
	            // a font size in the font name pattern.
	            if (newPointSize > 0) {
	                font = font.deriveFont((float) newPointSize);
	            } else {
	                font = font.deriveFont((float) origPointSize);
	            }
	        } else {
	            // If we don't have a font name specified, then we just adjust the font size.
	            font = font.deriveFont((float) newPointSize);
	        }

	        if (fontTag == RrdGraphDef.FONTTAG_DEFAULT) {
	            graphDef.setFont(fontTag, font, true, newPointSize == 0);
	        } else {
	            graphDef.setFont(fontTag, font);
	        }
	    } catch (final Throwable e) {
	        LOG.warn("unable to create font from font argument {}", argParm, e);
	    }
	}

    private String[] tokenize(final String line, final String delimiters, final boolean processQuotes) {
        String passthroughTokens = "lcrjgsJ"; /* see org.jrobin.graph.RrdGraphConstants.MARKERS */
        return tokenizeWithQuotingAndEscapes(line, delimiters, processQuotes, passthroughTokens);
    }

    /**
     * @param colorArg Should have the form COLORTAG#RRGGBB[AA]
     * @see http://www.jrobin.org/support/man/rrdgraph.html
     */
    private void parseGraphColor(final RrdGraphDef graphDef, final String colorArg) throws IllegalArgumentException {
        // Parse for format COLORTAG#RRGGBB[AA]
        String[] colorArgParts = tokenize(colorArg, "#", false);
        if (colorArgParts.length != 2) {
            throw new IllegalArgumentException("--color must be followed by value with format COLORTAG#RRGGBB[AA]");
        }

        String colorTag = colorArgParts[0].toUpperCase();
        String colorHex = colorArgParts[1].toUpperCase();

        // validate hex color input is actually an RGB hex color value
        if (colorHex.length() != 6 && colorHex.length() != 8) {
            throw new IllegalArgumentException("--color must be followed by value with format COLORTAG#RRGGBB[AA]");
        }

        // this might throw NumberFormatException, but whoever wrote
        // createGraph didn't seem to care, so I guess I don't care either.
        // It'll get wrapped in an RrdException anyway.
        Color color = getColor(colorHex);

        // These are the documented RRD color tags
        try {
            if (colorTag.equals("BACK")) {
                graphDef.setColor("BACK", color);
            }
            else if (colorTag.equals("CANVAS")) {
                graphDef.setColor("CANVAS", color);
            }
            else if (colorTag.equals("SHADEA")) {
                graphDef.setColor("SHADEA", color);
            }
            else if (colorTag.equals("SHADEB")) {
                graphDef.setColor("SHADEB", color);
            }
            else if (colorTag.equals("GRID")) {
                graphDef.setColor("GRID", color);
            }
            else if (colorTag.equals("MGRID")) {
                graphDef.setColor("MGRID", color);
            }
            else if (colorTag.equals("FONT")) {
                graphDef.setColor("FONT", color);
            }
            else if (colorTag.equals("FRAME")) {
                graphDef.setColor("FRAME", color);
            }
            else if (colorTag.equals("ARROW")) {
                graphDef.setColor("ARROW", color);
            }
            else {
                throw new org.jrobin.core.RrdException("Unknown color tag " + colorTag);
            }
        } catch (Throwable e) {
            LOG.error("JRobin: exception occurred creating graph", e);
        }
    }

    /**
     * This implementation does not track any stats.
     *
     * @return a {@link java.lang.String} object.
     */
    @Override
    public String getStats() {
        return "";
    }

    /*
     * These offsets work for ranger@ with Safari and JRobin 1.5.8.
     */
    /**
     * <p>getGraphLeftOffset</p>
     *
     * @return a int.
     */
    @Override
    public int getGraphLeftOffset() {
        return 74;
    }

    /**
     * <p>getGraphRightOffset</p>
     *
     * @return a int.
     */
    @Override
    public int getGraphRightOffset() {
        return -15;
    }

    /**
     * <p>getGraphTopOffsetWithText</p>
     *
     * @return a int.
     */
    @Override
    public int getGraphTopOffsetWithText() {
        return -61;
    }

    /**
     * <p>getDefaultFileExtension</p>
     *
     * @return a {@link java.lang.String} object.
     */
    @Override
    public String getDefaultFileExtension() {
        return ".jrb";
    }

    /**
     * <p>tokenizeWithQuotingAndEscapes</p>
     *
     * @param line a {@link java.lang.String} object.
     * @param delims a {@link java.lang.String} object.
     * @param processQuoted a boolean.
     * @return an array of {@link java.lang.String} objects.
     */
    public static String[] tokenizeWithQuotingAndEscapes(String line, String delims, boolean processQuoted) {
        return tokenizeWithQuotingAndEscapes(line, delims, processQuoted, "");
    }

    /**
     * Tokenize a {@link String} into an array of {@link String}s.
     *
     * @param line
     *          the string to tokenize
     * @param delims
     *          a string containing zero or more characters to treat as a delimiter
     * @param processQuoted
     *          whether or not to process escaped values inside quotes
     * @param tokens
     *          custom escaped tokens to pass through, escaped.  For example, if tokens contains "lsg", then \l, \s, and \g
     *          will be passed through unescaped.
     * @return an array of {@link java.lang.String} objects.
     */
    public static String[] tokenizeWithQuotingAndEscapes(final String line, final String delims, final boolean processQuoted, final String tokens) {
        List<String> tokenList = new LinkedList<String>();

        StringBuffer currToken = new StringBuffer();
        boolean quoting = false;
        boolean escaping = false;
        boolean debugTokens = Boolean.getBoolean("org.opennms.netmgt.rrd.debugTokens");
        if (!LOG.isDebugEnabled())
            debugTokens = false;

        if (debugTokens)
            LOG.debug("tokenize: line={}, delims={}", line, delims);
        for (int i = 0; i < line.length(); i++) {
            char ch = line.charAt(i);
            if (debugTokens)
                LOG.debug("tokenize: checking char: {}", ch);
            if (escaping) {
                if (ch == 'n') {
                    currToken.append(escapeIfNotPathSepInDEF(ch, '\n', currToken));
                } else if (ch == 'r') {
                    currToken.append(escapeIfNotPathSepInDEF(ch, '\r', currToken));
                } else if (ch == 't') {
                    currToken.append(escapeIfNotPathSepInDEF(ch, '\t', currToken));
                } else {
                    if (tokens.indexOf(ch) >= 0) {
                        currToken.append('\\').append(ch);
                    } else if (currToken.toString().startsWith("DEF:")) {
                        currToken.append('\\').append(ch);
                    } else {
                        // silently pass through the character *without* the \ in front of it
                        currToken.append(ch);
                    }
                }
                escaping = false;
                if (debugTokens)
                    LOG.debug("tokenize: escaped. appended to {}", currToken);
            } else if (ch == '\\') {
                if (debugTokens)
                    LOG.debug("tokenize: found a backslash... escaping currToken = {}", currToken);
                if (quoting && !processQuoted)
                    currToken.append(ch);
                else
                    escaping = true;
            } else if (ch == '\"') {
                if (!processQuoted)
                    currToken.append(ch);
                if (quoting) {
                    if (debugTokens)
                        LOG.debug("tokenize: found a quote ending quotation currToken = {}", currToken);
                    quoting = false;
                } else {
                    if (debugTokens)
                        LOG.debug("tokenize: found a quote beginning quotation  currToken = {}", currToken);
                    quoting = true;
                }
            } else if (!quoting && delims.indexOf(ch) >= 0) {
                if (debugTokens)
                    LOG.debug("tokenize: found a token: {} ending token [{}] and starting a new one", ch, currToken);
                tokenList.add(currToken.toString());
                currToken = new StringBuffer();
            } else {
                if (debugTokens)
                    LOG.debug("tokenize: appending {} to token: {}", ch, currToken);
                currToken.append(ch);
            }

        }

        if (escaping || quoting) {
            if (debugTokens)
                LOG.debug("tokenize: ended string but escaping = {} and quoting = {}", escaping, quoting);
            throw new IllegalArgumentException("unable to tokenize string " + line + " with token chars " + delims);
        }

        if (debugTokens)
            LOG.debug("tokenize: reached end of string.  completing token {}", currToken);
        tokenList.add(currToken.toString());

        return (String[]) tokenList.toArray(new String[tokenList.size()]);
    }

    /**
     * <p>escapeIfNotPathSepInDEF</p>
     *
     * @param encountered a char.
     * @param escaped a char.
     * @param currToken a {@link java.lang.StringBuffer} object.
     * @return an array of char.
     */
    public static char[] escapeIfNotPathSepInDEF(final char encountered, final char escaped, final StringBuffer currToken) {
    	if ( ('\\' != File.separatorChar) || (! currToken.toString().startsWith("DEF:")) ) {
    		return new char[] { escaped };
    	} else {
    		return new char[] { '\\', encountered };
    	}
    }

    protected void addVdefDs(RrdGraphDef graphDef, String sourceName, String[] rhs, double start, double end, Map<String,List<String>> defs) throws RrdException {
        if (rhs.length == 2) {
            graphDef.datasource(sourceName, rhs[0], rhs[1]);
        } else if (rhs.length == 3 && "PERCENT".equals(rhs[2])) {
            // Is there a better way to do this than with a separate DataProcessor?
            double pctRank = Double.valueOf(rhs[1]);
            DataProcessor dataProcessor = new DataProcessor((int)start, (int)end);
            for (String dsName : defs.keySet()) {
                List<String> thisDef = defs.get(dsName);
                if (thisDef.size() == 3) {
                    dataProcessor.addDatasource(dsName, thisDef.get(0), thisDef.get(1), thisDef.get(2));
                } else if (thisDef.size() == 1) {
                    dataProcessor.addDatasource(dsName, thisDef.get(0));
                }
            }
            try {
                dataProcessor.processData();
            } catch (IOException e) {
                throw new RrdException("Caught IOException: " + e.getMessage());
            }

            double result = dataProcessor.getPercentile(rhs[0], pctRank);
            ConstantStaticDef csDef = new ConstantStaticDef((long)start, (long)end, result);
            graphDef.datasource(sourceName, csDef);
        }
    }

}<|MERGE_RESOLUTION|>--- conflicted
+++ resolved
@@ -736,20 +736,13 @@
 
 	private void processRrdFontArgument(final RrdGraphDef graphDef, final String argParm) {
 	    final String[] argValue = tokenize(argParm, ":", false);
-<<<<<<< HEAD
-	    if (argValue.length != 3) {
-	        LOG.warn("invalid number of arguments ({} != 3) for font argument {}", argValue.length, argParm);
-	        return;
-	    }
-=======
             if (argValue.length < 2) {
-                LogUtils.warnf(this, "Argument '%s' does not specify font size", argParm);
+                LOG.warn("Argument '{}' does not specify font size", argParm);
                 return;
             }
             if (argValue.length > 3) {
-                LogUtils.debugf(this, "Argument '%s' includes extra data, ignoring the extra data.", argParm);
-            }
->>>>>>> e746aadf
+                LOG.debug("Argument '{}' includes extra data, ignoring the extra data.", argParm);
+            }
 	    int newPointSize = 0;
 	    try {
 	        newPointSize = Integer.parseInt(argValue[1]);
