--- conflicted
+++ resolved
@@ -206,18 +206,11 @@
         String filenameWithoutExtension = rrdDef.getPath().replace(RrdUtils.getExtension(), "");
         int lastIndexOfSeparator = filenameWithoutExtension.lastIndexOf(File.separator);
 
-<<<<<<< HEAD
-		RrdUtils.createMetaDataFile(
-				filenameWithoutExtension.substring(0, lastIndexOfSeparator),
-				filenameWithoutExtension.substring(lastIndexOfSeparator),
-				attributeMappings);
-=======
         RrdUtils.createMetaDataFile(
             filenameWithoutExtension.substring(0, lastIndexOfSeparator),
             filenameWithoutExtension.substring(lastIndexOfSeparator),
             attributeMappings
         );
->>>>>>> 4f4926f2
     }
 
     /**
