--- conflicted
+++ resolved
@@ -173,11 +173,7 @@
 	}
 };
 
-<<<<<<< HEAD
-casper.test.begin('OpenNMS Nav Bar Menu', 58, {
-=======
 casper.test.begin('OpenNMS Nav Bar Menu', {
->>>>>>> f391ff80
 	setUp: function() {
 		opennms.initialize();
 		opennms.login();
