--- conflicted
+++ resolved
@@ -40,6 +40,7 @@
 import java.util.NoSuchElementException;
 import java.util.Objects;
 import java.util.Optional;
+import java.util.concurrent.TimeUnit;
 
 import org.apache.logging.log4j.util.Strings;
 import org.hamcrest.Matchers;
@@ -72,15 +73,9 @@
     }
 
     @After
-<<<<<<< HEAD
     public void cleanUp() {
-        new ScheduledReportsTab().open().deleteAll();
-        new PersistedReportsTab().open().deleteAll();
-=======
-    public void after() {
         new ScheduledReportsTab(getDriver()).open().deleteAll();
         new PersistedReportsTab(getDriver()).open().deleteAll();
->>>>>>> 9cb3bde2
     }
 
     @Test
@@ -135,17 +130,16 @@
         assertThat(any.get().cronExpression, is(cronExpression));
     }
 
-<<<<<<< HEAD
     @Test
     public void verifyEditSchedule() {
         // Define Schedule
         final String cronExpression = "0 0 0/5 * * ?";
-        new ReportTemplateTab().open()
+        new ReportTemplateTab(getDriver()).open()
                 .select(EarlyMorningReport.name)
                 .scheduleReport(DeliveryOptions.DEFAULTS, cronExpression);
 
         // Verify Schedule
-        final Optional<ReportScheduleElement> any = new ScheduledReportsTab()
+        final Optional<ReportScheduleElement> any = new ScheduledReportsTab(getDriver())
                 .open()
                 .getScheduledReports().stream()
                 .filter((input) -> input.templateName.equals(EarlyMorningReport.id) && input.cronExpression.equals(cronExpression))
@@ -154,14 +148,14 @@
 
         // Edit Schedule
         final String updatedCronExpression = "1 2 0/10 ? * MON,TUE";
-        new ScheduledReportsTab()
+        new ScheduledReportsTab(getDriver())
                 .open()
                 .updateSchedule(EarlyMorningReport.id + " admin",
                       DeliveryOptions.DEFAULTS,
                       updatedCronExpression);
 
         // Verify it actually was persisted and the UI reloaded
-        final Optional<ReportScheduleElement> findMe = new ScheduledReportsTab()
+        final Optional<ReportScheduleElement> findMe = new ScheduledReportsTab(getDriver())
                 .open()
                 .getScheduledReports().stream()
                 .filter((input) -> input.templateName.equals(EarlyMorningReport.id) && input.cronExpression.equals(updatedCronExpression))
@@ -170,12 +164,8 @@
     }
 
 
-    private void closeDialogue() {
-        execute(() -> findElementByXpath("//div[@class='modal-body']//button[text()='Show me']")).click();
-=======
     private static void closeDialogue(Element element) {
         element.findElementByXpath("//div[@class='modal-body']//button[text()='Show me']").click();
->>>>>>> 9cb3bde2
     }
 
     public interface EarlyMorningReport {
@@ -250,7 +240,7 @@
         public ReportTemplateTab deliverReport(final DeliveryOptions options) {
             ensureReportIsSelected();
 
-            new ReportDetailsForm().applyDeliveryOptions(options);
+            new ReportDetailsForm(getDriver()).applyDeliveryOptions(options);
 
             // Finally deliver the report
             final WebElement executeButton = execute(() -> findElementById("execute"));
@@ -262,7 +252,7 @@
 
         public ReportTemplateTab scheduleReport(DeliveryOptions options, String cronExpression) {
             ensureReportIsSelected();
-            new ReportDetailsForm()
+            new ReportDetailsForm(getDriver())
                     .applyDeliveryOptions(options)
                     .applyCronExpression(cronExpression);
             final WebElement executeButton = execute(() -> findElementById("execute"));
@@ -287,9 +277,13 @@
         }
     }
 
-    private class ReportDetailsForm {
+    private static class ReportDetailsForm extends Element {
 
         private boolean editMode;
+
+        public ReportDetailsForm(WebDriver driver) {
+            super(driver);
+        }
 
         public ReportDetailsForm editMode(boolean value) {
             this.editMode = value;
@@ -400,7 +394,7 @@
             final List<WebElement> rows = execute(() -> driver.findElements(By.xpath("//table/tbody/tr")));
             for (WebElement eachRow : rows) {
                 final List<WebElement> columns = eachRow.findElements(By.xpath("./td"));
-                final ReportScheduleElement element = new ReportScheduleElement();
+                final ReportScheduleElement element = new ReportScheduleElement(getDriver());
                 element.setTemplateName(columns.get(1).getText());
                 element.setFormat(columns.get(2).getText());
                 element.setCronExpression(columns.get(5).getText());
@@ -475,17 +469,17 @@
         }
     }
 
-<<<<<<< HEAD
-    private class ReportScheduleElement {
-=======
-    public static class ReportScheduleElement {
->>>>>>> 9cb3bde2
+    public static class ReportScheduleElement extends Element {
 
         private String triggerName;
         private String templateName;
         private String format;
         private String cronExpression;
 
+        public ReportScheduleElement(WebDriver driver) {
+            super(driver);
+        }
+
         public void setTemplateName(String templateName) {
             this.templateName = Objects.requireNonNull(templateName);
         }
@@ -505,13 +499,13 @@
         public void edit(DeliveryOptions deliveryOptions, String cronExpression) {
             final WebDriverWait webDriverWait = new WebDriverWait(getDriver(), 5, 1000);
             execute(() -> findElementById("action.edit." + triggerName)).click();
-            webDriverWait.until(pageContainsText("Edit Schedule"));
-            new ReportDetailsForm()
+            webDriverWait.until(org.opennms.smoketest.selenium.ExpectedConditions.pageContainsText("Edit Schedule"));
+            new ReportDetailsForm(getDriver())
                     .editMode(true)
                     .applyDeliveryOptions(deliveryOptions)
                     .applyCronExpression(cronExpression);
             execute(() -> findElementById("action.update." + triggerName)).click();
-            execute(() -> webDriverWait.until(ExpectedConditions.not(pageContainsText("Edit Schedule"))));
+            execute(() -> webDriverWait.until(ExpectedConditions.not(org.opennms.smoketest.selenium.ExpectedConditions.pageContainsText("Edit Schedule"))));
         }
     }
 
