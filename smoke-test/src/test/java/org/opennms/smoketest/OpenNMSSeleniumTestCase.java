/*******************************************************************************
 * This file is part of OpenNMS(R).
 *
 * Copyright (C) 2011-2013 The OpenNMS Group, Inc.
 * OpenNMS(R) is Copyright (C) 1999-2013 The OpenNMS Group, Inc.
 *
 * OpenNMS(R) is a registered trademark of The OpenNMS Group, Inc.
 *
 * OpenNMS(R) is free software: you can redistribute it and/or modify
 * it under the terms of the GNU General Public License as published
 * by the Free Software Foundation, either version 3 of the License,
 * or (at your option) any later version.
 *
 * OpenNMS(R) is distributed in the hope that it will be useful,
 * but WITHOUT ANY WARRANTY; without even the implied warranty of
 * MERCHANTABILITY or FITNESS FOR A PARTICULAR PURPOSE.  See the
 * GNU General Public License for more details.
 *
 * You should have received a copy of the GNU General Public License
 * along with OpenNMS(R).  If not, see:
 *      http://www.gnu.org/licenses/
 *
 * For more information contact:
 *     OpenNMS(R) Licensing <license@opennms.org>
 *     http://www.opennms.org/
 *     http://www.opennms.com/
 *******************************************************************************/

package org.opennms.smoketest;

import java.io.File;
import java.util.ArrayList;
import java.util.Arrays;
import java.util.List;

import org.junit.After;
import org.junit.Before;
import org.opennms.core.test.MockLogAppender;
import org.opennms.core.utils.LogUtils;
import org.openqa.selenium.WebDriver;
<<<<<<< HEAD
import org.openqa.selenium.WebDriverBackedSelenium;
=======
>>>>>>> ea24b79a
import org.openqa.selenium.firefox.FirefoxDriver;
import org.openqa.selenium.phantomjs.PhantomJSDriver;
import org.openqa.selenium.phantomjs.PhantomJSDriverService;
import org.openqa.selenium.remote.DesiredCapabilities;
import org.slf4j.Logger;
import org.slf4j.LoggerFactory;

import com.thoughtworks.selenium.SeleneseTestBase;
import com.thoughtworks.selenium.SeleniumException;
import com.thoughtworks.selenium.webdriven.WebDriverBackedSelenium;

public class OpenNMSSeleniumTestCase extends SeleneseTestBase {
    protected static final long LOAD_TIMEOUT = 60000;
    protected static final String BASE_URL = "http://localhost:8980/";
    private static final Logger LOG = LoggerFactory.getLogger(OpenNMSSeleniumTestCase.class);
<<<<<<< HEAD
=======
    private WebDriver m_driver = null;
>>>>>>> ea24b79a
    private static final boolean usePhantomJS = Boolean.getBoolean("smoketest.usePhantomJS");

    @Before
    public void setUp() throws Exception {
        final String logLevel = System.getProperty("org.opennms.smoketest.logLevel", "DEBUG");
        MockLogAppender.setupLogging(true, logLevel);

        final String driverClass = System.getProperty("webdriver.class");
        if (driverClass != null) {
            m_driver = (WebDriver)Class.forName(driverClass).newInstance();
        }

<<<<<<< HEAD
        final String driverClass = System.getProperty("webdriver.class");
        if (driverClass != null) {
            driver = (WebDriver)Class.forName(driverClass).newInstance();
        }

        // otherwise, PhantomJS if found, or fall back to Firefox
        if (driver == null) {
            if (usePhantomJS) {
                final File phantomJS = findPhantomJS();
                if (phantomJS != null) {
                    final DesiredCapabilities caps = new DesiredCapabilities();
                    caps.setCapability(PhantomJSDriverService.PHANTOMJS_EXECUTABLE_PATH_PROPERTY, phantomJS.toString());
                    driver = new PhantomJSDriver(caps);
                }
            }
            if (driver == null) {
                driver = new FirefoxDriver();
            }
        }

        LOG.debug("Using driver: {}", driver);

        selenium = new WebDriverBackedSelenium(driver, BASE_URL);
=======
        // otherwise, PhantomJS if found, or fall back to Firefox
        if (m_driver == null) {
            if (usePhantomJS) {
                final File phantomJS = findPhantomJS();
                if (phantomJS != null) {
                    final DesiredCapabilities caps = new DesiredCapabilities();
                    caps.setCapability(PhantomJSDriverService.PHANTOMJS_EXECUTABLE_PATH_PROPERTY, phantomJS.toString());
                    m_driver = new PhantomJSDriver(caps);
                }
            }
            if (m_driver == null) {
                m_driver = new FirefoxDriver();
            }
        }

        LOG.debug("Using driver: {}", m_driver);

        selenium = new WebDriverBackedSelenium(m_driver, BASE_URL);
>>>>>>> ea24b79a
        selenium.open("/opennms/login.jsp");
        selenium.type("name=j_username", "admin");
        selenium.type("name=j_password", "admin");
        selenium.click("name=Login");
        waitForPageToLoad();
    }

    private File findPhantomJS() {
        final String os = System.getProperty("os.name").toLowerCase();
        final String extension = (os.indexOf("win") >= 0)? ".exe" : "";

        final String path = System.getenv("PATH");
        if (path == null) {
            LOG.debug("findPhantomJS(): Unable to get PATH.");
            final File phantomFile = new File("/usr/local/bin/phantomjs" + extension);
            LOG.debug("findPhantomJS(): trying {}", phantomFile);
            if (phantomFile.exists() && phantomFile.canExecute()) {
                return phantomFile;
            }
        } else {
            final List<String> paths = new ArrayList<String>(Arrays.asList(path.split(File.pathSeparator)));
            paths.add("/usr/local/bin");
            paths.add("/usr/local/sbin");
            LOG.debug("findPhantomJS(): paths = {}", paths);
            for (final String directory : paths) {
                final File phantomFile = new File(directory + File.separator + "phantomjs" + extension);
                LOG.debug("findPhantomJS(): trying {}", phantomFile);
                if (phantomFile.exists() && phantomFile.canExecute()) {
                    return phantomFile;
                }
            }
        }
        return null;
    }

    @After
    public void shutDownSelenium() throws Exception {
        if (selenium != null) {
            try {
                if (selenium.isElementPresent("link=Log out")) selenium.click("link=Log out");
            } catch (final SeleniumException e) {
                // don't worry about it, this is just for logging out
            }
            selenium.stop();
            if (m_driver != null) {
                m_driver.quit();
            }
            Thread.sleep(3000);
        }
    }

    protected void frontPage() throws Exception {
        selenium.open("/opennms/");
        waitForPageToLoad();
    }

    protected void clickAndWait(final String pattern) {
        LOG.debug("clickAndWait({})", pattern);
        selenium.click(pattern);
        waitForPageToLoad();
    }

    protected void clickAndVerifyText(final String pattern, final String expectedText) {
        LOG.debug("clickAndVerifyText({}, {})", pattern, expectedText);
        clickAndWait(pattern);
        assertTrue("'" + expectedText + " must exist in page", selenium.isTextPresent(expectedText));
    }

    protected void goBack() {
<<<<<<< HEAD
        LogUtils.warnf(this, "goBack() is not supported on Safari!");
=======
        LOG.warn("goBack() is not supported on Safari!");
>>>>>>> ea24b79a
        selenium.goBack();
        waitForPageToLoad();
    }

    protected void waitForPageToLoad() {
        selenium.waitForPageToLoad(String.valueOf(LOAD_TIMEOUT));
    }

    protected void waitForText(final String expectedText) throws InterruptedException {
        waitForText(expectedText, LOAD_TIMEOUT);
    }

    protected void waitForText(final String expectedText, final long timeout) throws InterruptedException {
        waitForText(expectedText, timeout, true);
<<<<<<< HEAD
    }

    protected void waitForText(final String expectedText, final long timeout, boolean failOnError) throws InterruptedException {
        LOG.debug("waitForText({}, {}, {})", expectedText, timeout, failOnError);
        if (!selenium.isTextPresent(expectedText)) {
            final long timeoutTime = System.currentTimeMillis() + timeout;
            while (!selenium.isTextPresent(expectedText) && System.currentTimeMillis() <= timeoutTime) {
                Thread.sleep(timeout / 10);
            }
        }
        try {
            assertTrue("Expected text not found: " + expectedText, selenium.isTextPresent(expectedText));
        } catch (final AssertionError e) {
            if (failOnError) {
                throw e;
            } else {
                LogUtils.errorf("Failed to find text %s after %d milliseconds.", expectedText, timeout);
                LogUtils.errorf("Page body was:\n%s", selenium.getBodyText());
            }
        }
    }

    protected void waitForHtmlSource(final String expectedText) throws InterruptedException {
        waitForHtmlSource(expectedText, LOAD_TIMEOUT);
    }

    protected void waitForHtmlSource(final String expectedText, final long timeout) throws InterruptedException {
        waitForHtmlSource(expectedText, timeout, true);
    }

    protected void waitForHtmlSource(final String expectedText, final long timeout, boolean failOnError) throws InterruptedException {
        LOG.debug("waitForHtmlSource({}, {}, {})", expectedText, timeout, failOnError);
        if (!selenium.getHtmlSource().contains(expectedText)) {
            final long timeoutTime = System.currentTimeMillis() + timeout;
            while (!selenium.getHtmlSource().contains(expectedText) && System.currentTimeMillis() <= timeoutTime) {
                Thread.sleep(timeout / 10);
            }
        }
        try {
            assertTrue("HTML source not found: " + expectedText, selenium.getHtmlSource().contains(expectedText));
        } catch (final AssertionError e) {
            if (failOnError) {
                throw e;
            } else {
                LogUtils.errorf("Failed to find text %s after %d milliseconds.", expectedText, timeout);
                LogUtils.errorf("Page body was:\n%s", selenium.getBodyText());
            }
        }
    }

    protected void waitForElement(final String specification) throws InterruptedException {
        waitForElement(specification, LOAD_TIMEOUT);
    }

    protected void waitForElement(final String specification, final long timeout) throws InterruptedException {
        if (!selenium.isElementPresent(specification)) {
            final long timeoutTime = System.currentTimeMillis() + timeout;
            while (!selenium.isElementPresent(specification) && System.currentTimeMillis() <= timeoutTime) {
                Thread.sleep(timeout / 10);
            }
        }
        try {
            assertTrue("Element not found: " + specification, selenium.isElementPresent(specification));
        } catch (final AssertionError e) {
            throw e;
            //LogUtils.error("Failed to find element %s after %d milliseconds.", specification, timeout);
            //LogUtils.error("Page body was:\n%s selenium.getBodyText());
        }
    }


    protected void handleVaadinErrorButtons() throws InterruptedException {
        if (selenium.isAlertPresent()) {
            selenium.keyPressNative("10");
            Thread.sleep(1000);
        }
        if (selenium.isElementPresent("//input[@type='button' and @value='OK']")) {
            selenium.click("//input[@type='button' and @value='OK']");
        } else if (selenium.isElementPresent("//button[contains(text(), 'OK')]")) {
            selenium.click("//button[contains(text(), 'OK')]");
        }
=======
>>>>>>> ea24b79a
    }

    protected void waitForText(final String expectedText, final long timeout, boolean failOnError) throws InterruptedException {
        LOG.debug("waitForText({}, {}, {})", new Object[] { expectedText, timeout, failOnError });
        if (!selenium.isTextPresent(expectedText)) {
            final long timeoutTime = System.currentTimeMillis() + timeout;
            while (!selenium.isTextPresent(expectedText) && System.currentTimeMillis() <= timeoutTime) {
                Thread.sleep(timeout / 10);
            }
        }
        try {
            assertTrue("Expected text not found: " + expectedText, selenium.isTextPresent(expectedText));
        } catch (final AssertionError e) {
            if (failOnError) {
                throw e;
            } else {
                LOG.error("Failed to find text {} after {} milliseconds.", expectedText, timeout);
                LOG.error("Page body was:\n{}", selenium.getBodyText());
            }
        }
    }

    protected void waitForHtmlSource(final String expectedText) throws InterruptedException {
        waitForHtmlSource(expectedText, LOAD_TIMEOUT);
    }

    protected void waitForHtmlSource(final String expectedText, final long timeout) throws InterruptedException {
        waitForHtmlSource(expectedText, timeout, true);
    }

    protected void waitForHtmlSource(final String expectedText, final long timeout, boolean failOnError) throws InterruptedException {
        LOG.debug("waitForHtmlSource({}, {}, {})", new Object[] { expectedText, timeout, failOnError });
        if (!selenium.getHtmlSource().contains(expectedText)) {
            final long timeoutTime = System.currentTimeMillis() + timeout;
            while (!selenium.getHtmlSource().contains(expectedText) && System.currentTimeMillis() <= timeoutTime) {
                Thread.sleep(timeout / 10);
            }
        }
        try {
            assertTrue("HTML source not found: " + expectedText, selenium.getHtmlSource().contains(expectedText));
        } catch (final AssertionError e) {
            if (failOnError) {
                throw e;
            } else {
                LOG.error("Failed to find text {} after {} milliseconds.", expectedText, timeout);
                LOG.error("Page body was:\n{}", selenium.getBodyText());
            }
        }
    }

    protected void waitForElement(final String specification) throws InterruptedException {
        waitForElement(specification, LOAD_TIMEOUT);
    }

    protected void waitForElement(final String specification, final long timeout) throws InterruptedException {
        if (!selenium.isElementPresent(specification)) {
            final long timeoutTime = System.currentTimeMillis() + timeout;
            while (!selenium.isElementPresent(specification) && System.currentTimeMillis() <= timeoutTime) {
                Thread.sleep(timeout / 10);
            }
        }
        try {
            assertTrue("Element not found: " + specification, selenium.isElementPresent(specification));
        } catch (final AssertionError e) {
            throw e;
            //LOG.error("Failed to find element {} after {} milliseconds.", specification, timeout);
            //LOG.error("Page body was:\n{} selenium.getBodyText());
        }
    }

    protected void handleVaadinErrorButtons() throws InterruptedException {
        if (selenium.isAlertPresent()) {
            selenium.keyPressNative("10");
            Thread.sleep(1000);
        }
        if (selenium.isElementPresent("//input[@type='button' and @value='OK']")) {
            selenium.click("//input[@type='button' and @value='OK']");
        } else if (selenium.isElementPresent("//button[contains(text(), 'OK')]")) {
            selenium.click("//button[contains(text(), 'OK')]");
        }
    }
}<|MERGE_RESOLUTION|>--- conflicted
+++ resolved
@@ -38,10 +38,7 @@
 import org.opennms.core.test.MockLogAppender;
 import org.opennms.core.utils.LogUtils;
 import org.openqa.selenium.WebDriver;
-<<<<<<< HEAD
 import org.openqa.selenium.WebDriverBackedSelenium;
-=======
->>>>>>> ea24b79a
 import org.openqa.selenium.firefox.FirefoxDriver;
 import org.openqa.selenium.phantomjs.PhantomJSDriver;
 import org.openqa.selenium.phantomjs.PhantomJSDriverService;
@@ -57,10 +54,7 @@
     protected static final long LOAD_TIMEOUT = 60000;
     protected static final String BASE_URL = "http://localhost:8980/";
     private static final Logger LOG = LoggerFactory.getLogger(OpenNMSSeleniumTestCase.class);
-<<<<<<< HEAD
-=======
     private WebDriver m_driver = null;
->>>>>>> ea24b79a
     private static final boolean usePhantomJS = Boolean.getBoolean("smoketest.usePhantomJS");
 
     @Before
@@ -73,31 +67,6 @@
             m_driver = (WebDriver)Class.forName(driverClass).newInstance();
         }
 
-<<<<<<< HEAD
-        final String driverClass = System.getProperty("webdriver.class");
-        if (driverClass != null) {
-            driver = (WebDriver)Class.forName(driverClass).newInstance();
-        }
-
-        // otherwise, PhantomJS if found, or fall back to Firefox
-        if (driver == null) {
-            if (usePhantomJS) {
-                final File phantomJS = findPhantomJS();
-                if (phantomJS != null) {
-                    final DesiredCapabilities caps = new DesiredCapabilities();
-                    caps.setCapability(PhantomJSDriverService.PHANTOMJS_EXECUTABLE_PATH_PROPERTY, phantomJS.toString());
-                    driver = new PhantomJSDriver(caps);
-                }
-            }
-            if (driver == null) {
-                driver = new FirefoxDriver();
-            }
-        }
-
-        LOG.debug("Using driver: {}", driver);
-
-        selenium = new WebDriverBackedSelenium(driver, BASE_URL);
-=======
         // otherwise, PhantomJS if found, or fall back to Firefox
         if (m_driver == null) {
             if (usePhantomJS) {
@@ -116,7 +85,6 @@
         LOG.debug("Using driver: {}", m_driver);
 
         selenium = new WebDriverBackedSelenium(m_driver, BASE_URL);
->>>>>>> ea24b79a
         selenium.open("/opennms/login.jsp");
         selenium.type("name=j_username", "admin");
         selenium.type("name=j_password", "admin");
@@ -186,11 +154,7 @@
     }
 
     protected void goBack() {
-<<<<<<< HEAD
-        LogUtils.warnf(this, "goBack() is not supported on Safari!");
-=======
         LOG.warn("goBack() is not supported on Safari!");
->>>>>>> ea24b79a
         selenium.goBack();
         waitForPageToLoad();
     }
@@ -205,90 +169,6 @@
 
     protected void waitForText(final String expectedText, final long timeout) throws InterruptedException {
         waitForText(expectedText, timeout, true);
-<<<<<<< HEAD
-    }
-
-    protected void waitForText(final String expectedText, final long timeout, boolean failOnError) throws InterruptedException {
-        LOG.debug("waitForText({}, {}, {})", expectedText, timeout, failOnError);
-        if (!selenium.isTextPresent(expectedText)) {
-            final long timeoutTime = System.currentTimeMillis() + timeout;
-            while (!selenium.isTextPresent(expectedText) && System.currentTimeMillis() <= timeoutTime) {
-                Thread.sleep(timeout / 10);
-            }
-        }
-        try {
-            assertTrue("Expected text not found: " + expectedText, selenium.isTextPresent(expectedText));
-        } catch (final AssertionError e) {
-            if (failOnError) {
-                throw e;
-            } else {
-                LogUtils.errorf("Failed to find text %s after %d milliseconds.", expectedText, timeout);
-                LogUtils.errorf("Page body was:\n%s", selenium.getBodyText());
-            }
-        }
-    }
-
-    protected void waitForHtmlSource(final String expectedText) throws InterruptedException {
-        waitForHtmlSource(expectedText, LOAD_TIMEOUT);
-    }
-
-    protected void waitForHtmlSource(final String expectedText, final long timeout) throws InterruptedException {
-        waitForHtmlSource(expectedText, timeout, true);
-    }
-
-    protected void waitForHtmlSource(final String expectedText, final long timeout, boolean failOnError) throws InterruptedException {
-        LOG.debug("waitForHtmlSource({}, {}, {})", expectedText, timeout, failOnError);
-        if (!selenium.getHtmlSource().contains(expectedText)) {
-            final long timeoutTime = System.currentTimeMillis() + timeout;
-            while (!selenium.getHtmlSource().contains(expectedText) && System.currentTimeMillis() <= timeoutTime) {
-                Thread.sleep(timeout / 10);
-            }
-        }
-        try {
-            assertTrue("HTML source not found: " + expectedText, selenium.getHtmlSource().contains(expectedText));
-        } catch (final AssertionError e) {
-            if (failOnError) {
-                throw e;
-            } else {
-                LogUtils.errorf("Failed to find text %s after %d milliseconds.", expectedText, timeout);
-                LogUtils.errorf("Page body was:\n%s", selenium.getBodyText());
-            }
-        }
-    }
-
-    protected void waitForElement(final String specification) throws InterruptedException {
-        waitForElement(specification, LOAD_TIMEOUT);
-    }
-
-    protected void waitForElement(final String specification, final long timeout) throws InterruptedException {
-        if (!selenium.isElementPresent(specification)) {
-            final long timeoutTime = System.currentTimeMillis() + timeout;
-            while (!selenium.isElementPresent(specification) && System.currentTimeMillis() <= timeoutTime) {
-                Thread.sleep(timeout / 10);
-            }
-        }
-        try {
-            assertTrue("Element not found: " + specification, selenium.isElementPresent(specification));
-        } catch (final AssertionError e) {
-            throw e;
-            //LogUtils.error("Failed to find element %s after %d milliseconds.", specification, timeout);
-            //LogUtils.error("Page body was:\n%s selenium.getBodyText());
-        }
-    }
-
-
-    protected void handleVaadinErrorButtons() throws InterruptedException {
-        if (selenium.isAlertPresent()) {
-            selenium.keyPressNative("10");
-            Thread.sleep(1000);
-        }
-        if (selenium.isElementPresent("//input[@type='button' and @value='OK']")) {
-            selenium.click("//input[@type='button' and @value='OK']");
-        } else if (selenium.isElementPresent("//button[contains(text(), 'OK')]")) {
-            selenium.click("//button[contains(text(), 'OK')]");
-        }
-=======
->>>>>>> ea24b79a
     }
 
     protected void waitForText(final String expectedText, final long timeout, boolean failOnError) throws InterruptedException {
