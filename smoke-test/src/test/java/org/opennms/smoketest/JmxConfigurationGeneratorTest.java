package org.opennms.smoketest;

import com.google.common.base.Predicate;
import com.google.common.collect.Collections2;
import org.junit.After;
import org.junit.Assert;
import org.junit.Before;
import org.junit.Test;
import org.opennms.xmlns.xsd.config.jmx_datacollection.JmxDatacollectionConfig;
import org.opennms.xmlns.xsd.config.jmx_datacollection.Mbean;
import org.openqa.selenium.By;
import org.openqa.selenium.WebDriver;
import org.openqa.selenium.WebElement;
import org.openqa.selenium.interactions.Actions;
import org.openqa.selenium.support.ui.ExpectedConditions;

<<<<<<< HEAD
import javax.xml.bind.JAXB;
import java.io.ByteArrayInputStream;
import java.io.IOException;
=======
>>>>>>> 204c79a0
import java.util.Collection;
import java.util.regex.Matcher;
import java.util.regex.Pattern;

/**
 * Verifies that the Vaadin JMX Configuration Generator Application is deployed correctly.
 */
public class JmxConfigurationGeneratorTest extends OpenNMSSeleniumTestCase {

    private static final String MBEANS_VIEW_TREE_WAIT_NAME = "com.mchange.v2.c3p0";

    @Before
    public void before() {
        m_driver.get(BASE_URL + "opennms/admin/jmxConfigGenerator.jsp");
        switchToVaadinFrame();
    }

    @After
    public void after() {
        switchToDefaultFrame();
    }

    @Test
    public void testClickOnHeaderLinkWorks() {
        /*
         * In Vaadin 7 a Navigator was introduced to navigate within Vaadin applications
         * Somehow normal links cause a vaadin exception. This test verifies that no exception
         * is thrown when clicking the Header links
         */
        WebElement element = findElementByLink("1. Service Configuration");
        element.click();

        Collection<WebElement> errorPopups = m_driver.findElements(By.cssSelector("div[class=\"v-errormessage\"]"));
        // sometimes empty v-errormessage divs are present, we have to filter them out
        errorPopups = Collections2.filter(errorPopups, new Predicate<WebElement>() {
            public boolean apply(WebElement input) {
                return input.getText() != null && !input.getText().isEmpty();
            }
        });
        Assert.assertEquals("Error message is present.", 0, errorPopups.size());
    }

    @Test
    public void testNavigation() throws InterruptedException {
<<<<<<< HEAD
        // forwards
        findElementById("port").clear();
        // we have to wait, until the field is really cleared, otherwise
        // the port might not have been cleared
        wait.until(new Predicate<WebDriver>() {
            @Override
            public boolean apply(WebDriver input) {
                return "".equals(findElementById("port").getText());
            }
        });
        findElementById("port").sendKeys("18980"); // Set OpenNMS JMX port
=======
        updatePort();
>>>>>>> 204c79a0
        findElementById("next").click();

        wait.until(pageContainsText(MBEANS_VIEW_TREE_WAIT_NAME));
        // on the 2nd page we have to deselect the PooledDataSource MBean,
        // because the name is too long and results in a validation error
        selectNodeByName("PooledDataSource", false);
        findElementById("next").click();

        // configuration summary
        wait.until(pageContainsText("collectd-configuration.xml"));

        // backwards
        findElementById("previous").click();
        wait.until(pageContainsText(MBEANS_VIEW_TREE_WAIT_NAME));

        findElementById("previous").click();
        wait.until(pageContainsText("Skip JVM MBeans"));
    }

    /*
     * Verifies that selected CompMembers do show up in the generated jmx-datacollection-config.xml snippet.
     */
    @Test
    public void verifyCompMemberSelection() throws InterruptedException {
        updatePort();
        findElementByXpath("//span[@id='skipDefaultVM']/input").click(); // deselect

        // go to next page
        findElementById("next").click();
        wait.until(pageContainsText(MBEANS_VIEW_TREE_WAIT_NAME));

        selectNodeByName("PS MarkSweep", true);

        // go to last page
        findElementById("next").click();
        wait.until(pageContainsText("collectd-configuration.xml"));

        // switch to jmx-datacollection-config.xml tab
        findElementByXpath("//div[text()='jmx-datacollection-config.xml']").click();
        wait.until(pageContainsText("JMXMP protocol."));

        // verify output
        final String jmxDatacollectionConfigContent = findElementByXpath("//textarea").getAttribute("value");
<<<<<<< HEAD
        JmxDatacollectionConfig config = JAXB.unmarshal(new ByteArrayInputStream(jmxDatacollectionConfigContent.getBytes()), JmxDatacollectionConfig.class);

        Assert.assertNotNull(config);
        Assert.assertFalse(config.getJmxCollection().isEmpty());
        Assert.assertNotNull(config.getJmxCollection().get(0).getMbeans());
        Assert.assertEquals(1, config.getJmxCollection().get(0).getMbeans().getMbean().size());

        final Mbean mbean = config.getJmxCollection().get(0).getMbeans().getMbean().get(0);
        Assert.assertEquals(1, mbean.getCompAttrib().size());
        Assert.assertEquals(5, mbean.getCompAttrib().get(0).getCompMember().size());
=======

        Assert.assertEquals(1, find("<comp-attrib", jmxDatacollectionConfigContent));
        Assert.assertEquals(5, find("<comp-member", jmxDatacollectionConfigContent));
>>>>>>> 204c79a0
    }

    // switches to the embedded vaadin iframe
    private void switchToVaadinFrame() {
        m_driver.switchTo().frame(findElementByXpath("/html/body/div/iframe"));
    }

    private void updatePort() {
        findElementById("port").clear();
        waitForPort(""); // wait until is really empty
        findElementById("port").sendKeys("18980"); // Set OpenNMS JMX port
        waitForPort("18980"); // wait until set
    }

    // we have to wait, until the field is really ready, otherwise
    // the port might not have been set correctly
    private void waitForPort(final String value) {
        wait.until(new Predicate<WebDriver>() {
            @Override
            public boolean apply(WebDriver input) {
                return value.equals(findElementById("port").getAttribute("value"));
            }
        });
    }

    // go back to the content "frame"
    private void switchToDefaultFrame() {
        m_driver.switchTo().defaultContent();
    }

    private void selectNodeByName(final String name, boolean select) throws InterruptedException {
        final String treeNodeXpath = String.format("//span[contains(., '%s')]", name);
        final String deselectXpath = "//div[@id='PID_VAADIN_CM']//div[text()='deselect']";
        final String selectXpath = "//div[@id='PID_VAADIN_CM']//div[text()='select']";

        findElementByXpath(treeNodeXpath).click();

        // F**king Vaadin redraws the *entire* tree with new DOM so it turns out the new
        // PooledDataSource span usually isn't there yet after the last click, even if
        // we try waiting for it, since Selenium will return the cached one rather than
        // a new one. And guess what? You can't clear the cache.
        // So, ugh.  Sleep.  :/
        Thread.sleep(5000);

        new Actions(m_driver).contextClick(findElementByXpath(treeNodeXpath)).perform(); // right click
        wait.until(ExpectedConditions.presenceOfElementLocated(By.xpath(deselectXpath)));

        // deselect/select Element depending on the value of select.
        findElementByXpath(select ? selectXpath : deselectXpath).click();
        wait.until(ExpectedConditions.presenceOfElementLocated(By.id("previous")));
    }

    private int find(String regExp, String text) {
        Matcher matcher = Pattern.compile(regExp).matcher(text);
        int count = 0;
        while (matcher.find()) {
            count++;
        }
        return count;
    }
}<|MERGE_RESOLUTION|>--- conflicted
+++ resolved
@@ -6,20 +6,11 @@
 import org.junit.Assert;
 import org.junit.Before;
 import org.junit.Test;
-import org.opennms.xmlns.xsd.config.jmx_datacollection.JmxDatacollectionConfig;
-import org.opennms.xmlns.xsd.config.jmx_datacollection.Mbean;
 import org.openqa.selenium.By;
 import org.openqa.selenium.WebDriver;
 import org.openqa.selenium.WebElement;
 import org.openqa.selenium.interactions.Actions;
 import org.openqa.selenium.support.ui.ExpectedConditions;
-
-<<<<<<< HEAD
-import javax.xml.bind.JAXB;
-import java.io.ByteArrayInputStream;
-import java.io.IOException;
-=======
->>>>>>> 204c79a0
 import java.util.Collection;
 import java.util.regex.Matcher;
 import java.util.regex.Pattern;
@@ -64,21 +55,7 @@
 
     @Test
     public void testNavigation() throws InterruptedException {
-<<<<<<< HEAD
-        // forwards
-        findElementById("port").clear();
-        // we have to wait, until the field is really cleared, otherwise
-        // the port might not have been cleared
-        wait.until(new Predicate<WebDriver>() {
-            @Override
-            public boolean apply(WebDriver input) {
-                return "".equals(findElementById("port").getText());
-            }
-        });
-        findElementById("port").sendKeys("18980"); // Set OpenNMS JMX port
-=======
         updatePort();
->>>>>>> 204c79a0
         findElementById("next").click();
 
         wait.until(pageContainsText(MBEANS_VIEW_TREE_WAIT_NAME));
@@ -122,22 +99,9 @@
 
         // verify output
         final String jmxDatacollectionConfigContent = findElementByXpath("//textarea").getAttribute("value");
-<<<<<<< HEAD
-        JmxDatacollectionConfig config = JAXB.unmarshal(new ByteArrayInputStream(jmxDatacollectionConfigContent.getBytes()), JmxDatacollectionConfig.class);
-
-        Assert.assertNotNull(config);
-        Assert.assertFalse(config.getJmxCollection().isEmpty());
-        Assert.assertNotNull(config.getJmxCollection().get(0).getMbeans());
-        Assert.assertEquals(1, config.getJmxCollection().get(0).getMbeans().getMbean().size());
-
-        final Mbean mbean = config.getJmxCollection().get(0).getMbeans().getMbean().get(0);
-        Assert.assertEquals(1, mbean.getCompAttrib().size());
-        Assert.assertEquals(5, mbean.getCompAttrib().get(0).getCompMember().size());
-=======
 
         Assert.assertEquals(1, find("<comp-attrib", jmxDatacollectionConfigContent));
         Assert.assertEquals(5, find("<comp-member", jmxDatacollectionConfigContent));
->>>>>>> 204c79a0
     }
 
     // switches to the embedded vaadin iframe
