--- conflicted
+++ resolved
@@ -151,9 +151,6 @@
 	find "$OPENNMS_HOME" -type f -name \*.rpmorig -o -name \*.rpmnew
 
 	do_log "opennms start"
-<<<<<<< HEAD
-	/sbin/service opennms start || die "Unable to start OpenNMS."
-=======
 	/sbin/service opennms restart
 	RETVAL=$?
 
@@ -164,7 +161,6 @@
 		die "OpenNMS failed to start."
 	fi
 
->>>>>>> 18064979
 #	COUNT=0
 #	do_log "Waiting for OpenNMS to start..."
 #	while true; do
