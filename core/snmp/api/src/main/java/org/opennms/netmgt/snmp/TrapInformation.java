--- conflicted
+++ resolved
@@ -147,13 +147,9 @@
 
     protected abstract TrapIdentity getTrapIdentity();
 
-<<<<<<< HEAD
-    protected static TrapProcessor processTrap(TrapInformation trap, TrapProcessor trapProcessor) {
-=======
     protected abstract Integer getRequestId();
 
-    protected void processTrap() {
->>>>>>> 1aa57ff2
+    protected static TrapProcessor processTrap(TrapInformation trap, TrapProcessor trapProcessor) {
         
         trap.validate();
         
@@ -172,23 +168,17 @@
     
         trapProcessor.setTrapIdentity(trap.getTrapIdentity());
         
-<<<<<<< HEAD
-        for (int i = 0; i < trap.getPduLength(); i++) {
-            trap.processVarBindAt(i);
-        } // end for loop
+        int i = 0;
+        try {
+            for (i = 0; i < trap.getPduLength(); i++) {
+                trap.processVarBindAt(i);
+            } // end for loop
+        } catch (Throwable t) {
+            LOG.error("Caught {} while processing varbind {} of trap; rethrowing. Trap info: {}. Stack trace: {}", t.getClass(), i+1, trap.toString(), t.getStackTrace());
+            throw t;
+        }
     
         return trapProcessor;
-=======
-        int i = 0;
-        try {
-            for (i = 0; i < getPduLength(); i++) {
-                processVarBindAt(i);
-            } // end for loop
-        } catch (Throwable t) {
-            LOG.error("Caught {} while processing varbind {} of trap; rethrowing. Trap info: {}. Stack trace: {}", t.getClass(), i+1, toString(), t.getStackTrace());
-            throw t;
-        }
->>>>>>> 1aa57ff2
     }
 
     protected abstract void processVarBindAt(int i);
