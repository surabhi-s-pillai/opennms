--- conflicted
+++ resolved
@@ -685,13 +685,8 @@
      * @return a boolean.
      * @throws java.lang.Exception if any.
      */
-<<<<<<< HEAD
     private boolean functionExists(final String function, String columns, final String returnType) throws Exception {
-    	final Map<String, Integer> types = getTypesFromDB();
-=======
-    public boolean functionExists(final String function, String columns, final String returnType) throws Exception {
     	final Map<String, Long> types = getTypesFromDB();
->>>>>>> a0944446
 
     	long[] columnTypes = new long[0];
         columns = columns.trim();
@@ -726,11 +721,7 @@
      * @return a boolean.
      * @throws java.lang.Exception if any.
      */
-<<<<<<< HEAD
-    private boolean functionExists(final String function, final int[] columnTypes, final int retType) throws Exception {
-=======
-    public boolean functionExists(final String function, final long[] columnTypes, final long retType) throws Exception {
->>>>>>> a0944446
+    private boolean functionExists(final String function, final long[] columnTypes, final long retType) throws Exception {
     	final Statement st = getConnection().createStatement();
         ResultSet rs;
 
@@ -753,11 +744,7 @@
      * @return a {@link java.util.Map} object.
      * @throws java.sql.SQLException if any.
      */
-<<<<<<< HEAD
-    private Map<String, Integer> getTypesFromDB() throws SQLException {
-=======
-    public Map<String, Long> getTypesFromDB() throws SQLException {
->>>>>>> a0944446
+    private Map<String, Long> getTypesFromDB() throws SQLException {
         if (m_dbtypes != null) {
             return Collections.unmodifiableMap(m_dbtypes);
         }
