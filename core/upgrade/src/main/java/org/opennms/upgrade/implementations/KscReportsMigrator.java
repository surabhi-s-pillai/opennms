/*******************************************************************************
 * This file is part of OpenNMS(R).
 *
 * Copyright (C) 2014 The OpenNMS Group, Inc.
 * OpenNMS(R) is Copyright (C) 1999-2014 The OpenNMS Group, Inc.
 *
 * OpenNMS(R) is a registered trademark of The OpenNMS Group, Inc.
 *
 * OpenNMS(R) is free software: you can redistribute it and/or modify
 * it under the terms of the GNU Affero General Public License as published
 * by the Free Software Foundation, either version 3 of the License,
 * or (at your option) any later version.
 *
 * OpenNMS(R) is distributed in the hope that it will be useful,
 * but WITHOUT ANY WARRANTY; without even the implied warranty of
 * MERCHANTABILITY or FITNESS FOR A PARTICULAR PURPOSE.  See the
 * GNU Affero General Public License for more details.
 *
 * You should have received a copy of the GNU Affero General Public License
 * along with OpenNMS(R).  If not, see:
 *      http://www.gnu.org/licenses/
 *
 * For more information contact:
 *     OpenNMS(R) Licensing <license@opennms.org>
 *     http://www.opennms.org/
 *     http://www.opennms.com/
 *******************************************************************************/

package org.opennms.upgrade.implementations;

import java.io.File;
import java.io.IOException;
import java.sql.Connection;
import java.sql.ResultSet;
import java.sql.Statement;
import java.util.ArrayList;
import java.util.List;

import org.apache.commons.io.FileUtils;
import org.opennms.core.utils.ConfigFileConstants;
import org.opennms.core.utils.DBUtils;
import org.opennms.netmgt.config.KSC_PerformanceReportFactory;
import org.opennms.netmgt.config.kscReports.Graph;
import org.opennms.netmgt.config.kscReports.Report;
import org.opennms.netmgt.vmmgr.ControllerUtils;
import org.opennms.upgrade.api.AbstractOnmsUpgrade;
import org.opennms.upgrade.api.OnmsUpgradeException;

/**
 * The Class KSC Reports Migrator.
 * 
 * <p>1.12 always add the MAC Address to the snmpinterface table if exist, which
 * is different from the 1.10 behavior. For this reason, some interfaces are going
 * to appear twice, and the data must be merged.</p>
 * 
 * <p>For this reason, the KSC reports must be updated.</p>
 * 
 * @author <a href="mailto:agalue@opennms.org">Alejandro Galue</a> 
 */
public class KscReportsMigrator extends AbstractOnmsUpgrade {

    /** The KSC Reports configuration file. */
    private File configFile;

    /**
     * Instantiates a new KSC Reports Migrator.
     *
     * @throws OnmsUpgradeException the OpenNMS upgrade exception
     */
    public KscReportsMigrator() throws OnmsUpgradeException {
        super();
        try {
            configFile = ConfigFileConstants.getFile(ConfigFileConstants.KSC_REPORT_FILE_NAME);
        } catch (IOException e) {
            throw new OnmsUpgradeException("Can't find KSC Configuration file", e);
        }
    }

    /* (non-Javadoc)
     * @see org.opennms.upgrade.api.OnmsUpgrade#getOrder()
     */
    public int getOrder() {
        return 6;
    }

    /* (non-Javadoc)
     * @see org.opennms.upgrade.api.OnmsUpgrade#getDescription()
     */
    public String getDescription() {
        return "Fixes the KSC Reports because of SNMP Interface directories changes";
    }

    /* (non-Javadoc)
     * @see org.opennms.upgrade.api.OnmsUpgrade#requiresOnmsRunning()
     */
    public boolean requiresOnmsRunning() {
        // A trick to execute the task no matter if OpenNMS is running or not.
        return isOpennmsRunning() ? true : false;
    }

    /* (non-Javadoc)
     * @see org.opennms.upgrade.api.OnmsUpgrade#preExecute()
     */
    public void preExecute() throws OnmsUpgradeException {
        try {
            log("Backing up %s\n", configFile);
            zipFile(configFile);
            initializeDatasource();
            KSC_PerformanceReportFactory.init();
        } catch (Exception e) {
            throw new OnmsUpgradeException("Can't initialize ksc-performance-reports.xml because " + e.getMessage());
        }
    }

    /* (non-Javadoc)
     * @see org.opennms.upgrade.api.OnmsUpgrade#postExecute()
     */
    public void postExecute() throws OnmsUpgradeException {
        File zip = new File(configFile.getAbsolutePath() + ZIP_EXT);
        if (zip.exists()) {
            log("Removing backup %s\n", zip);
            FileUtils.deleteQuietly(zip);
        }
    }

    /* (non-Javadoc)
     * @see org.opennms.upgrade.api.OnmsUpgrade#rollback()
     */
    @Override
    public void rollback() throws OnmsUpgradeException {
        log("Restoring backup %s\n", configFile);
        File zip = new File(configFile.getAbsolutePath() + ZIP_EXT);
        FileUtils.deleteQuietly(configFile);
        unzipFile(zip, zip.getParentFile());
    }

    /* (non-Javadoc)
     * @see org.opennms.upgrade.api.OnmsUpgrade#execute()
     */
    @Override
    public void execute() throws OnmsUpgradeException {
        log("Fixing KSC Reports.\n");
        boolean changed = false;
        List<SnmpInterface> interfacesToMerge = getInterfacesToMerge();
        for (Integer reportId : KSC_PerformanceReportFactory.getInstance().getReportList().keySet()) {
            Report report = KSC_PerformanceReportFactory.getInstance().getReportByIndex(reportId);
            log("  Checking report %s\n", report.getTitle());
            for (Graph graph : report.getGraphs()) {
                for (SnmpInterface intf : interfacesToMerge) {
                    final String resourceId = graph.getResourceId().orElse(null);
                    if (intf.shouldUpdate(resourceId)) {
                        changed = true;
<<<<<<< HEAD
                        log("  replacing resource ID %s with %s for %s\n", graph.getResourceId(), intf.getNewResourceId(), graph.getTitle());
                        graph.setResourceId(intf.getNewResourceId().toString());
=======
                        log("  replacing resource ID %s with %s for %s\n", resourceId, intf.getNewResourceId(), graph.getTitle());
                        graph.setResourceId(intf.getNewResourceId());
>>>>>>> 624555a5
                    }
                }
            }
        }
        if (changed) {
            log("Updating the KSC reports configuration file.\n");
            try {
                KSC_PerformanceReportFactory.getInstance().saveCurrent();
            } catch (Exception e) {
                log("Warning: can't save KSC Reports because %s\n", e.getMessage());
            }
            if (isOpennmsRunning()) {
                log("In case the OpenNMS WebUI can't see the changes, go to Reports -> KSC Performance, Nodes, Domains and click on 'Request a Reload of KSC Reports Configuration'\n");
            }
        } else {
            log("No incomplete interface names detected.\n");
        }
    }

    /**
     * Gets the interfaces to merge.
     *
     * @return the list of interfaces to merge
     * @throws OnmsUpgradeException the OpenNMS upgrade exception
     */
    protected List<SnmpInterface> getInterfacesToMerge() throws OnmsUpgradeException {
        List<SnmpInterface> interfacesToMerge = new ArrayList<SnmpInterface>();
        Connection conn = getDbConnection();
        final DBUtils db = new DBUtils(getClass());
        db.watch(conn);
        try {
            Statement st = conn.createStatement();
            db.watch(st);
            String query = "SELECT n.nodeid, n.foreignsource, n.foreignid, i.snmpifdescr, i.snmpifname, i.snmpphysaddr from node n, snmpinterface i where n.nodeid = i.nodeid and i.snmpphysaddr is not null order by n.nodeid, i.snmpifdescr";
            ResultSet rs = st.executeQuery(query);
            db.watch(rs);
            while (rs.next()) {
                interfacesToMerge.add(new SnmpInterface(rs, isStoreByForeignSourceEnabled()));
            }
        } catch (Throwable t) {
            log("Error: can't retrieve the required data from the OpenNMS Database or there were problems while processing them.\n");
            String reason = t.getMessage();
            if (reason == null) {
                reason = "Unknown";
            }
            log("Reason(%s): %s\n", t.getClass().getName(), reason);
            t.printStackTrace(); // TODO This is not elegant, but it helps.
        } finally {
            db.cleanUp();
        }
        return interfacesToMerge;
    }

    /**
     * Checks if is OpenNMS running.
     *
     * @return true, if is OpenNMS running
     */
    protected boolean isOpennmsRunning() {
        try {
            return ControllerUtils.getController().status() == 0;
        } catch (Exception e) {
            log("Warning: can't retrieve OpeNNMS status (assuming it is not running).\n");
            return false;
        }
    }
}<|MERGE_RESOLUTION|>--- conflicted
+++ resolved
@@ -150,13 +150,8 @@
                     final String resourceId = graph.getResourceId().orElse(null);
                     if (intf.shouldUpdate(resourceId)) {
                         changed = true;
-<<<<<<< HEAD
                         log("  replacing resource ID %s with %s for %s\n", graph.getResourceId(), intf.getNewResourceId(), graph.getTitle());
                         graph.setResourceId(intf.getNewResourceId().toString());
-=======
-                        log("  replacing resource ID %s with %s for %s\n", resourceId, intf.getNewResourceId(), graph.getTitle());
-                        graph.setResourceId(intf.getNewResourceId());
->>>>>>> 624555a5
                     }
                 }
             }
