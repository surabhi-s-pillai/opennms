/*******************************************************************************
 * This file is part of OpenNMS(R).
 *
 * Copyright (C) 2016 The OpenNMS Group, Inc.
 * OpenNMS(R) is Copyright (C) 1999-2016 The OpenNMS Group, Inc.
 *
 * OpenNMS(R) is a registered trademark of The OpenNMS Group, Inc.
 *
 * OpenNMS(R) is free software: you can redistribute it and/or modify
 * it under the terms of the GNU Affero General Public License as published
 * by the Free Software Foundation, either version 3 of the License,
 * or (at your option) any later version.
 *
 * OpenNMS(R) is distributed in the hope that it will be useful,
 * but WITHOUT ANY WARRANTY; without even the implied warranty of
 * MERCHANTABILITY or FITNESS FOR A PARTICULAR PURPOSE.  See the
 * GNU Affero General Public License for more details.
 *
 * You should have received a copy of the GNU Affero General Public License
 * along with OpenNMS(R).  If not, see:
 *      http://www.gnu.org/licenses/
 *
 * For more information contact:
 *     OpenNMS(R) Licensing <license@opennms.org>
 *     http://www.opennms.org/
 *     http://www.opennms.com/
 *******************************************************************************/

package org.opennms.core.ipc.sink.kafka.server;

<<<<<<< HEAD
import static org.opennms.core.ipc.common.kafka.KafkaSinkConstants.DEFAULT_MESSAGEID_CONFIG;
import static org.opennms.core.ipc.common.kafka.KafkaSinkConstants.MESSAGEID_CACHE_CONFIG;
=======
import static org.opennms.core.ipc.sink.api.Message.SINK_METRIC_CONSUMER_DOMAIN;
>>>>>>> f1a8f96c

import java.util.ArrayList;
import java.util.Arrays;
import java.util.List;
import java.util.Map;
import java.util.Objects;
import java.util.Properties;
import java.util.concurrent.ConcurrentHashMap;
import java.util.concurrent.ExecutorService;
import java.util.concurrent.Executors;
import java.util.concurrent.ThreadFactory;
import java.util.concurrent.atomic.AtomicBoolean;

import org.apache.kafka.clients.consumer.ConsumerRecord;
import org.apache.kafka.clients.consumer.ConsumerRecords;
import org.apache.kafka.clients.consumer.KafkaConsumer;
import org.apache.kafka.common.errors.WakeupException;
import org.apache.kafka.common.serialization.ByteArrayDeserializer;
import org.apache.kafka.common.serialization.StringDeserializer;
import org.opennms.core.camel.JmsQueueNameFactory;
import org.opennms.core.ipc.common.kafka.KafkaConfigProvider;
import org.opennms.core.ipc.common.kafka.KafkaSinkConstants;
import org.opennms.core.ipc.common.kafka.OnmsKafkaConfigProvider;
import org.opennms.core.ipc.common.kafka.Utils;
import org.opennms.core.ipc.sink.api.Message;
import org.opennms.core.ipc.sink.api.MessageConsumerManager;
import org.opennms.core.ipc.sink.api.SinkModule;
import org.opennms.core.ipc.sink.common.AbstractMessageConsumerManager;
import org.opennms.core.ipc.sink.model.SinkMessageProtos;
import org.opennms.core.logging.Logging;
import org.slf4j.Logger;
import org.slf4j.LoggerFactory;
import org.springframework.beans.factory.InitializingBean;

<<<<<<< HEAD
import com.google.common.cache.Cache;
import com.google.common.cache.CacheBuilder;
=======
import com.codahale.metrics.Histogram;
import com.codahale.metrics.JmxReporter;
import com.codahale.metrics.MetricRegistry;
import com.codahale.metrics.Timer;
>>>>>>> f1a8f96c
import com.google.common.util.concurrent.ThreadFactoryBuilder;
import com.google.protobuf.ByteString;
import com.google.protobuf.InvalidProtocolBufferException;

public class KafkaMessageConsumerManager extends AbstractMessageConsumerManager implements InitializingBean {

    private static final Logger LOG = LoggerFactory.getLogger(KafkaMessageConsumerManager.class);

    private final Map<SinkModule<?, Message>, List<KafkaConsumerRunner>> consumerRunnersByModule = new ConcurrentHashMap<>();

    private final ThreadFactory threadFactory = new ThreadFactoryBuilder()
            .setNameFormat("kafka-consumer-%d")
            .build();

    private final ExecutorService executor = Executors.newCachedThreadPool(threadFactory);

    private final Properties kafkaConfig = new Properties();
    private final KafkaConfigProvider configProvider;
    // Cache that stores chunks in large message.
    private Cache<String, ByteString> largeMessageCache;

    private class KafkaConsumerRunner implements Runnable {
        private final SinkModule<?, Message> module;
        private final AtomicBoolean closed = new AtomicBoolean(false);
        private final KafkaConsumer<String, byte[]> consumer;
        private final String topic;
<<<<<<< HEAD


=======
        private final MetricRegistry metricRegistry = new MetricRegistry();
        private JmxReporter jmxReporter = null;
        private Histogram messageSize;
        private Timer dispatchTime;
>>>>>>> f1a8f96c
        public KafkaConsumerRunner(SinkModule<?, Message> module) {
            this.module = module;
            
            final JmsQueueNameFactory topicNameFactory = new JmsQueueNameFactory(KafkaSinkConstants.KAFKA_TOPIC_PREFIX, module.getId());
            topic = topicNameFactory.getName();

            consumer = Utils.runWithGivenClassLoader(() -> new KafkaConsumer<>(kafkaConfig), KafkaConsumer.class.getClassLoader());
            jmxReporter = JmxReporter.forRegistry(metricRegistry).
                    inDomain(SINK_METRIC_CONSUMER_DOMAIN).build();
            jmxReporter.start();
            messageSize = metricRegistry.histogram(MetricRegistry.name(module.getId(), METRIC_MESSAGE_SIZE));
            dispatchTime = metricRegistry.timer(MetricRegistry.name(module.getId(), METRIC_DISPATCH_TIME));

        }

        @Override
        public void run() {
            Logging.putPrefix(MessageConsumerManager.LOG_PREFIX);
            try {
                consumer.subscribe(Arrays.asList(topic));
                while (!closed.get()) {
                    ConsumerRecords<String, byte[]> records = consumer.poll(100);
                    for (ConsumerRecord<String, byte[]> record : records) {
                        try {
<<<<<<< HEAD
                            // Parse sink message content from protobuf.
                            SinkMessageProtos.SinkMessage sinkMessage = SinkMessageProtos.SinkMessage.parseFrom(record.value());
                            byte[] messageInBytes = sinkMessage.getContent().toByteArray();
                            // Handle large message where there are multiple chunks of message.
                            if (sinkMessage.getTotalChunks() > 1) {
                                String messageId = sinkMessage.getMessageId();
                                if (largeMessageCache == null) {
                                    LOG.error("LargeMessageCache config {}={} is invalid", MESSAGEID_CACHE_CONFIG, kafkaConfig.getProperty(MESSAGEID_CACHE_CONFIG));
                                    continue;
                                }
                                ByteString byteString = largeMessageCache.getIfPresent(messageId);
                                if(byteString != null) {
                                    largeMessageCache.put(messageId, byteString.concat(sinkMessage.getContent()));
                                } else {
                                    largeMessageCache.put(messageId, sinkMessage.getContent());
                                }
                                // continue till all chunks arrive.
                                if (sinkMessage.getTotalChunks() > sinkMessage.getCurrentChunkNumber() + 1) {
                                    continue;
                                }
                                messageInBytes = largeMessageCache.getIfPresent(messageId).toByteArray();
                                largeMessageCache.invalidate(messageId);
                            }
                            dispatch(module, module.unmarshal(messageInBytes));
=======
                            byte[] messageInBytes = getSinkMessageFromProto(record.value());
                            // Update metrics.
                            messageSize.update(messageInBytes.length);
                            // dispatchTime is a metric which measures time taken to dispatch
                            try (Timer.Context context = dispatchTime.time()) {
                                dispatch(module, module.unmarshal(messageInBytes));
                            }
>>>>>>> f1a8f96c
                        } catch (RuntimeException e) {
                            LOG.warn("Unexpected exception while dispatching message", e);
                        } catch (InvalidProtocolBufferException e) {
                            LOG.warn("Error parsing procotol buffer in message. The message will be dropped. \n" +
                                    "Ensure that all components are running the same version of the software.");
                        }
                    }
                }
            } catch (WakeupException e) {
                // Ignore exception if closing
                if (!closed.get()) {
                    throw e;
                }
            } finally {
                consumer.close();
            }
        }

        // Shutdown hook which can be called from a separate thread
        public void shutdown() {
            closed.set(true);
            consumer.wakeup();
            if (jmxReporter != null) {
                jmxReporter.close();
            }
        }
    }

    public KafkaMessageConsumerManager() {
        this(new OnmsKafkaConfigProvider(KafkaSinkConstants.KAFKA_CONFIG_SYS_PROP_PREFIX));
    }

    public KafkaMessageConsumerManager(KafkaConfigProvider configProvider) {
        this.configProvider = Objects.requireNonNull(configProvider);
    }

    @Override
    protected void startConsumingForModule(SinkModule<?, Message> module) throws Exception {
        if (!consumerRunnersByModule.containsKey(module)) {
            LOG.info("Starting consumers for module: {}", module);

            final int numConsumerThreads = getNumConsumerThreads(module);
            final List<KafkaConsumerRunner> consumerRunners = new ArrayList<>(numConsumerThreads);
            for (int i = 0; i < numConsumerThreads; i++) {
                final KafkaConsumerRunner consumerRunner = new KafkaConsumerRunner(module);
                executor.execute(consumerRunner);
                consumerRunners.add(new KafkaConsumerRunner(module));
            }

            consumerRunnersByModule.put(module, consumerRunners);
        }
    }

    @Override
    protected void stopConsumingForModule(SinkModule<?, Message> module) throws Exception {
        if (consumerRunnersByModule.containsKey(module)) {
            LOG.info("Stopping consumers for module: {}", module);
            final List<KafkaConsumerRunner> consumerRunners = consumerRunnersByModule.get(module);
            for (KafkaConsumerRunner consumerRunner : consumerRunners) {
                consumerRunner.shutdown();
            }
            consumerRunnersByModule.remove(module);
        }
    }

    @Override
    public void afterPropertiesSet() throws Exception {
        kafkaConfig.clear();
        kafkaConfig.put("enable.auto.commit", "true");
        kafkaConfig.put("key.deserializer", StringDeserializer.class.getCanonicalName());
        kafkaConfig.put("value.deserializer", ByteArrayDeserializer.class.getCanonicalName());
        kafkaConfig.put("auto.commit.interval.ms", "1000");
        kafkaConfig.putAll(configProvider.getProperties()); // e.g. groupId, and such
        LOG.info("KafkaMessageConsumerManager: consuming from Kafka using: {}", kafkaConfig);
        String cacheConfig = kafkaConfig.getProperty(MESSAGEID_CACHE_CONFIG, DEFAULT_MESSAGEID_CONFIG);
        largeMessageCache =  CacheBuilder.from(cacheConfig).build();
    }
}<|MERGE_RESOLUTION|>--- conflicted
+++ resolved
@@ -28,12 +28,11 @@
 
 package org.opennms.core.ipc.sink.kafka.server;
 
-<<<<<<< HEAD
+
 import static org.opennms.core.ipc.common.kafka.KafkaSinkConstants.DEFAULT_MESSAGEID_CONFIG;
 import static org.opennms.core.ipc.common.kafka.KafkaSinkConstants.MESSAGEID_CACHE_CONFIG;
-=======
 import static org.opennms.core.ipc.sink.api.Message.SINK_METRIC_CONSUMER_DOMAIN;
->>>>>>> f1a8f96c
+
 
 import java.util.ArrayList;
 import java.util.Arrays;
@@ -68,15 +67,12 @@
 import org.slf4j.LoggerFactory;
 import org.springframework.beans.factory.InitializingBean;
 
-<<<<<<< HEAD
 import com.google.common.cache.Cache;
 import com.google.common.cache.CacheBuilder;
-=======
 import com.codahale.metrics.Histogram;
 import com.codahale.metrics.JmxReporter;
 import com.codahale.metrics.MetricRegistry;
 import com.codahale.metrics.Timer;
->>>>>>> f1a8f96c
 import com.google.common.util.concurrent.ThreadFactoryBuilder;
 import com.google.protobuf.ByteString;
 import com.google.protobuf.InvalidProtocolBufferException;
@@ -103,15 +99,11 @@
         private final AtomicBoolean closed = new AtomicBoolean(false);
         private final KafkaConsumer<String, byte[]> consumer;
         private final String topic;
-<<<<<<< HEAD
-
-
-=======
         private final MetricRegistry metricRegistry = new MetricRegistry();
         private JmxReporter jmxReporter = null;
         private Histogram messageSize;
         private Timer dispatchTime;
->>>>>>> f1a8f96c
+        
         public KafkaConsumerRunner(SinkModule<?, Message> module) {
             this.module = module;
             
@@ -136,7 +128,6 @@
                     ConsumerRecords<String, byte[]> records = consumer.poll(100);
                     for (ConsumerRecord<String, byte[]> record : records) {
                         try {
-<<<<<<< HEAD
                             // Parse sink message content from protobuf.
                             SinkMessageProtos.SinkMessage sinkMessage = SinkMessageProtos.SinkMessage.parseFrom(record.value());
                             byte[] messageInBytes = sinkMessage.getContent().toByteArray();
@@ -160,16 +151,12 @@
                                 messageInBytes = largeMessageCache.getIfPresent(messageId).toByteArray();
                                 largeMessageCache.invalidate(messageId);
                             }
-                            dispatch(module, module.unmarshal(messageInBytes));
-=======
-                            byte[] messageInBytes = getSinkMessageFromProto(record.value());
                             // Update metrics.
                             messageSize.update(messageInBytes.length);
                             // dispatchTime is a metric which measures time taken to dispatch
                             try (Timer.Context context = dispatchTime.time()) {
                                 dispatch(module, module.unmarshal(messageInBytes));
                             }
->>>>>>> f1a8f96c
                         } catch (RuntimeException e) {
                             LOG.warn("Unexpected exception while dispatching message", e);
                         } catch (InvalidProtocolBufferException e) {
