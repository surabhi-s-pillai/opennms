/*******************************************************************************
 * This file is part of OpenNMS(R).
 *
 * Copyright (C) 2009-2019 The OpenNMS Group, Inc.
 * OpenNMS(R) is Copyright (C) 1999-2019 The OpenNMS Group, Inc.
 *
 * OpenNMS(R) is a registered trademark of The OpenNMS Group, Inc.
 *
 * OpenNMS(R) is free software: you can redistribute it and/or modify
 * it under the terms of the GNU Affero General Public License as published
 * by the Free Software Foundation, either version 3 of the License,
 * or (at your option) any later version.
 *
 * OpenNMS(R) is distributed in the hope that it will be useful,
 * but WITHOUT ANY WARRANTY; without even the implied warranty of
 * MERCHANTABILITY or FITNESS FOR A PARTICULAR PURPOSE.  See the
 * GNU Affero General Public License for more details.
 *
 * You should have received a copy of the GNU Affero General Public License
 * along with OpenNMS(R).  If not, see:
 *      http://www.gnu.org/licenses/
 *
 * For more information contact:
 *     OpenNMS(R) Licensing <license@opennms.org>
 *     http://www.opennms.org/
 *     http://www.opennms.com/
 *******************************************************************************/

package org.opennms.core.test.db;

import static org.junit.Assert.assertEquals;
import static org.junit.Assert.assertFalse;
import static org.junit.Assert.assertNotNull;
import static org.junit.Assert.assertTrue;
import static org.junit.Assert.fail;

import java.io.IOException;
import java.net.URI;
import java.net.URL;
import java.net.URLClassLoader;
import java.sql.Connection;
import java.sql.PreparedStatement;
import java.sql.ResultSet;
import java.sql.SQLException;
import java.util.ArrayList;
import java.util.Collection;
import java.util.HashSet;
import java.util.LinkedList;
import java.util.List;
import java.util.Set;

import javax.sql.DataSource;

import org.junit.Before;
import org.junit.Test;
import org.junit.runner.RunWith;
import org.opennms.core.schema.Migration;
import org.opennms.core.schema.MigrationException;
import org.opennms.core.schema.Migrator;
import org.opennms.core.test.MockLogAppender;
import org.opennms.core.test.OpenNMSJUnit4ClassRunner;
import org.opennms.core.test.db.annotations.JUnitTemporaryDatabase;
import org.slf4j.Logger;
import org.slf4j.LoggerFactory;
import org.springframework.beans.factory.annotation.Autowired;
import org.springframework.context.ApplicationContext;
import org.springframework.context.support.GenericApplicationContext;
import org.springframework.core.io.Resource;
import org.springframework.core.io.ResourceLoader;
import org.springframework.test.context.ContextConfiguration;

import com.google.common.base.Joiner;

/**
 * Note that this test may have some issues inside Eclipse related to
 * Spring's ability to classload the changelog.xml files by using the
 * "classpath*:/changelog.xml" resource identifier. Run it outside Eclipse
 * using mvn if you run into problems.
 */
@RunWith(OpenNMSJUnit4ClassRunner.class)
@ContextConfiguration(locations={
        "classpath:/migratorTest.xml"
})
@JUnitTemporaryDatabase
public class MigratorIT {
    private static final Logger LOG = LoggerFactory.getLogger(MigratorIT.class);

    @Autowired
    DataSource m_dataSource;

    @Autowired
    ResourceLoader m_resourceLoader;

    @Autowired
    ApplicationContext m_context;

    @Before
    public void setUp() throws Exception {
        System.setProperty("org.apache.logging.log4j.simplelog.StatusLogger.level", "INFO");
        MockLogAppender.setupLogging();

        TemporaryDatabasePostgreSQL.ensureLiquibaseFilesInClassPath((GenericApplicationContext) m_context);
    }

    @Test
    public void testClasspathResources() throws Exception {
        List<Resource> resources = getTestResources();
        assertEquals(2, resources.size());

        resources = getRealChangelog();
        assertEquals(1, resources.size());
    }

    @Test
    @JUnitTemporaryDatabase(createSchema=false)
    public void testUpdate() throws Exception {
        // Make sure there is no databasechangelog table
        assertFalse(changelogExists());

        Resource aResource = null;
        for (final Resource resource : getTestResources()) {
            URI uri = resource.getURI();
            if (uri.getScheme().equals("file") && uri.toString().contains("test-api/schema/a")) {
                aResource = resource;
            }
            if (uri.getScheme().equals("jar") && uri.toString().contains("test-api.schema.a")) {
                aResource = resource;
            }
        }
        assertNotNull("aResource must not be null", aResource);

        Set<String> tables = getTables();
        assertFalse("must not contain table 'schematest'", tables.contains("schematest"));

        final Migration migration = new Migration();
        migration.setAdminUser(System.getProperty(TemporaryDatabase.ADMIN_USER_PROPERTY, TemporaryDatabase.DEFAULT_ADMIN_USER));
        migration.setAdminPassword(System.getProperty(TemporaryDatabase.ADMIN_PASSWORD_PROPERTY, TemporaryDatabase.DEFAULT_ADMIN_PASSWORD));
        migration.setDatabaseUser(System.getProperty(TemporaryDatabase.ADMIN_USER_PROPERTY, TemporaryDatabase.DEFAULT_ADMIN_USER));
        migration.setDatabasePassword(System.getProperty(TemporaryDatabase.ADMIN_PASSWORD_PROPERTY, TemporaryDatabase.DEFAULT_ADMIN_PASSWORD));
<<<<<<< HEAD
        migration.setAccessor(new ExistingResourceAccessor(aResource));
=======
        migration.setChangeLog(aResource);
>>>>>>> 369bcc76

        LOG.info("Running migration on database: {}", migration);

        final Migrator m = new Migrator();
        m.setDataSource(m_dataSource);
        m.setAdminDataSource(m_dataSource);
        m.setValidateDatabaseVersion(false);
        m.setCreateUser(false);
        m.setCreateDatabase(false);

        m.prepareDatabase(migration);
        m.migrate(migration);

        LOG.info("Migration complete: {}", migration);

        tables = getTables();
        assertTrue("must contain table 'schematest'", tables.contains("schematest"));
    }

    @Test
    @JUnitTemporaryDatabase(createSchema=false)
    public void testMultipleChangelogs() throws Exception {
        assertFalse(changelogExists());

        final Migration migration = new Migration();
        migration.setAdminUser(System.getProperty(TemporaryDatabase.ADMIN_USER_PROPERTY, TemporaryDatabase.DEFAULT_ADMIN_USER));
        migration.setAdminPassword(System.getProperty(TemporaryDatabase.ADMIN_PASSWORD_PROPERTY, TemporaryDatabase.DEFAULT_ADMIN_PASSWORD));
        migration.setDatabaseUser(System.getProperty(TemporaryDatabase.ADMIN_USER_PROPERTY, TemporaryDatabase.DEFAULT_ADMIN_USER));
        migration.setDatabasePassword(System.getProperty(TemporaryDatabase.ADMIN_PASSWORD_PROPERTY, TemporaryDatabase.DEFAULT_ADMIN_PASSWORD));

        final Migrator m = new Migrator();
        m.setDataSource(m_dataSource);
        m.setAdminDataSource(m_dataSource);
        m.setValidateDatabaseVersion(false);
        m.setCreateUser(false);
        m.setCreateDatabase(false);

        for (final Resource resource : getTestResources()) {
            URI uri = resource.getURI();
            if (uri.getScheme().equals("jar") && !uri.toString().contains("test-api.schema")) continue;
            if (uri.getScheme().equals("file") && !uri.toString().contains("test-api/schema")) continue;
            LOG.info("=== found resource: {} ===", resource);
            migration.setChangeLog(resource);
            m.migrate(migration);
        }

        final List<ChangelogEntry> ids = getChangelogEntries();

        assertTrue(ids.size() > 0);
        assertEquals("test-api.schema.a", ids.get(0).getId());
        assertEquals("test-api.schema.b", ids.get(1).getId());
    }

    @Test
    @JUnitTemporaryDatabase(createSchema=false)
    public void testRealChangelogs() throws Exception {

        assertFalse(changelogExists());

        final Migration migration = new Migration();
        migration.setAdminUser(System.getProperty(TemporaryDatabase.ADMIN_USER_PROPERTY, TemporaryDatabase.DEFAULT_ADMIN_USER));
        migration.setAdminPassword(System.getProperty(TemporaryDatabase.ADMIN_PASSWORD_PROPERTY, TemporaryDatabase.DEFAULT_ADMIN_PASSWORD));
        migration.setDatabaseUser(System.getProperty(TemporaryDatabase.ADMIN_USER_PROPERTY, TemporaryDatabase.DEFAULT_ADMIN_USER));
        migration.setDatabasePassword(System.getProperty(TemporaryDatabase.ADMIN_PASSWORD_PROPERTY, TemporaryDatabase.DEFAULT_ADMIN_PASSWORD));

        final Migrator m = new Migrator();
        m.setDataSource(m_dataSource);
        m.setAdminDataSource(m_dataSource);
        m.setValidateDatabaseVersion(false);
        m.setCreateUser(false);
        m.setCreateDatabase(false);

        for (final Resource resource : getRealChangelog()) {
            LOG.info("=== found resource: {} ===", resource);
            migration.setChangeLog(resource);
            m.migrate(migration);
        }

        final List<ChangelogEntry> ids = getChangelogEntries();
        assertTrue(ids.size() > 0);
        // Check to make sure some of the changelogs ran
        assertTrue(ids.stream().anyMatch(id -> "17.0.0-remove-legacy-ipinterface-composite-key-fields".equals(id.getId())));
        assertTrue(ids.stream().anyMatch(id -> "17.0.0-remove-legacy-outages-composite-key-fields".equals(id.getId())));
    }

    @Test
    @JUnitTemporaryDatabase(createSchema=false)
    public void testUpdateTwice() throws Exception {
        assertFalse(changelogExists());

        doMigration();
        assertTrue(changelogExists());
        doMigration();
        assertTrue(changelogExists());
    }

    private void doMigration() throws MigrationException, IOException {
        final Migration migration = new Migration();
        migration.setAdminUser(System.getProperty(TemporaryDatabase.ADMIN_USER_PROPERTY, TemporaryDatabase.DEFAULT_ADMIN_USER));
        migration.setAdminPassword(System.getProperty(TemporaryDatabase.ADMIN_PASSWORD_PROPERTY, TemporaryDatabase.DEFAULT_ADMIN_PASSWORD));
        migration.setDatabaseUser(System.getProperty(TemporaryDatabase.ADMIN_USER_PROPERTY, TemporaryDatabase.DEFAULT_ADMIN_USER));
        migration.setDatabasePassword(System.getProperty(TemporaryDatabase.ADMIN_PASSWORD_PROPERTY, TemporaryDatabase.DEFAULT_ADMIN_PASSWORD));

        final Migrator m = new Migrator();
        m.setDataSource(m_dataSource);

        for (final Resource resource : getTestResources()) {
            migration.setChangeLog(resource);
            m.migrate(migration);
        }
    }

    protected boolean changelogExists() throws SQLException {
        final Connection connection = m_dataSource.getConnection();
        boolean exists = false;
        try {
            connection.prepareStatement("SELECT id FROM databasechangelog").execute();
            exists = true;
        } catch (SQLException e) {
        } finally {
            connection.close();
        }
        return exists;
    }

    protected Set<String> getStoredProcedures() throws SQLException {
        final Connection connection = m_dataSource.getConnection();
        final Set<String> procs = new HashSet<>();
        try {
            final ResultSet rs = connection.getMetaData().getProcedures(null, null, "%");
            while (rs.next()) {
                procs.add(rs.getString("PROCEDURE_NAME").toLowerCase());
            }
        } finally {
            connection.close();
        }
        return procs;
    }

    protected Set<String> getTables() throws SQLException {
        final Connection connection = m_dataSource.getConnection();
        final Set<String> tables = new HashSet<>();
        try {
            final ResultSet rs = connection.getMetaData().getTables(null, null, "%", null);
            while (rs.next()) {
                final String tableName = rs.getString("TABLE_NAME").toLowerCase();
                tables.add(tableName);
            }
        } finally {
            connection.close();
        }
        return tables;
    }

    private List<ChangelogEntry> getChangelogEntries() throws SQLException {
        final Connection connection = m_dataSource.getConnection();
        try {
            PreparedStatement statement = connection.prepareStatement("SELECT id, md5sum FROM databasechangelog order by id");
            assertTrue(statement.execute());
            ResultSet rs = statement.getResultSet();
            final List<ChangelogEntry> entries = new ArrayList<>();
            while (rs.next()) {
                entries.add(new ChangelogEntry(rs.getString(1), rs.getString(2)));
            }
            return entries;
        } finally {
            connection.close();
        }
    }

    private static class ChangelogEntry {
        private final String m_id;
        private final String m_md5sum;

        public ChangelogEntry(final String id, final String md5sum) {
            m_id = id;
            m_md5sum = md5sum;
        }

        public String getId() {
            return m_id;
        }

        @SuppressWarnings("unused")
        public String getMd5sum() {
            return m_md5sum;
        }

        @Override
        public int hashCode() {
            final int prime = 31;
            int result = 1;
            result = prime * result + ((m_id == null) ? 0 : m_id.hashCode());
            result = prime * result + ((m_md5sum == null) ? 0 : m_md5sum.hashCode());
            return result;
        }

        @Override
        public boolean equals(final Object obj) {
            if (this == obj) return true;
            if (obj == null) return false;
            if (getClass() != obj.getClass()) return false;
            final ChangelogEntry other = (ChangelogEntry) obj;
            if (m_id == null) {
                if (other.m_id != null) return false;
            } else if (!m_id.equals(other.m_id)) {
                return false;
            }
            if (m_md5sum == null) {
                if (other.m_md5sum != null) return false;
            } else if (!m_md5sum.equals(other.m_md5sum)) {
                return false;
            }
            return true;
        }

        @Override
        public String toString() {
            return m_id + "=" + m_md5sum;
        }
    }

    private List<Resource> getTestResources() throws IOException {
        return getTestResources("test-api/schema");
    }

    private List<Resource> getTestResources(String match) throws IOException {
        return getChangelogs(match);
    }

    private List<Resource> getRealChangelog() throws IOException {
        return getChangelogs("opennms/core/schema");
    }

    private List<Resource> getChangelogs(String fileMatch) throws IOException {
        String jarMatch = fileMatch.replace('/', '.');
        final List<Resource> resources = new ArrayList<>();
        for (final Resource resource : m_context.getResources(Migrator.LIQUIBASE_CHANGELOG_LOCATION_PATTERN)) {
            URI uri = resource.getURI();
<<<<<<< HEAD
            if (uri.getScheme().equals("file") && !uri.toString().contains(fileMatch)) continue;
            if (uri.getScheme().equals("jar") && !uri.toString().contains(jarMatch)) continue;
=======
            if (uri.getScheme().equals("file") && !uri.toString().contains("core/schema")) continue;
            if (uri.getScheme().equals("jar") && !uri.toString().contains("core.schema")) continue;
>>>>>>> 369bcc76
            resources.add(resource);
        }

        if (resources.isEmpty() ) {
            fail("Couldn't find changelog.xml in this ApplicationContext ClassLoader heirarchy:\n" +
                    Joiner.on("\n").join(getClassLoaderUrls(m_context)));
        }

        return resources;
    }

    private static Collection<String> getClassLoaderUrls(ApplicationContext context) {
        List<String> urls = new LinkedList<String>();
        for (ApplicationContext c = context; c != null; c = c.getParent()) {
            for (ClassLoader l = c.getClassLoader(); l != null; l = l.getParent()) {
                if (l instanceof URLClassLoader) {
                    for (URL u : ((URLClassLoader)l).getURLs()) {
                        urls.add(u.toString());
                    }
                } else {
                    System.err.println("*** Couldn't get classloader URLs for classloader " + l + ", not an instance of URLClassLoader");
                }
            }
        }
        return urls;
    }

}<|MERGE_RESOLUTION|>--- conflicted
+++ resolved
@@ -137,11 +137,7 @@
         migration.setAdminPassword(System.getProperty(TemporaryDatabase.ADMIN_PASSWORD_PROPERTY, TemporaryDatabase.DEFAULT_ADMIN_PASSWORD));
         migration.setDatabaseUser(System.getProperty(TemporaryDatabase.ADMIN_USER_PROPERTY, TemporaryDatabase.DEFAULT_ADMIN_USER));
         migration.setDatabasePassword(System.getProperty(TemporaryDatabase.ADMIN_PASSWORD_PROPERTY, TemporaryDatabase.DEFAULT_ADMIN_PASSWORD));
-<<<<<<< HEAD
-        migration.setAccessor(new ExistingResourceAccessor(aResource));
-=======
         migration.setChangeLog(aResource);
->>>>>>> 369bcc76
 
         LOG.info("Running migration on database: {}", migration);
 
@@ -381,13 +377,8 @@
         final List<Resource> resources = new ArrayList<>();
         for (final Resource resource : m_context.getResources(Migrator.LIQUIBASE_CHANGELOG_LOCATION_PATTERN)) {
             URI uri = resource.getURI();
-<<<<<<< HEAD
-            if (uri.getScheme().equals("file") && !uri.toString().contains(fileMatch)) continue;
-            if (uri.getScheme().equals("jar") && !uri.toString().contains(jarMatch)) continue;
-=======
             if (uri.getScheme().equals("file") && !uri.toString().contains("core/schema")) continue;
             if (uri.getScheme().equals("jar") && !uri.toString().contains("core.schema")) continue;
->>>>>>> 369bcc76
             resources.add(resource);
         }
 
