--- conflicted
+++ resolved
@@ -205,10 +205,7 @@
     public void setDataSource(DataSource dataSource) {
         m_dataSource = dataSource;
         jdbcTemplate = new JdbcTemplate(dataSource);
-<<<<<<< HEAD
-=======
         DataSourceFactory.setInstance(dataSource);
->>>>>>> cf65d591
     }
     
     public DataSource getDataSource() {
