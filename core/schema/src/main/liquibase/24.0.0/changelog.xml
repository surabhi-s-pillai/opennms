<?xml version="1.0" encoding="UTF-8"?>
<databaseChangeLog
  xmlns="http://www.liquibase.org/xml/ns/dbchangelog"
  xmlns:xsi="http://www.w3.org/2001/XMLSchema-instance"
  xmlns:ext="http://www.liquibase.org/xml/ns/dbchangelog-ext"
  xsi:schemaLocation="http://www.liquibase.org/xml/ns/dbchangelog http://www.liquibase.org/xml/ns/dbchangelog/dbchangelog-2.0.xsd" >

  <changeSet author="mvrueden" id="24.0.0-remove-ncs-table-subcomponents">
    <preConditions onFail="MARK_RAN">
      <tableExists tableName="subcomponents"/>
    </preConditions>
    <dropTable tableName="subcomponents" />
  </changeSet>
  <changeSet author="mvrueden" id="24.0.0-remove-ncs-table-ncs_attributes">
    <preConditions onFail="MARK_RAN">
      <tableExists tableName="ncs_attributes"/>
    </preConditions>
    <dropTable tableName="ncs_attributes" />
  </changeSet>
  <changeSet author="mvrueden" id="24.0.0-remove-ncs-table-ncscomponent">
    <preConditions onFail="MARK_RAN">
      <tableExists tableName="ncscomponent"/>
    </preConditions>
    <dropTable tableName="ncscomponent" />
  </changeSet>

  <changeSet author="ronny" id="24.0.0-node-categories-nms-10418">
    <preConditions onFail="MARK_RAN">
      <not>
        <viewExists viewName="node_categories"/>
      </not>
    </preConditions>
    <sql>
      CREATE VIEW node_categories AS (
        SELECT
          n.*,
          COALESCE(s_cat.categoryname, 'no category') AS categoryname
        FROM
          node n
        LEFT JOIN
          category_node cn
        ON
          n.nodeid = cn.nodeid
        LEFT JOIN
          categories s_cat
        ON
          cn.categoryid = s_cat.categoryid
      );
    </sql>
  </changeSet>

  <changeSet author="ronny" id="24.0.0-node-alarms-nms-10418">
    <preConditions onFail="MARK_RAN">
      <not>
        <viewExists viewName="node_alarms"/>
      </not>
    </preConditions>
    <sql>
      CREATE VIEW node_alarms AS (
        SELECT
          n.nodeid,
          n.nodecreatetime,
          n.nodeparentid,
          n.nodetype,
          n.nodesysoid,
          n.nodesysname,
          n.nodesysdescription,
          n.nodesyslocation,
          n.nodesyscontact,
          n.nodelabel,
          n.nodelabelsource,
          n.nodenetbiosname,
          n.nodedomainname,
          n.operatingsystem,
          n.lastcapsdpoll,
          n.foreignsource,
          n.foreignid,
          n.location,
          a.alarmid,
          a.eventuei,
          a.ipaddr,
          a.reductionkey,
          a.alarmtype,
          a.counter,
          a.severity,
          a.lasteventid,
          a.firsteventtime,
          a.lasteventtime,
          a.firstautomationtime,
          a.lastautomationtime,
          a.description,
          a.logmsg,
          a.operinstruct,
          a.tticketid,
          a.tticketstate,
          a.suppresseduntil,
          a.suppresseduser,
          a.suppressedtime,
          a.alarmackuser,
          a.alarmacktime,
          a.managedobjectinstance,
          a.managedobjecttype,
          a.applicationdn,
          a.ossprimarykey,
          a.x733alarmtype,
          a.qosalarmstate,
          a.clearkey,
          a.ifindex,
          a.stickymemo,
          a.systemid,
          (a.alarmacktime NOTNULL) AS acknowledged,
          COALESCE(s_cat.categoryname, 'no category') AS categoryname,
          s_cat.categorydescription,
          s.servicename,
          nas.max_alarm_severity,
          nas.max_alarm_severity_unack,
          nas.alarm_count_unack,
          nas.alarm_count
        FROM
          node n
        JOIN
          alarms a
        ON
          n.nodeid = a.nodeid
        JOIN
          node_alarm_status nas
        ON
          a.nodeid = nas.nodeid
        LEFT JOIN
          service s
        ON
          a.serviceid = s.serviceid
        LEFT JOIN
          category_node cat
        ON
          n.nodeid = cat.nodeid
        LEFT JOIN
          categories s_cat
        ON
          cat.categoryid = s_cat.categoryid
      );
    </sql>
  </changeSet>

  <changeSet author="ronny" id="24.0.0-node-outages-nms-10418">
    <preConditions onFail="MARK_RAN">
      <not>
        <viewExists viewName="node_outages"/>
      </not>
    </preConditions>
    <sql>
      CREATE VIEW node_outages AS (
        SELECT
          outages.outageid,
          outages.svclosteventid,
          outages.svcregainedeventid,
          outages.iflostservice,
          outages.ifregainedservice,
          outages.ifserviceid,
          e.eventuei AS svclosteventuei,
          e.eventsource,
          e.alarmid,
          e.eventseverity,
          (ifregainedservice NOTNULL) AS resolved,
          s.servicename,
          i.serviceid,
          ipif.ipaddr,
          COALESCE(outages.ifregainedservice - outages.iflostservice, now() - outages.iflostservice) AS duration,
          nos.max_outage_severity,
          nc.*
        FROM
          outages
        JOIN
          events e
        ON
          outages.svclosteventid = e.eventid
        JOIN
          ifservices i
        ON
          outages.ifserviceid = i.id
        JOIN
          service s
        ON
          i.serviceid = s.serviceid
        JOIN
          ipinterface ipif
        ON
          i.ipinterfaceid = ipif.id
        JOIN
          node_categories nc
        ON
          nc.nodeid = e.nodeid
        JOIN
          node_outage_status nos
        ON
          nc.nodeid = nos.nodeid
      );
    </sql>
  </changeSet>

  <changeSet author="ronny" id="24.0.0-node-ip-services-nms-10418">
    <preConditions onFail="MARK_RAN">
      <not>
        <viewExists viewName="node_ip_services"/>
      </not>
    </preConditions>
    <sql>
      CREATE VIEW node_ip_services AS (
        SELECT
          n.*,
          ip_if.id AS ip_if_id,
          ip_if.ipaddr,
          ip_if.iphostname,
          ip_if.ismanaged,
          ip_if.ipstatus,
          ip_if.iplastcapsdpoll,
          ip_if.issnmpprimary,
          ip_if.snmpinterfaceid,
          ip_if.netmask,
          svc.serviceid,
          svc.servicename,
          if_svc.id AS if_svc_id,
          if_svc.ifindex AS if_svc_ifindex,
          if_svc.status AS if_svc_status
        FROM
          node_categories n
        LEFT JOIN
          ipinterface ip_if
        ON
          ip_if.nodeid = n.nodeid
        LEFT JOIN
          ifservices if_svc
        ON
          ip_if.id = if_svc.ipinterfaceid
        LEFT JOIN
          service svc
        ON
          if_svc.serviceid = svc.serviceid
      );
    </sql>
  </changeSet>

  <changeSet author="cgorantla" id="24.0.0-drop-alarm-situations-table">
    <preConditions onFail="MARK_RAN">
      <not><columnExists tableName="alarm_situations" columnName="id" /></not>
    </preConditions>
    <dropTable tableName="alarm_situations" />
  </changeSet>

  <changeSet author="cgorantla" id="24.0.0-add-mapped-time-to-alarm-situations">
    <createTable tableName="alarm_situations">
      <column name="id" type="integer">
        <constraints primaryKey="true" nullable="false" />
      </column>
      <column name="situation_id" type="integer">
        <constraints nullable="false" />
      </column>
      <column name="related_alarm_id" type="integer">
        <constraints nullable="false" />
      </column>
      <column name="mapped_time" type="DATETIME">
        <constraints nullable="false" />
      </column>
    </createTable>
    <addForeignKeyConstraint constraintName="fk_alarm_situations_situation_id" onDelete="CASCADE"
                             baseTableName="alarm_situations" baseColumnNames="situation_id"
                             referencedTableName="alarms" referencedColumnNames="alarmid"/>
    <addForeignKeyConstraint constraintName="fk_alarm_situations_alarm_id" onDelete="CASCADE"
                             baseTableName="alarm_situations" baseColumnNames="related_alarm_id"
                             referencedTableName="alarms" referencedColumnNames="alarmid"/>
  </changeSet>

  <changeSet author="cpape" id="24.0.0-bsm-application-edge">
    <createTable tableName="bsm_service_applications" >
      <column name="id" type="integer">
        <constraints nullable="false"/>
      </column>
      <column name="applicationid" type="integer">
        <constraints nullable="false"/>
      </column>
    </createTable>
    <addPrimaryKey tableName="bsm_service_applications" columnNames="id" constraintName="bsm_service_applications_pkey" />
    <addForeignKeyConstraint constraintName="fk_bsm_service_applications_edge_id"
                             baseTableName="bsm_service_applications" baseColumnNames="id"
                             referencedTableName="bsm_service_edge" referencedColumnNames="id" onDelete="CASCADE"/>
    <addForeignKeyConstraint constraintName="fk_bsm_service_applications_applicationid"
                             baseTableName="bsm_service_applications" baseColumnNames="applicationid"
                             referencedTableName="applications" referencedColumnNames="id" onDelete="CASCADE"/>
  </changeSet>

<<<<<<< HEAD
  <changeSet author="fooker" id="24.0.0-classification-add-omnidirectional">
    <addColumn tableName="classification_rules">
      <column name="omnidirectional"
              type="BOOLEAN"
              defaultValue="FALSE">
        <constraints nullable="false"></constraints>
      </column>
    </addColumn>
    <sql>
        UPDATE classification_rules
        SET omnidirectional = TRUE
        WHERE groupid = 1;
    </sql>
  </changeSet>
=======
  <changeSet author="jwhite" id="24.0.0-create-refid-index-on-acks">
    <preConditions onFail="MARK_RAN">
      <tableExists tableName="acks"/>
    </preConditions>

    <!-- Create index-->
    <sql>
      CREATE INDEX ack_refid_idx ON acks USING btree (refid);
    </sql>
  </changeSet>

>>>>>>> cbbe6a4a
</databaseChangeLog>
<|MERGE_RESOLUTION|>--- conflicted
+++ resolved
@@ -288,7 +288,6 @@
                              referencedTableName="applications" referencedColumnNames="id" onDelete="CASCADE"/>
   </changeSet>
 
-<<<<<<< HEAD
   <changeSet author="fooker" id="24.0.0-classification-add-omnidirectional">
     <addColumn tableName="classification_rules">
       <column name="omnidirectional"
@@ -303,7 +302,7 @@
         WHERE groupid = 1;
     </sql>
   </changeSet>
-=======
+
   <changeSet author="jwhite" id="24.0.0-create-refid-index-on-acks">
     <preConditions onFail="MARK_RAN">
       <tableExists tableName="acks"/>
@@ -315,5 +314,4 @@
     </sql>
   </changeSet>
 
->>>>>>> cbbe6a4a
 </databaseChangeLog>
