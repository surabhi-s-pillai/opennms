--- conflicted
+++ resolved
@@ -1983,17 +1983,8 @@
     <event-label>OpenNMS-defined internal event: alarmCreated</event-label>
     <descr>
         &lt;p&gt;Alarm #&lt;a href="/opennms/alarm/detail.htm?id=%parm[alarmId]%"&gt;%parm[alarmId]%&lt;/a&gt;
-<<<<<<< HEAD
-        was created.&lt;/p&gt;
-      </descr>
-    <logmsg dest="donotpersist">
-        &lt;p&gt;Alarm #&lt;a href="/opennms/alarm/detail.htm?id=%parm[alarmId]%"&gt;%parm[alarmId]%&lt;/a&gt;
-        was created.&lt;/p&gt;
-      </logmsg>
-=======
         was created.&lt;/p&gt;</descr>
     <logmsg dest="donotpersist">Alarm with id %parm[alarmId]% was created.</logmsg>
->>>>>>> 829d47d5
     <severity>Normal</severity>
   </event>
   <event>
@@ -2001,17 +1992,8 @@
     <event-label>OpenNMS-defined internal event: alarmEscalated</event-label>
     <descr>
         &lt;p&gt;Alarm #&lt;a href="/opennms/alarm/detail.htm?id=%parm[alarmId]%"&gt;%parm[alarmId]%&lt;/a&gt;
-<<<<<<< HEAD
-        was determined to require an escalation of its severity.&lt;/p&gt;
-      </descr>
-    <logmsg dest="logndisplay">
-        &lt;p&gt;Alarm #&lt;a href="/opennms/alarm/detail.htm?id=%parm[alarmId]%"&gt;%parm[alarmId]%&lt;/a&gt;
-        for node:%nodelabel%; interface:%interface%; service:%service%; was escalated.&lt;/p&gt;
-      </logmsg>
-=======
         was determined to require an escalation of its severity.&lt;/p&gt;</descr>
     <logmsg dest="donotpersist">Alarm with id %parm[alarmId]% was escalated.</logmsg>
->>>>>>> 829d47d5
     <severity>Normal</severity>
   </event>
   <event>
@@ -2019,17 +2001,8 @@
     <event-label>OpenNMS-defined internal event: alarmCleared</event-label>
     <descr>
         &lt;p&gt;Alarm #&lt;a href="/opennms/alarm/detail.htm?id=%parm[alarmId]%"&gt;%parm[alarmId]%&lt;/a&gt;
-<<<<<<< HEAD
-        was cleared.&lt;/p&gt;
-      </descr>
-    <logmsg dest="donotpersist">
-        &lt;p&gt;Alarm #&lt;a href="/opennms/alarm/detail.htm?id=%parm[alarmId]%"&gt;%parm[alarmId]%&lt;/a&gt;
-        was cleared.&lt;/p&gt;
-      </logmsg>
-=======
         was cleared.&lt;/p&gt;</descr>
     <logmsg dest="donotpersist">Alarm with id %parm[alarmId]% was cleared.</logmsg>
->>>>>>> 829d47d5
     <severity>Normal</severity>
   </event>
   <event>
@@ -2037,17 +2010,8 @@
     <event-label>OpenNMS-defined internal event: alarmUncleared</event-label>
     <descr>
         &lt;p&gt;Alarm #&lt;a href="/opennms/alarm/detail.htm?id=%parm[alarmId]%"&gt;%parm[alarmId]%&lt;/a&gt;
-<<<<<<< HEAD
-        was un-cleared.&lt;/p&gt;
-      </descr>
-    <logmsg dest="donotpersist">
-        &lt;p&gt;Alarm #&lt;a href="/opennms/alarm/detail.htm?id=%parm[alarmId]%"&gt;%parm[alarmId]%&lt;/a&gt;
-        was un-cleared.&lt;/p&gt;
-      </logmsg>
-=======
         was un-cleared.&lt;/p&gt;</descr>
     <logmsg dest="donotpersist">Alarm with id %parm[alarmId]% was un-cleared</logmsg>
->>>>>>> 829d47d5
     <severity>Normal</severity>
   </event>
   <event>
@@ -2055,13 +2019,8 @@
     <event-label>OpenNMS-defined internal event: alarmUpdatedWithReducedEvent</event-label>
     <descr>
         &lt;p&gt;Alarm #&lt;a href="/opennms/alarm/detail.htm?id=%parm[alarmId]%"&gt;%parm[alarmId]%&lt;/a&gt;
-<<<<<<< HEAD
-        was updated.&lt;/p&gt;
-    </descr>
-    <logmsg dest="donotpersist">
-        &lt;p&gt;Alarm #&lt;a href="/opennms/alarm/detail.htm?id=%parm[alarmId]%"&gt;%parm[alarmId]%&lt;/a&gt;
-        was updated.&lt;/p&gt;
-    </logmsg>
+        was updated.&lt;/p&gt;</descr>
+    <logmsg dest="donotpersist">Alarm with id %parm[alarmId]% was updated by a reduced event.</logmsg>
     <severity>Normal</severity>
   </event>
 
@@ -2075,10 +2034,6 @@
         &lt;p&gt;Business Service %parm[businessServiceName]% (id=%parm[businessServiceId]%) changed
         from %parm[prevSeverityLabel]% (%parm[prevSeverityId]%) to %parm[newSeverityLabel]% (%parm[newSeverityId]%).&lt;/p&gt;
     </logmsg>
-=======
-        was updated.&lt;/p&gt;</descr>
-    <logmsg dest="donotpersist">Alarm with id %parm[alarmId]% was updated by a reduced event.</logmsg>
->>>>>>> 829d47d5
     <severity>Normal</severity>
   </event>
 </events>