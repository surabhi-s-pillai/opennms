--# create.sql -- SQL to build the initial tables for the OpenNMS Project
--#
--# Modifications:
--# 2013 Nov 15: Added protocol field in datalinkinterface table
--# 2009 Sep 29: Added linkTypeId field in datalinkinterface table
--# 2009 Mar 27: Added Users, Groups tables
--# 2009 Jan 28: Added Acks tables - david@opennms.org
--# 2007 Apr 10: Added statistics report tables - dj@opennms.org
--# 2006 Apr 17: Added pathOutage table
--# 2005 Mar 11: Added alarms table
--# 2004 Aug 30: See create.sql.changes
--#
--# Copyright (C) 1999-2015 The OpenNMS Group, Inc.
--# OpenNMS(R) is Copyright (C) 1999-2014 The OpenNMS Group, Inc.
--#
--# OpenNMS(R) is a registered trademark of The OpenNMS Group, Inc.
--#
--# OpenNMS(R) is free software: you can redistribute it and/or modify
--# it under the terms of the GNU Affero General Public License as published
--# by the Free Software Foundation, either version 3 of the License,
--# or (at your option) any later version.
--#
--# OpenNMS(R) is distributed in the hope that it will be useful,
--# but WITHOUT ANY WARRANTY; without even the implied warranty of
--# MERCHANTABILITY or FITNESS FOR A PARTICULAR PURPOSE.  See the
--# GNU Affero General Public License for more details.
--#
--# You should have received a copy of the GNU Affero General Public License
--# along with OpenNMS(R).  If not, see:
--#      http://www.gnu.org/licenses/
--#
--# For more information contact:
--#     OpenNMS(R) Licensing <license@opennms.org>
--#     http://www.opennms.org/
--#     http://www.opennms.com/

drop table accessLocks cascade;
drop table accesspoints cascade;
drop table requisitioned_categories cascade;
drop table category_node cascade;
drop table categories cascade;
drop table assets cascade;
drop table usersNotified cascade;
drop table notifications cascade;
drop table outages cascade;
drop table ifServices cascade;
drop table snmpInterface cascade;
drop table ipInterface cascade;
drop table alarms cascade;
drop table memos cascade;
drop table node cascade;
drop table service cascade;
drop table monitoringlocations cascade;
drop table monitoringlocationspollingpackages cascade;
drop table monitoringlocationscollectionpackages cascade;
drop table monitoringlocationstags cascade;
drop table monitoringsystems cascade;
drop table events cascade;
drop table pathOutage cascade;
drop table demandPolls cascade;
drop table pollResults cascade;
drop table reportLocator cascade;
drop table atinterface cascade;
drop table stpnode cascade;
drop table stpinterface cascade;
drop table iprouteinterface cascade;
drop table datalinkinterface cascade;
drop table inventory cascade;
drop table element cascade;
drop table map cascade;
drop table location_specific_status_changes cascade;
drop table vlan cascade;
drop table statisticsReportData cascade;
drop table resourceReference cascade;
drop table statisticsReport cascade;
drop table acks cascade;
drop table users cascade;
drop table groups cascade;
drop table group_user cascade;
drop table category_user cascade;
drop table category_group cascade;
drop table filterfavorites cascade;
drop table hwentity cascade;
drop table hwentityattribute cascade;
drop table hwentityattributetype cascade;

drop sequence catNxtId;
drop sequence nodeNxtId;
drop sequence serviceNxtId;
drop sequence eventsNxtId;
drop sequence alarmsNxtId;
drop sequence memoNxtId;
drop sequence outageNxtId;
drop sequence notifyNxtId;
drop sequence userNotifNxtId;
drop sequence demandPollNxtId;
drop sequence pollResultNxtId;
drop sequence reportNxtId;
drop sequence reportCatalogNxtId;
drop sequence mapNxtId;
drop sequence opennmsNxtId;  --# should be used for all sequences, eventually
drop sequence filternextid;

drop index filternamesidx;

--# Begin quartz persistence 

drop table qrtz_job_listeners;
drop table qrtz_trigger_listeners;
drop table qrtz_fired_triggers;
drop table qrtz_paused_trigger_grps;
drop table qrtz_scheduler_state;
drop table qrtz_locks;
drop table qrtz_simple_triggers;
drop table qrtz_cron_triggers;
drop table qrtz_blob_triggers;
drop table qrtz_triggers;
drop table qrtz_job_details;
drop table qrtz_calendars;

--# End quartz persistence

CREATE FUNCTION plpgsql_call_handler () 
    RETURNS OPAQUE AS '$libdir/plpgsql.so' LANGUAGE 'c';

CREATE TRUSTED PROCEDURAL LANGUAGE 'plpgsql' 
    HANDLER plpgsql_call_handler LANCOMPILER 'PL/pgSQL';

--##################################################################
--# The following commands set up automatic sequencing functionality
--# for fields which require this.
--#
--# DO NOT forget to add an "install" comment so that the installer
--# knows to fix and renumber the sequences if need be
--##################################################################

--# Sequence for the nodeID column in the aggregate_status_views and the
--# aggregate_status_definitions tables (eventually all tables, perhaps)
--#          sequence, column, table
--# install: opennmsNxtId id   aggregate_status_views
create sequence opennmsNxtId minvalue 1;

--# Sequence for the nodeID column in the node table
--#          sequence, column, table
--# install: nodeNxtId nodeID   node
create sequence nodeNxtId minvalue 1;

--# Sequence for the serviceID column in the service table
--#          sequence,    column,   table
--# install: serviceNxtId serviceID service
create sequence serviceNxtId minvalue 1;

--# Sequence for the eventID column in the events table
--#          sequence,   column, table
--# install: eventsNxtId eventID events
create sequence eventsNxtId minvalue 1;

--# Sequence for the alarmId column in the alarms table
--#          sequence,   column, table
--# install: alarmsNxtId alarmId alarms
create sequence alarmsNxtId minvalue 1;

--# Sequence for the id column in the memos table
--#          sequence,   column, table
--# install: memoNxtId id memos
create sequence memoNxtId minvalue 1;

--# Sequence for the outageID column in the outages table
--#          sequence,   column,  table
--# install: outageNxtId outageID outages
create sequence outageNxtId minvalue 1;

--# Sequence for the notifyID column in the notification table
--#          sequence,   column,  table
--# install: notifyNxtId notifyID notifications
create sequence notifyNxtId minvalue 1;

--# Sequence for the id column in the categories table
--#          sequence, column, table
--# install: catNxtId categoryid   categories
create sequence catNxtId minvalue 1;

--# Sequence for the id column in the usersNotified table
--#          sequence, column, table
--# install: userNotifNxtId id   usersNotified
create sequence userNotifNxtId minvalue 1;

--# Sequence for the id column in the demandPolls table
--#          sequence, column, table
--# install: demandPollNxtId id   demandPolls
create sequence demandPollNxtId minvalue 1;

--# Sequence for the id column in the pollResults table
--#          sequence, column, table
--# install: pollResultNxtId id   pollResults
create sequence pollResultNxtId minvalue 1;

--# Sequence for the mapID column in the map table
--#          sequence,   column, table
--# install: mapNxtId mapid map
create sequence mapNxtId minvalue 1;

--# Sequence for the filterid column in the filterfavorites table
--#          sequence, column, table
--# install: filternextid filterid filterfavorites
create sequence filternextid minvalue 1;


--# A table to use to manage upsert access

CREATE TABLE accessLocks (
    lockName varchar(40) not null,
    constraint pk_accessLocks PRIMARY KEY (lockName)
);


--#####################################################
--# monitoringlocations Table - Contains a list of network locations
--#   that are being monitored by OpenNMS systems in this cluster
--#
--# This table contains the following information:
--#
--# id            : The unique name of the location
--# monitoringarea: The monitoring location associated with the system
--# geolocation   : Address used for geolocating the location
--# coordinates   : Latitude/longitude coordinates determined by geolocating
--#                 the value of 'geolocation'
--# priority      : Integer priority used to layer items in the UI
--#
--#####################################################

CREATE TABLE monitoringlocations (
    id TEXT NOT NULL,
    monitoringarea TEXT NOT NULL,
    geolocation TEXT,
    latitude DOUBLE PRECISION,
    longitude DOUBLE PRECISION,
    priority INTEGER,

    CONSTRAINT monitoringlocations_pkey PRIMARY KEY (id)
);


CREATE TABLE monitoringlocationspollingpackages (
    monitoringlocationid TEXT NOT NULL,
    packagename TEXT NOT NULL,

    CONSTRAINT monitoringlocationspollingpackages_fkey FOREIGN KEY (monitoringlocationid) REFERENCES monitoringlocations (id) ON DELETE CASCADE
);

CREATE INDEX monitoringlocationspollingpackages_id_idx on monitoringlocationspollingpackages(monitoringlocationid);
CREATE UNIQUE INDEX monitoringlocationspollingpackages_id_pkg_idx on monitoringlocationspollingpackages(monitoringlocationid, packagename);


CREATE TABLE monitoringlocationscollectionpackages (
    monitoringlocationid TEXT NOT NULL,
    packagename TEXT NOT NULL,

    CONSTRAINT monitoringlocationscollectionpackages_fkey FOREIGN KEY (monitoringlocationid) REFERENCES monitoringlocations (id) ON DELETE CASCADE
);

CREATE INDEX monitoringlocationscollectionpackages_id_idx on monitoringlocationscollectionpackages(monitoringlocationid);
CREATE UNIQUE INDEX monitoringlocationscollectionpackages_id_pkg_idx on monitoringlocationscollectionpackages(monitoringlocationid, packagename);


CREATE TABLE monitoringlocationstags (
    monitoringlocationid TEXT NOT NULL,
    tag TEXT NOT NULL,

    CONSTRAINT monitoringlocationstags_fkey FOREIGN KEY (monitoringlocationid) REFERENCES monitoringlocations (id) ON DELETE CASCADE
);

CREATE INDEX monitoringlocationstags_id_idx on monitoringlocationstags(monitoringlocationid);
CREATE UNIQUE INDEX monitoringlocationstags_id_pkg_idx on monitoringlocationstags(monitoringlocationid, tag);


--#####################################################
--# monitoringsystems Table - Contains a list of OpenNMS systems
--#    that are producing management information for this database
--#
--# This table contains the following information:
--#
--# id           : The UUID of the system
--# label        : Human-readable label for the system
--# location     : The monitoring location associated with the system
--# type         : The type of monitoring system, one of "OpenNMS", 
--#                "Remote Poller" or "Minion"
--# status       : The status of the system
--# last_updated : The last time the system reported in
--#
--#####################################################

CREATE TABLE monitoringsystems (
    id TEXT NOT NULL,
    label TEXT,
    location TEXT NOT NULL,
    type TEXT NOT NULL,
    status TEXT,
    last_updated TIMESTAMP WITH TIME ZONE,

    CONSTRAINT monitoringsystems_pkey PRIMARY KEY (id)
);

CREATE TABLE monitoringsystemsproperties (
    monitoringsystemid TEXT NOT NULL,
    property TEXT NOT NULL,
    propertyvalue TEXT,

    CONSTRAINT monitoringsystemsproperties_fkey FOREIGN KEY (monitoringsystemid) REFERENCES monitoringsystems (id) ON DELETE CASCADE
);

CREATE INDEX monitoringsystemsproperties_id_idx on monitoringsystemsproperties(monitoringsystemid);
CREATE UNIQUE INDEX monitoringsystemsproperties_id_property_idx on monitoringsystemsproperties(monitoringsystemid, property);

--##################################################################
--# The following command adds the initial localhost poller entry to
--# the 'monitoringsystems' table.
--##################################################################
INSERT INTO monitoringsystems (id, label, location, type) values ('00000000-0000-0000-0000-000000000000', 'localhost', 'localhost', 'OpenNMS');


--########################################################################
--# node Table - Contains information on nodes discovered and potentially
--#              managed by OpenNMS.  nodeSys* fields map to SNMP MIB 2
--#              system table information.
--#
--# This table contains the following fields:
--#
--#  nodeID          : Unique identifier for node.  Note that this is the
--#                    enabler for overlapping IP ranges and that uniquity
--#                    is dependent on combination of dpName & IP address
--#  dpName          : Distributed Poller responsible for this node
--#  nodeCreateTime  : Time node was added to the database
--#  nodeParentID    : In the case that the node is virtual or an independent
--#                    device in a chassis that should be reflected as a
--#                    subcomponent or "child", this field reflects the nodeID
--#                    of the chassis/physical node/"parent" device.
--#                    Currently unused.
--#  nodeType        :  Flag indicating status of node
--#			'A' - active
--#  			'D' - deleted
--#  nodeSysOID      : SNMP MIB-2 system.sysObjectID.0
--#  nodeSysName     : SNMP MIB-2 system.sysName.0
--#  nodeSysDescription    : SNMP MIB-2 system.sysDescr.0
--#  nodeSysLocation : SNMP MIB-2 system.sysLocation.0
--#  nodeSysContact  : SNMP MIB-2 system.sysContact.0
--#  nodeLabel	     : User-friendly name associated with the node.
--#  nodeLabelSource : Flag indicating source of nodeLabel
--#                      'U' = user defined
--#                      'H' = IP hostname
--#                      'S' = sysName
--#                      'A' = IP address
--# nodeNetBIOSName  : NetBIOS workstation name associated with the node.
--# nodeDomainName   : NetBIOS damain name associated with the node.
--# operatingSystem  : Operating system running on the node.
--# lastCapsdPoll    : Date and time of last Capsd scan.
--# foreignSource    : When importing nodes this contains the source of the
--#                       nodes, null otherwise
--# foriegnId        : When importing nodes this contains the id of the node
--#                       as known to the foriegn source, null otherwise
--########################################################################

create table node (
	nodeID		integer not null,
	nodeCreateTime	timestamp with time zone not null,
	nodeParentID	integer,
	nodeType	char(1),
	nodeSysOID	varchar(256),
	nodeSysName	varchar(256),
	nodeSysDescription	varchar(256),
	nodeSysLocation	varchar(256),
	nodeSysContact	varchar(256),
	nodeLabel	varchar(256),
	nodeLabelSource	char(1),
	nodeNetBIOSName varchar(16),
	nodeDomainName  varchar(16),
	operatingSystem varchar(64),
	lastCapsdPoll   timestamp with time zone,
	foreignSource	varchar(64),
	foreignId       varchar(64),

	constraint pk_nodeID primary key (nodeID)
);

create index node_id_type_idx on node(nodeID, nodeType);
create index node_label_idx on node(nodeLabel);
create unique index node_foreign_unique_idx on node(foreignSource, foreignId);

--#########################################################################
--# snmpInterface Table - Augments the ipInterface table with information
--#                       available from IP interfaces which also support
--#                       SNMP.
--#
--# This table provides the following information:
--#
--#  nodeID             : Unique identifier for node to which this if belongs
--#  snmpIpAdEntNetMask : SNMP MIB-2 ipAddrTable.ipAddrEntry.ipAdEntNetMask
--#                       Value is interface's subnet mask
--#  snmpPhysAddr       : SNMP MIB-2 ifTable.ifEntry.ifPhysAddress
--#                       Value is interface's MAC Address
--#  snmpIfIndex        : SNMP MIB-2 ifTable.ifEntry.ifIndex
--#                       Value is interface's arbitrarily assigned index,
--#                       or -100 if we can query the agent, but we can't find
--#                       this IP address in the ifTable.
--#  snmpIfDescr        : SNMP MIB-2 ifTable.ifEntry.ifDescr
--#                       Value is interface's manufacturer/product name/version
--#  snmpIfType         : SNMP MIB-2 ifTable.ifEntry.ifType
--#                       Value is interface's physical/link protocol
--#  snmpIfName		: SNMP MIB-2 ifTable.ifEntry.ifName
--#			  Value is interface's device name
--#  snmpIfSpeed        : SNMP MIB-2 ifTable.ifEntry.ifSpeed
--#                       Value is estimate of interface's data rate
--#  snmpIfAdminStatus  : SNMP MIB-2 ifTable.ifEntry.ifAdminStatus
--#                       Value is interface's desired status
--#                       1 = Up, 2 = Down, 3 = Testing
--#  snmpIfOperStatus   : SNMP MIB-2 ifTable.ifEntry.ifOperStatus
--#                       Value is interface's current operational status
--#                       1 = Up, 2 = Down, 3 = Testing
--#  snmpIfAlias		: SNMP MIB-2 ifXTable.ifXEntry.ifAlias
--#			  Value is interface's device alias
--#  snmpCollect        : 'C' means collect 'N' means don't collect
--#                     : 'UC' means collect 'UN' means don't collect (user override)
--#                       This has been moved from the isSnmpPrimary field in the
--#                         ipinterface table
--#  snmpLastCapsdPoll  : Date and time of last poll by capsd or provisiond
--#  snmpPoll           : 'P' means polled 'N' means not polled (interface admin and oper status)
--#  snmpLastSnmpPoll   : Date and time of last snmp poll 
--#
--# NOTE:  Although not marked as "not null" the snmpIfIndex field
--#        should never be null.  This table is considered to be uniquely
--#        keyed by nodeId and snmpIfIndex.  Eventually ipAddr and
--#        snmpIpAdEntNetMask will be removed and netmask added to
--#        the ipInterface table.
--########################################################################

create table snmpInterface (
    id				INTEGER DEFAULT nextval('opennmsNxtId') NOT NULL,
	nodeID			integer not null,
	snmpIpAdEntNetMask	varchar(45),
	snmpPhysAddr		varchar(32),
	snmpIfIndex		integer not null,
	snmpIfDescr		varchar(256),
	snmpIfType		integer,
	snmpIfName		varchar(96),
	snmpIfSpeed		bigint,
	snmpIfAdminStatus	integer,
	snmpIfOperStatus	integer,
	snmpIfAlias		varchar(256),
    snmpLastCapsdPoll timestamp with time zone,
    snmpCollect     varchar(2) default 'N',
    snmpPoll     varchar(1) default 'N',
    snmpLastSnmpPoll timestamp with time zone,

    CONSTRAINT snmpinterface_pkey primary key (id),
	constraint fk_nodeID2 foreign key (nodeID) references node ON DELETE CASCADE
);

create unique index snmpinterface_nodeid_ifindex_unique_idx on snmpinterface(nodeID, snmpIfIndex);
create index snmpinterface_nodeid_idx on snmpinterface(nodeID);

--########################################################################
--# ipInterface Table - Contains information on interfaces which support
--#                     TCP/IP as well as current status information.
--#                     ipAddr is integer, to support easier filtering.
--#
--# This table contains the following information:
--#
--#  nodeID          : Unique identifier of the node that "owns" this interface
--#  ipAddr          : IP Address associated with this interface
--#  ifIndex	     : SNMP index of interface, used to uniquely identify
--# 		           unnumbered interfaces, or null if there is no mapping to
--#                    snmpInterface table.  Can be -100 if old code added an
--#                    snmpInterface table entry but no SNMP data could be gathered.
--#
--# NOTE: The combination of nodeID, ipAddr, and ifIndex must be unique,
--# and this must be enforced programmatically.
--#
--#  ipHostname      : IP Hostname associated with this interface
--#  isManaged       : Character used as a boolean flag
--#                     'M' - Managed
--#                     'A' - Alias
--#                     'D' - Deleted
--#                     'U' - Unmanaged
--#                     'F' - Forced Unmanaged (via the user interface)
--#                     'N' - Not polled as part of any package
--#                     'X' - Remotely Monitored only
--#  ipStatus        : If interface supports SNMP this field will
--#                    hold a numeric representation of interface's
--#                    operational status (same as 'snmpIfOperStatus'
--#                    field in the snmpInterface table).
--#                      1 = Up, 2 = Down, 3 = Testing
--#  ipLastCapsdPoll : Date and time of last poll by capsd or provisiond
--#  isSnmpPrimary   : Character used as a boolean flag
--#                      'P' - Primary SNMP
--#                      'S' - Secondary SNMP
--#                      'N' - Not eligible (does not support SNMP or
--#                               or has no ifIndex)
--#                     NOTE: 'C' is no longer a valid value for isSnmpPrimary
--#                       this has moved to the snmpinterface table
--#
--########################################################################

create table ipInterface (
    id              INTEGER DEFAULT nextval('opennmsNxtId') NOT NULL,
	nodeID			integer not null,
	ipAddr			text not null,
	ipHostname		varchar(256),
	isManaged		char(1),
	ipStatus		integer,
    ipLastCapsdPoll timestamp with time zone,
	isSnmpPrimary   char(1),
	snmpInterfaceId	integer,

	CONSTRAINT ipinterface_pkey PRIMARY KEY (id),
	CONSTRAINT snmpinterface_fkey2 FOREIGN KEY (snmpInterfaceId) REFERENCES snmpInterface (id) ON DELETE SET NULL,
	constraint fk_nodeID1 foreign key (nodeID) references node ON DELETE CASCADE
);

create unique index ipinterface_nodeid_ipaddr_notzero_idx on ipInterface (nodeID, ipAddr) WHERE ipAddr != '0.0.0.0';
create index ipinterface_nodeid_ipaddr_ismanaged_idx on ipInterface (nodeID, ipAddr, isManaged);
create index ipinterface_ipaddr_ismanaged_idx on ipInterface (ipAddr, isManaged);
create index ipinterface_ipaddr_idx on ipInterface (ipAddr);
create index ipinterface_nodeid_ismanaged_idx on ipInterface (ipAddr);
create index ipinterface_nodeid_idx on ipInterface (nodeID);
create index ipinterface_snmpInterfaceId_idx on ipInterface (snmpInterfaceId);

--########################################################################
--# service Table - Contains a name<->number mapping for services
--#                 (e.g., poller packages)
--#
--# This table provides the following information:
--#
--#  serviceID   : Unique integer mapping to service/poller package
--#  serviceName : Name associated with service/poller package
--########################################################################

create table service (
	serviceID		integer default nextval('serviceNxtId') not null,
	serviceName		varchar(255) not null,

	constraint pk_serviceID primary key (serviceID)
);

create unique index service_servicename_key on service (serviceid);

--########################################################################
--# ifServices Table - Contains a mapping of interfaces to services available
--#                    on those interfaces (e.g., FTP, SMTP, DNS, etc.) and
--#                    recent polling status information.
--#
--# This table provides the following information:
--#
--#  nodeID    : Unique integer identifier for node
--#  ipAddr    : IP Address of node's interface
--#  ifIndex   : SNMP ifIndex, if available, null otherwise
--#  serviceID : Unique integer identifier of service/poller package
--#  lastGood  : Date and time of last successful poll by this poller package
--#  lastFail  : Date and time of last failed poll by this poller package
--#  qualifier : Service qualifier.  May be used to distinguish two
--#		         services which have the same serviceID.  For example, in the
--#              case of the HTTP service a qualifier might be the specific
--#              port on which the HTTP server was found.
--#  status    : Flag indicating the status of the service.
--#                'A' - Active
--#                'D' - Deleted
--#                'U' - Unmanaged (per capsd configuration change and CAPSD)
--#                'F' - Forced unmanaged (via user interface)
--#                'N' - Not polled as part of any of the packages that the
--#                      interface belongs to
--#                'X' - service is remotely monitored only
--#  source    : Flag indicating how the service was detected.
--#                'P' - Plugin
--#                'F' - Forced (via CapsdPluginBehavior.conf)
--#  notify    : Flag indicating if this service should be notified on or not
--#                'Y' - to notify
--#                'N' = not to notify
--########################################################################

create table ifServices (
    id				integer default nextval('opennmsNxtId') NOT NULL,
	ifIndex			integer,
	serviceID		integer not null,
	lastGood		timestamp with time zone,
	lastFail		timestamp with time zone,
	qualifier		char(16),
	status         	char(1),
	source			char(1),
	notify          char(1),
	ipInterfaceId	integer not null,

	CONSTRAINT ifservices_pkey PRIMARY KEY (id), 
	CONSTRAINT ipinterface_fkey FOREIGN KEY (ipInterfaceId) REFERENCES ipInterface (id) ON DELETE CASCADE,
	constraint fk_serviceID1 foreign key (serviceID) references service ON DELETE CASCADE
);

create unique index ifservices_ipinterfaceid_svc_unique on ifservices(ipInterfaceId, serviceId);
create index ifservices_ipinterfaceid_status on ifservices(ipInterfaceId, status);
create index ifservices_serviceid_idx on ifservices(serviceID);
create index ifservicves_ipInterfaceId_idx on ifservices(ipInterfaceId);

--##################################################################
--# events Table -- This table provides information on the events
--#                 that are passed into the event subsystem.  It
--#                 contains information defining the event as
--#                 unique, while additional information is stored
--#                 in the eventsDetail table.
--#
--# This table provides the following information:
--#
--#  eventID   		: Unique identifier for the event
--#  eventUei		: Universal Event Identifer (UEI) for this event
--#  eventSnmp		: Contains the eid, eidtext (optionally), specific,
--#			  and generic identifier for the SNMP Trap.  This
--#			  maps directly to the <snmp> element in the
--#			  Event Data Stream DTD.
--#  eventTime		: The <time> element from the Event Data Stream DTD,
--#			  which is the time the event was received by the
--#			  source process.
--#  eventCreateTime 	: Creation time of event in database
--#  eventHost   	: The <host> element from the Event Data Stream DTD
--#  eventSource        : The entity/process which generated the event.
--#  eventSnmphost	: The <snmphost> element from the Event Data Stream DTD
--#  eventDpName	: The dpName of the Dist Poller which received the
--#			  event
--#  eventParms		: The <parms> element from the Event Data Stream DTD
--#  nodeID             : Unique integer identifier for node
--#  ifindex		: The <ifindex> element from the Event Data Stream DTD
--#  ipAddr             : IP Address of node's interface
--#  serviceID          : Unique integer identifier of service/poller package
--#  eventDescr		: Free-form textual description of the event
--#  eventLogmsg	: The log message for the event
--#  eventSeverity	: Severity of event
--#			   1 = Indeterminate
--#			   2 = Cleared (implementation is now in alarms)
--#			   3 = Normal
--#			   4 = Warning
--#			   5 = Minor
--#			   6 = Major
--#			   7 = Critical
--#  eventPathOutage	: Event Path outage information	
--#  eventCorrelation	: The event correlation configured for this event
--#			  (stored as an XML string)
--#  eventSuppressedCount	: The number of times the event was suppressed
--#			  (if event correlation was set for suppression)
--#  eventOperInstruct 	: Operator instruction for event.
--#  eventAutoAction	: Automated Action for event.  Should
--#			  consist of fully-qualfied pathname to
--#			  executable command, with possible variables
--#			  used to reference event-specific data
--#  eventOperAction   	: Operator Action for event.  Should
--#			  consist of fully-qualfied pathname to
--#			  executable command, with possible variables
--#			  used to reference event-specific data
--#  eventOperActionMenuText	: Menu text displayed to Operator, which if
--#			  selected, will invoke action described in
--#			  eventOperAction
--#  eventLoggroup	: Logical group with which to associate event.
--#			  This field provides a means of logically
--#			  grouping related events.
--#  eventNotification  : Notification string.  Should consist of
--#			  a fully-qualfied pathname to an executable
--#			  which invokes the notification software, and
--#			  will likely contain event-specific variables
--#  eventTticket       : Trouble ticket integration string.  Should
--#			  consist of fully-qualfied pathname to
--#			  executable command, with possible variables
--#			  used to reference event-specific data
--#  eventTticketState  : Trouble ticket on/off boolean
--#   				1=on, 0=off
--#  eventForward       : Contains a list of triplets:
--#	  		    Destination,State,Mechanism;Destination,State,Mechanism;
--#			  which reflect the following:
--#			      - State is a boolean flag as to whether the
--#				entry is active or not.  1=on, 0=off.
--#			      - Destination is hostname or IP of system to
--#				forward the event to
--#			      - Method is the means by which it will be
--#				forwarded.  A keyword, e.g., SNMP
--#  eventMouseOverText : Text to be displayed on MouseOver event, if
--#			  the event is displayed in the browser and
--#			  the operator needs additional info.
--#  eventLog		: Flag indicating if the event is to be logged, set
--#			  from the 'dest' attribute on the incoming event
--#                       Y = log, N = do not log
--#  eventDisplay	: Flag indicating if the event is to be displayed, set
--#			  from the 'dest' attribute on the incoming event
--#                       Y = display, N = do not display
--#  eventAckUser	: The user who acknowledged this event.  If
--#			  null, then this event has not been acknowledged.
--#  eventAckTime	: The time this event was acknowledged.
--#  alarmID : If this event is configured for alarmReduction, the alarmId
--#            of the reduced event will set in this column
--#
--##################################################################

create table events (
	eventID			integer not null,
	eventUei		varchar(256) not null,
	nodeID			integer,
	eventTime		timestamp with time zone not null,
	eventHost		varchar(256),
	eventSource		varchar(128) not null,
	ipAddr			text,
	systemId		TEXT not null,
	eventSnmphost		varchar(256),
	serviceID		integer,
	eventSnmp		varchar(256),
	eventParms		text,
	eventCreateTime		timestamp with time zone not null,
	eventDescr		text,
	eventLoggroup		varchar(32),
	eventLogmsg		text,
	eventSeverity		integer not null,
	eventPathOutage		varchar(1024),
	eventCorrelation	varchar(1024),
	eventSuppressedCount	integer,
	eventOperInstruct	varchar(1024),
	eventAutoAction		varchar(256),
	eventOperAction		varchar(256),
	eventOperActionMenuText	varchar(64),
	eventNotification	varchar(128),
	eventTticket		varchar(128),
	eventTticketState	integer,
	eventForward		varchar(256),
	eventMouseOverText	varchar(64),
	eventLog		char(1) not null,
	eventDisplay		char(1) not null,
    ifIndex             integer,
	eventAckUser		varchar(256),
	eventAckTime		timestamp with time zone,
	alarmID			integer,

	constraint pk_eventID primary key (eventID)
);

create index events_uei_idx on events(eventUei);
create index events_systemid_idx on events(systemId);
create index events_nodeid_idx on events(nodeID);
create index events_ipaddr_idx on events(ipaddr);
create index events_serviceid_idx on events(serviceID);
create index events_time_idx on events(eventTime);
create index events_severity_idx on events(eventSeverity);
create index events_log_idx on events(eventLog);
create index events_display_idx on events(eventDisplay);
create index events_ackuser_idx on events(eventAckUser);
create index events_acktime_idx on events(eventAckTime);
create index events_alarmid_idx on events(alarmID);
create index events_nodeid_display_ackuser on events(nodeid, eventdisplay, eventackuser);

--########################################################################
--#
--# outages table -- This table maintains a record of outage periods for
--#                  given services on specific interfaces.
--#
--# This table provides the following information:
--#
--#  outageID          : Unique integer identifier for the outage
--#  svcLostEventID    : ID of the event that caused the outage. Will be
--#                      a non-null value when a new outage is inserted
--#                      but might be null in case of an opennms upgrade
--#  svcRegainedEventID: ID of the event that cleared the outage
--#  ifServiceId       : Unique integer identifier of service
--#  ifLostService     : Time of lost service event
--#  ifRegainedService : Time of regained service event
--#  suppressTime 	   : Time to suppress the outage
--#  suppressedBy	   : The suppressor
--#
--########################################################################

create table outages (
	outageID		integer not null,
	svcLostEventID		integer,
	svcRegainedEventID	integer,
	ifLostService		timestamp with time zone not null,
	ifRegainedService	timestamp with time zone,
	suppressTime    	timestamp with time zone,
	suppressedBy		varchar(256),
	ifServiceId		INTEGER not null,

	constraint pk_outageID primary key (outageID),
	constraint fk_eventID1 foreign key (svcLostEventID) references events (eventID) ON DELETE CASCADE,
	constraint fk_eventID2 foreign key (svcRegainedEventID) references events (eventID) ON DELETE CASCADE,
	CONSTRAINT ifServices_fkey2 FOREIGN KEY (ifServiceId) REFERENCES ifServices (id) ON DELETE CASCADE
);

create index outages_svclostid_idx on outages(svcLostEventID);
create index outages_svcregainedid_idx on outages(svcRegainedEventID);
create index outages_regainedservice_idx on outages(ifRegainedService);
create index outages_ifServiceId_idx on outages(ifServiceId);
create unique index one_outstanding_outage_per_service_idx on outages (ifserviceid) where ifregainedservice is null;

--########################################################################
--# notification table - Contains information on acknowleged and outstanding
--#                      pages listed by user/groups
--#
--# This table contains the following fields:
--#
--# textMsg     : The message being sent in the page.
--# numericMsg  : The message being sent to a numeric pager
--# notifyID    : The primary key of this row, populated with the value from
--#               the notifyNxtId sequence.
--# pageTime    : A timestamp of when the page was originally sent.
--# respondTime : A timestamp of when the page was acknowleged. A null in this
--#               field means that the page has not been answered yet.
--# answeredBy  : The user id of the user that answered the page, set the same
--#               for all rows with the same groupId field.
--# nodeId      : The id of the node that has the problem
--# interfaceId : The id of the interface on the node that has the problem
--# serviceID   : The id of the service on the interface that has the problem
--# eventID     : The primary key of the event that spawned the notification
--# eventUEI    : The uei of the event that spawned the notification, placed here
--#               for speed of lookup as notifications are processed.
--#
--########################################################################

create table notifications (
       textMsg      text not null,
       subject      text,
       numericMsg   varchar(256),
       notifyID	    integer not null,
       pageTime     timestamp with time zone,
       respondTime  timestamp with time zone,
       answeredBy   varchar(256),
       nodeID	    integer,
       interfaceID  varchar(16),
       serviceID    integer,
       queueID		varchar(256),
       eventID      integer,
       eventUEI     varchar(256) not null,
       notifConfigName	varchar(63),

       constraint pk_notifyID primary key (notifyID),
       constraint fk_nodeID7 foreign key (nodeID) references node (nodeID) ON DELETE CASCADE,
       constraint fk_eventID3 foreign key (eventID) references events (eventID) ON DELETE CASCADE
);

create index notifications_nodeid_idx on notifications(nodeid);
create index notifications_ipaddr_idx on notifications(interfaceID);
create index notifications_serviceid_idx on notifications(serviceID);
create index notifications_eventid_idx on notifications(eventID);
create index notifications_respondtime_idx on notifications(respondTime);
create index notifications_answeredby_idx on notifications(answeredBy);
create index notifications_eventuei_idx on notifications (eventuei);

--########################################################################
--#
--# This table contains the following fields:
--# id			: ID column for the table
--# userID      : The user id of the person being paged, from the users.xml
--#               file.
--# notifyID    : The index of the row from the notification table.
--# notifyTime	: The timestamp of when the notification was sent
--# media       : A string describing the type of contact being made, ie text
--#               page, numeric page, email, etc...
--# contactInfo : A field for storing the information used to contact the user,
--#               e.g. an email address, the phone number and pin of the pager...
--# autonotify	: A character to determine how auto acknowledge is handled for
--#               this entry
--#
--########################################################################

create table usersNotified (
		id				integer not null, 
        userID          varchar(256) not null,
        notifyID        integer,
        notifyTime      timestamp with time zone,
        media           varchar(32),
        contactinfo     varchar(64),
        autonotify      char(1),

	constraint pk_userNotificationID primary key (id),
	constraint fk_notifID2 foreign key (notifyID) references notifications (notifyID) ON DELETE CASCADE
);

create index userid_notifyid_idx on usersNotified(userID, notifyID);

--#################################
--# This table contains memos used by alarms to represent StickyMemos and Journal / ReductionKeyMemos
create table memos (
  id integer NOT NULL,
  created timestamp with time zone,
  updated timestamp with time zone,
  author character varying(256),
  body text,
  reductionkey character varying(256),
  type character varying(64),
  CONSTRAINT memos_pkey PRIMARY KEY (id)
);
--########################################################################
--#
--# This table contains the following fields:
--# alarmID     : The id created from the alarmsNxtId sequence.
--# eventUei    : A reference to the eventUei that created this alarm.
--# nodeID      : A reference to the node represented by this alarm.
--# ipAddr      : IP Address of node's interface
--# serviceID   : A reference to the service represented by the alarm.
--# reductionKey: Used with nodeID and serviceID to match an event and
--#               increment the counter column.  Set by configuring the
--#               optional alarm-data elment in the eventConf.xml file.
--# alarmType   : Customizable column designed for use in automations and
--#               can be set in the eventConf.xml file by configuring the
--#               optional alarm-data element.
--# counter     : Incremented by the AlarmWriter instead of inserting
--#               a new row when matched node, service, and reductionKey
--# severity    : Severity of the Alarm... Initially set by the event
--#               can be changed with SQL update.
--# lastEventID : A reference to the event table with the ID of the last
--#               matching event (typically node, service, reductionkey)
--# firstEventTime: timestamp of the first event matching this alarm
--# lastEventTime: timestamp of the last event matching this alarm
--# description : description from the event
--# logMsg      : the logmsg from the event
--# ifIndex      : the ifindex from the event
--# operInstruct: the operator instructions from the event
--# tticketID   : helpdesk integration field
--# tticketState: helpdesk integration field
--# mouseOverTest: flyOverText for the webUI
--# suppressedUntil: used to suppress display an alarm until
--#                : timestamp time is reached
--# suppressedUser : user that suppressed alarm
--# suppressedTime : time the alarm was suppressed
--# alarmAckUser : user that acknowledged the alarm
--# alarmAckTime : time user Ack'd the alarm
--# stickymemo  : reference to the memo table
--########################################################################

create table alarms (
    alarmID                 INTEGER, CONSTRAINT pk_alarmID PRIMARY KEY (alarmID),
    eventUei                VARCHAR(256) NOT NULL,
    systemId                TEXT NOT NULL, CONSTRAINT fk_alarms_systemid FOREIGN KEY (systemId) REFERENCES monitoringsystems (id) ON DELETE CASCADE,
    nodeID                  INTEGER, CONSTRAINT fk_alarms_nodeid FOREIGN KEY (nodeID) REFERENCES node (nodeID) ON DELETE CASCADE,
    ipaddr                  VARCHAR(39),
    serviceID               INTEGER,
    reductionKey            VARCHAR(256),
    alarmType               INTEGER,
    counter                 INTEGER NOT NULL,
    severity                INTEGER NOT NULL,
    lastEventID             INTEGER, CONSTRAINT fk_eventIDak2 FOREIGN KEY (lastEventID) REFERENCES events (eventID) ON DELETE CASCADE,
    firstEventTime          timestamp with time zone,
    lastEventTime           timestamp with time zone,
    firstAutomationTime     timestamp with time zone,
    lastAutomationTime      timestamp with time zone,
    description             text,
    logMsg                  text,
    operInstruct            VARCHAR(1024),
    tticketID               VARCHAR(128),
    tticketState            INTEGER,
    mouseOverText           VARCHAR(64),
    suppressedUntil         timestamp with time zone,
    suppressedUser          VARCHAR(256),
    suppressedTime          timestamp with time zone,
    alarmAckUser            VARCHAR(256),
    alarmAckTime            timestamp with time zone,
    managedObjectInstance   VARCHAR(512),
    managedObjectType       VARCHAR(512),
    applicationDN           VARCHAR(512),
    ossPrimaryKey           VARCHAR(512),
    x733AlarmType           VARCHAR(31),
    x733ProbableCause       INTEGER default 0 not null,
    qosAlarmState           VARCHAR(31),
    ifIndex                 INTEGER,
    clearKey                VARCHAR(256),
    eventParms              text,
    stickymemo              INTEGER, CONSTRAINT fk_stickyMemo FOREIGN KEY (stickymemo) REFERENCES memos (id) ON DELETE CASCADE
);

CREATE INDEX alarm_uei_idx ON alarms(eventUei);
CREATE INDEX alarm_nodeid_idx ON alarms(nodeID);
CREATE UNIQUE INDEX alarm_reductionkey_idx ON alarms(reductionKey);
CREATE INDEX alarm_clearkey_idx ON alarms(clearKey);
CREATE INDEX alarm_reduction2_idx ON alarms(alarmID, eventUei, systemId, nodeID, serviceID, reductionKey);
CREATE INDEX alarm_app_dn ON alarms(applicationDN);
CREATE INDEX alarm_oss_primary_key ON alarms(ossPrimaryKey);
CREATE INDEX alarm_eventid_idx ON alarms(lastEventID);
CREATE INDEX alarm_lasteventtime_idx on alarms(lasteventtime);
CREATE INDEX alarm_firstautomationtime_idx on alarms(firstautomationtime);
CREATE INDEX alarm_lastautomationtime_idx on alarms(lastautomationtime);

--########################################################################
--#
--# Use this table to add additional custom data about an alarm... somewhat
--# usefull with automations and will be viewable/editable in the alarm
--# details WebUI page.
--#
--# This table contains the following fields:
--# alarmID     : The id created from the alarmsNxtId sequence.
--# attribute   : The custom attribute name
--# attributeValue : The custom attribute value
--########################################################################

CREATE TABLE alarm_attributes (
    alarmID         INTEGER, CONSTRAINT fk_alarmID1 FOREIGN KEY (alarmID) REFERENCES alarms (alarmID) ON DELETE CASCADE,
    attributeName   VARCHAR(63),
    attributeValue  VARCHAR(255)
);

CREATE INDEX alarm_attributes_idx ON alarm_attributes(alarmID);
CREATE UNIQUE INDEX alarm_attributes_aan_idx ON alarm_attributes(alarmID, attributeName);

--# This constraint not understood by installer
--#        CONSTRAINT pk_usersNotified PRIMARY KEY (userID,notifyID) );
--#
--########################################################################
--# asset table - Contains inventory and other user-entered information
--#                     for nodes
--#
--# This table contains the following fields:
--#
--# nodeID           : The node id for the node this asset information belongs.
--# category         : A broad idea of what this asset does (examples are
--#                    desktop, printer, server, infrastructure, etc.).
--# manufacturer     : Name of the manufacturer of this asset.
--# vendor           : Vendor from whom this asset was purchased.
--# modelNumber      : The model number of this asset.
--# serialNumber     : The serial number of this asset.
--# description      : A free-form description.
--# circuitId        : The electrical/network circuit this asset connects to.
--# assetNumber      : A business-specified asset number.
--# operatingSystem  : The operating system, if any.
--# rack             : For servers, the rack it is installed in.
--# slot             : For servers, the slot in the rack it is installed in.
--# port             : For servers, the port in the slot it is installed in.
--# region           : A broad geographical or organizational area.
--# division         : A broad geographical or organizational area.
--# department       : The department this asset belongs to.
--# address1         : Address of geographical location of asset, line 1.
--# address2         : Address of geographical location of asset, line 2.
--# city             : The city where this asset resides.
--# state            : The state where this asset resides.
--# zip              : The zip code where this asset resides.
--# building         : The building where this asset resides.
--# floor            : The floor of the building where this asset resides.
--# room             : The room where this asset resides.
--# vendorPhone      : A contact number for the vendor.
--# vendorFax        : A fax number for the vendor.
--# vendorAssetNumber: The vendor asset number.
--# username		 : A Username to access the node
--# password		 : The password to access the node
--# enable			 : The privilege password to access the node
--# autoenable		 : If username has privileged access
--#                    - 'A' autoenable true
--# connection		 : Connection protocol used to access the node (telnet, ssh, rsh, ...)
--# userCreated      : The username who created this record.
--# userLastModified : The last user who modified this record.
--# lastModifiedDate : The last time this record was modified.
--# dateInstalled    : The date the asset was installed.
--# lease            : The lease number of this asset.
--# leaseExpires     : The date the lease expires for this asset.
--# supportPhone     : A support phone number for this asset.
--# maintContract    : The maintenance contract number for this asset.
--#
--########################################################################

create table assets (
        id              INTEGER DEFAULT nextval('opennmsNxtId') NOT NULL,
        nodeID          integer,
        category        text not null,
        manufacturer    text,
        vendor          text,
        modelNumber     text,
        serialNumber    text,
        description     text,
        circuitId       text,
        assetNumber     text,
        operatingSystem text,
        rack            text,
        slot            text,
        port            text,
        region          text,
        division        text,
        department      text,
        address1        text,
        address2        text,
        city            text,
        state           text,
        zip             text,
        country         text,
        building        text,
        floor           text,
        room            text,
        vendorPhone     text,
        vendorFax       text,
        vendorAssetNumber text,
        username		text,
        password		text,
        enable			text,
        autoenable		char(1),
        connection		varchar(32),
        userLastModified varchar(20) not null,
        lastModifiedDate timestamp with time zone not null,
        dateInstalled   varchar(64),
        lease           text,
        leaseExpires    varchar(64),
        supportPhone    text,
        maintContract   text,
        maintContractExpires varchar(64),
        displayCategory   text,
        notifyCategory   text,
        pollerCategory   text,
        thresholdCategory   text,
        comment         text,
        managedObjectInstance text,
        managedObjectType text,
        cpu		text,
        ram		text,
        storagectrl	text,
        hdd1		text,
        hdd2		text,
        hdd3		text,
        hdd4		text,
        hdd5		text,
        hdd6		text,
        numpowersupplies		varchar(1),
        inputpower		varchar(6),
        additionalhardware		text,
        admin		text,
        snmpcommunity		varchar(32),
        rackunitheight		varchar(2),
        longitude		float,
        latitude		float,
        vmwaremanagedobjectid	text,
        vmwaremanagedentitytype	text,
        vmwaremanagementserver	text,
        vmwaretopologyinfo	text,
        vmwarestate	text,

    constraint pk_assetID primary key (id),
	constraint fk_nodeID5 foreign key (nodeID) references node ON DELETE CASCADE
);

create index assets_nodeid_idx on assets(nodeid);
CREATE INDEX assets_an_idx ON assets(assetNumber);

--########################################################################
--# categories table - Contains list of categories
--#                     for nodes, interfaces, and services
--#
--# This table contains the following fields:
--#
--# id           : The category id
--# name         : Textual name of a category
--# description  : Descriptive text about a category.
--########################################################################

create table categories (
		categoryId			integer,
		categoryName			text not null,
		categoryDescription	varchar(256),

	constraint category_pkey primary key (categoryId)
);

CREATE UNIQUE INDEX category_idx ON categories(categoryName);

--##################################################################
--# The following command adds an initial set of categories if there
--# are no categories in the category table
--##################################################################
--# criteria: SELECT count(*) = 0 from categories
insert into categories values (nextVal('catNxtId'), 'Routers', null);
--# criteria: SELECT count(*) = 0 from categories
insert into categories values (nextVal('catNxtId'), 'Switches', null);
--# criteria: SELECT count(*) = 0 from categories
insert into categories values (nextVal('catNxtId'), 'Servers', null);
--# criteria: SELECT count(*) = 0 from categories
insert into categories values (nextVal('catNxtId'), 'Production', null);
--# criteria: SELECT count(*) = 0 from categories
insert into categories values (nextVal('catNxtId'), 'Test', null);
--# criteria: SELECT count(*) = 0 from categories
insert into categories values (nextVal('catNxtId'), 'Development', null);

--########################################################################
--# category_node table - Many-to-Many mapping table of categories to nodes
--#
--# This table contains the following fields:
--#
--# categoryid   : The category id from category table
--# nodeID       : The node id from the node table.
--########################################################################

create table category_node (
                categoryId              integer,
                nodeId                  integer,

                constraint categoryid_fkey1 foreign key (categoryId) references categories (categoryId) ON DELETE CASCADE,
                constraint nodeid_fkey1 foreign key (nodeId) references node ON DELETE CASCADE
);

CREATE INDEX catid_idx on category_node(categoryId);
CREATE INDEX catnode_idx on category_node(nodeId);
CREATE UNIQUE INDEX catenode_unique_idx on category_node(categoryId, nodeId);

--########################################################################
--# requisitioned_categories table - Many-to-Many mapping table of
--# requisition categories to nodes
--#
--# This table contains the following fields:
--#
--# id           : The ID of the association
--# categoryId   : The category ID from categories table
--# nodeId       : The node ID from the node table.
--########################################################################

create table requisitioned_categories (
                id                      integer default nextval('opennmsNxtId') not null,
                categoryId              integer not null,
                nodeId                  integer not null,

                constraint requisitioned_nodeid_fkey foreign key (nodeId) references node ON DELETE CASCADE,
                constraint requisitioned_categoryid_fkey foreign key (categoryId) references categories (categoryId) ON DELETE CASCADE
);

CREATE UNIQUE INDEX requisitioned_category_node_unique_idx on requisitioned_categories(nodeId, categoryId);

--########################################################################
--# pathOutage Table - Contains the critical path IP address and service
--#                    associated with each node for suppressing nodeDown
--#                    notifications
--#
--# This table contains the following information:
--#
--#  nodeID                  : Unique identifier of the node
--#  criticalPathIp          : IP Address associated with the critical element in
--#                            the path between the OpenNMS server and the node
--#  criticalPathServiceName : the service to test on the critical path IP
--#                            address (Assume ICMP in Phase I implementation)
--#
--# NOTE: The nodeID must be unique
--#
--########################################################################

create table pathOutage (
	nodeID			integer,
	criticalPathIp		text not null,
	criticalPathServiceName	varchar(255),

	constraint fk_nodeID8 foreign key (nodeID) references node ON DELETE CASCADE
);

create unique index pathoutage_nodeid on pathOutage(nodeID);
create index pathoutage_criticalpathip on pathOutage(criticalPathIp);
create index pathoutage_criticalpathservicename_idx on pathOutage(criticalPathServiceName);

--########################################################################
--# demandPolls Table - contains a list of requested polls
--#
--# This table contains the following information:
--#
--#  id                      : Unique identifier of the demand poll
--#  requestTime             : the time the user requested the poll
--#  user                    : the user that requested the poll
--#  description             : ?
--#
--########################################################################
create table demandPolls (
	id			integer,
	requestTime	timestamp with time zone,
	username	varchar(32),
	description varchar(128),
	
	constraint demandpoll_pkey primary key (id)
	
);

create index demandpoll_request_time on demandPolls(requestTime);
	
--########################################################################
--# pollResults Table - contains a list of requested polls
--#
--# This table contains the following information:
--#
--#  id			: unique identifier of the demand poll
--#  pollId		: unique identifier of this specific service poll
--#  nodeId		: node id of the polled service
--#  ipAddr		: ip address of the polled service
--#  ifIndex		: ifIndex of the polled service's interface
--#  serviceId		: serviceid of the polled service
--#  statusCode		: status code of the pollstatus returned by the monitor
--#  statusName		: status name of the pollstaus returnd by the monitor
--#  reason		: the reason of the pollstatus returned by the monitor
--#
--########################################################################
create table pollResults (
	id			integer,
	pollId      integer,
	nodeId		integer,
	ipAddr		text,
	ifIndex		integer,
	serviceId	integer,
	statusCode	integer,
	statusName	varchar(32),
	reason		varchar(128),
	
	constraint pollresult_pkey primary key (id),
	constraint fk_demandPollId foreign key (pollID) references demandPolls (id) ON DELETE CASCADE

);

create index pollresults_poll_id on pollResults(pollId);
create index pollresults_service on pollResults(nodeId, ipAddr, ifIndex, serviceId);

--#############################################################################
--# location_specific_status_changes Table - contains a list status
--#      changed reported for a service by a monitor in a remote
--#      location.
--#
--# This table contains the following information:
--#
--#  id                : surrogate key generated by a sequence
--#  locationMonitorId : foreign key referencing a specific
--#                      monitor in a remote location
--#  serviceId         : foreign key referencing a specific monitored services
--#  statusTime        : time of reported status from remote location monitor 
--#  reason            : description of status change
--#  responseTime      : data for latency reporting
--#
--#############################################################################
CREATE TABLE location_specific_status_changes (
    id INTEGER,
    systemId TEXT NOT NULL,
    ifServiceId INTEGER NOT NULL,
    statusCode INTEGER NOT NULL,
    statusTime timestamp with time zone NOT NULL,
    statusReason VARCHAR(255),
    responseTime DOUBLE PRECISION,

    CONSTRAINT location_specific_status_changes_pkey PRIMARY KEY (id),
    CONSTRAINT location_specific_status_changes_systemid_fkey FOREIGN KEY (systemId) REFERENCES monitoringsystems (id) ON DELETE CASCADE,
    CONSTRAINT ifservices_fkey4 FOREIGN KEY (ifServiceId) REFERENCES ifservices (id) ON DELETE CASCADE
);

create index location_specific_status_changes_ifserviceid on location_specific_status_changes(ifserviceid);
CREATE INDEX location_specific_status_changes_systemid ON location_specific_status_changes(systemId);
CREATE INDEX location_specific_status_changes_systemid_ifserviceid ON location_specific_status_changes(systemId, ifserviceid);
CREATE INDEX location_specific_status_changes_systemid_if_time ON location_specific_status_changes(systemId, ifserviceid, statustime);
create index location_specific_status_changes_statustime on location_specific_status_changes(statustime);



--########################################################################
--# applications table - Contains list of applications for services
--#
--# This table contains the following fields:
--#
--# id           : The application id
--# name         : Textual name of a application
--########################################################################

create table applications (
	id			integer,
	name			varchar(32) not null,

	constraint applications_pkey primary key (id)
);

CREATE UNIQUE INDEX applications_name_idx ON applications(name);

--########################################################################
--# application_service_map table - Many-to-Many mapping table of
--# applications to ifServices
--#
--# This table contains the following fields:
--#
--# appId           : The application id from applications table
--# ifServiceId     : The id from the ifServices table.
--########################################################################

create table application_service_map (
	appId		integer,
	ifServiceId	integer,

	constraint applicationid_fkey1 foreign key (appId) references applications (id) ON DELETE CASCADE,
	constraint ifservices_fkey3 foreign key (ifServiceId) references ifServices (id) ON DELETE CASCADE
);

CREATE INDEX appid_idx on application_service_map(appid);
CREATE INDEX ifserviceid_idx on application_service_map(ifserviceid);
CREATE UNIQUE INDEX appid_ifserviceid_idex on application_service_map(appid,ifserviceid);


--########################################################################
--#
--# next are Italian Adventures 2 specific tables
--# author rssntn67@yahoo.it
--#
--# 10/08/04
--# creato il file e le tabelle
--# rev. rssntn67@yahoo.it
--#
--# 18/08/04 
--# eliminato createtime dalle tabelle
--# sufficiente il createtime della tabella node
--#
--# 11/07/05
--# modificata la tabella stpnode aggiunto campo vlanname
--# definita primary key
--# per la tabella atinterface, 
--# Modified: 2007-01-09
--# Note: Added vlan table, Modified Stpnode Table
--#
--#
--########################################################################

--########################################################################
--#
--# atInterface table -- This table maintains a record of ip address to mac 
--#                  address among  interfaces. It reflect information from mib-2
--#                  arp table
--#	at interface is now deprecated .iso.org.dod.internet.mgmt.mib-2.at.atTable.atEntry
--#                  OID: .1.3.6.1.2.1.3.1.1
--#	so support is for .iso.org.dod.internet.mgmt.mib-2.ip.ipNetToMediaTable.ipNetToMediaEntry 
--#                  OID: .1.3.6.1.2.1.4.22.1	
--#					
--# This table provides the following information:
--#
--#  nodeid            : Unique integer identifier of the node
--#  ipAddr            : Ip address identifier of the node
--#  atPhysAddr        : Mac address identifier for the node
--#  status            : Flag indicating the status of the entry.
--#                      'A' - Active
--#                      'N' - Not Active
--#                      'D' - Deleted
--#                      'K' - Unknown
--#  sourceNodeid      : The nodeid from which information have been retrivied.
--#  ifindex           : The SNMP ifindex on which this info was recorded.
--#  lastPollTime    : The last time when this information was active
--#
--########################################################################

create table atinterface (
    id			integer default nextval('opennmsNxtId') not null,
	nodeid		integer not null,
	ipAddr		text not null,
	atPhysAddr	varchar(32) not null,
	status		char(1) not null,
	sourceNodeid	integer not null,
	ifindex		integer not null,
	lastPollTime	timestamp not null,
    constraint pk_atinterface primary key (nodeid,ipAddr,atPhysAddr),
	constraint fk_ia_nodeID1 foreign key (nodeid) references node on delete cascade
);



create index atinterface_nodeid_idx on atinterface(nodeid);
create index atinterface_node_ipaddr_idx on atinterface(nodeid,ipaddr);
create index atinterface_atphysaddr_idx on atinterface(atphysaddr);

--########################################################################
--#
--# vlan table  --   This table maintains a record of generic vlan table
--#					
--# This table provides the following information:
--#
--#  nodeid   	              : Unique integer identifier of the node
--#  vlanid                   : The vlan identifier to be referred to in a unique fashion.
--#  vlanname                 : the name the vlan 
--#  vlantype           	  : Indicates what type of vlan is this:
--#						        '1' ethernet
--#						        '2' FDDI
--#						        '3' TokenRing
--#                             '4' FDDINet
--#                             '5' TRNet
--#                             '6' Deprecated
--#  vlanstatus               : An indication of what is the Vlan Status: 
--#						        '1' operational
--#						        '2' suspendid
--#						        '3' mtuTooBigForDevice
--#						        '4' mtuTooBigForTrunk
--#  status            : Flag indicating the status of the entry.
--#                      'A' - Active
--#                      'N' - Not Active
--#                      'D' - Deleted
--#                      'K' - Unknown
--#  lastPollTime             : The last time when this information was retrived
--#
--########################################################################

create table vlan (
    id			integer default nextval('opennmsNxtId') not null,
    nodeid		 integer not null,
    vlanid	     integer not null,
    vlanname     varchar(64) not null,
    vlantype     integer,
    vlanstatus   integer,
    status		 char(1) not null,
    lastPollTime timestamp not null,
	constraint pk_vlan primary key (nodeid,vlanid),
	constraint fk_ia_nodeID8 foreign key (nodeid) references node on delete cascade
);

create unique index vlan_id_key on vlan(id);
create index vlan_vlanname_idx on vlan(vlanname);


--########################################################################
--#
--# stpNode table -- This table maintains a record of general bridge interface.
--#                  It reflect information from the mib-2 bridge mib 
--# 		         support .iso.org.dod.internet.mgmt.mib-2.dot1dBridge
--#                  OID: .1.3.6.1.2.1.17	
--#					
--# This table provides the following information:
--#
--#  nodeid   	              : Unique integer identifier of the node
--#  baseBridgeAddress        : The MAC address used by this bridge when it must
--#                             be referred to in a unique fashion.
--#  baseNumPorts             : The number of ports controlled by the bridge entity.
--#  baseType		: Indicates what type of bridging this bridge can
--#                             perform.
--#						        '1' unknown
--#						        '2' transparent-only
--#						        '3' sourceroute-only
--#                             '4' srt
--#  stpProtocolSpecification : An indication of what version of the Spanning
--#                             Tree Protocol is being run. 
--#						        '1' unknown
--#						        '2' decLb100
--#						        '3' ieee8011d
--#  stpPriority              : The value of the write-able portion of the Bridge
--#                             ID, i.e., the first two octets of the (8 octet
--#                             long) Bridge ID. The other (last) 6 octets of the
--#                             Bridge ID are given by the value of dot1dBaseBridgeAddress.
--#  stpDesignatedRoot        : The bridge identifier of the root of the spanning
--#                             tree as determined by the Spanning Tree Protocol
--#                             as executed by this node.
--#  stpRootCost              : The cost of the path to the root as seen from this bridge.
--#  stpRootPort              : The port number of the port which offers the
--#                             lowest cost path from this bridge to the root bridge.
--#  status            : Flag indicating the status of the entry.
--#                      'A' - Active
--#                      'N' - Not Active
--#                      'D' - Deleted
--#                      'K' - Unknown
--#  lastPollTime             : The last time when this information was retrived
--#  baseVlan                 : Unique integer identifier VLAN for which this info is valid
--#  baseVlanName             : VLAN name
--#
--########################################################################

create table stpnode (
    id			integer default nextval('opennmsNxtId') not null,
    nodeid		     integer not null,
    baseBridgeAddress	     varchar(12) not null,
    baseNumPorts             integer,
    basetype                 integer,
    stpProtocolSpecification integer,
    stpPriority              integer,
    stpdesignatedroot        varchar(16),
    stprootcost              integer,
    stprootport              integer,
    status		     char(1) not null,
    lastPollTime             timestamp not null,
    basevlan                 integer not null,
    basevlanname			 varchar(32),
    constraint pk_stpnode primary key (nodeid,basevlan),
	constraint fk_ia_nodeID2 foreign key (nodeid) references node on delete cascade
);

create unique index stpnode_id_key on stpnode(id);
create index stpnode_nodeid_idx on stpnode(nodeid);
create index stpnode_baseBridgeAddress_idx on stpnode(baseBridgeAddress);
create index stpnode_stpdesignatedroot_idx on stpnode(stpdesignatedroot);

--########################################################################
--#
--# stpInterface table -- This table maintains a record of STP interface.
--#                  It reflect information from mib-2
--#                  bridge mib and subinterface STP table
--#					 support .iso.org.dod.internet.mgmt.mib-2.dot1dBridge
--#                  OID: .1.3.6.1.2.1.17	
--#					
--# This table provides the following information:
--#
--#  nodeid   	              : Unique integer identifier of the node
--#  ifIndex                  : interface ifindex corresponding to bridge port number
--#  bridgePort               : bridge port number identifier
--#  stpPortState             : integer that reflect thestp staus of the bridge port
--#						        '1' disabled
--#						        '2' blocking
--#						        '3' listening
--#						        '4' learning
--#						        '5' forwarding
--#						        '6' broken
--#  stpPortPathCost          : The contribution of this port to the path cost of
--#                             paths towards the spanning tree root which include
--#                             this port.
--#  stpPortDesignatedRoot    : the unique Bridge Identifier of the Bridge
--#                             recorded as the Root in the Configuration BPDUs
--#                             transmitted by the Designated Bridge for the
--#                             segment to which the port is attached.  
--#  stpPortDesignatedCost    : The path cost of the Designated Port of the
--#                             segment connected to this port. This value is
--#                             compared to the Root Path Cost field in received
--#                             bridge PDUs.
--#  stpPortDesignatedBridge  : The Bridge Identifier of the bridge which this
--#                             port considers to be the Designated Bridge for
--#                             this port's segment.
--#  stpPortDesignatedPort    : The Port Identifier of the port on the Designated
--#                             Bridge for this port's segment.
--#  status            : Flag indicating the status of the entry.
--#                      'A' - Active
--#                      'N' - Not Active
--#                      'D' - Deleted
--#                      'K' - Unknown
--#  lastPollTime          : The last time when this information was retrived
--#  stpVlan               : Unique integer identifier VLAN for which this info is valid
--#
--########################################################################

create table stpinterface (
    id			integer default nextval('opennmsNxtId') not null,
    nodeid	            integer not null,
    bridgeport              integer not null,
    ifindex                 integer not null,
    stpportstate            integer,
    stpportpathcost         integer,
    stpportdesignatedroot   varchar(16),
    stpportdesignatedcost   integer,
    stpportdesignatedbridge varchar(16),
    stpportdesignatedport   varchar(4),
    status       	    char(1) not null,
    lastPollTime         timestamp not null,
    stpvlan                 integer not null,

    constraint pk_stpinterface primary key (nodeid,bridgeport,stpvlan),
    constraint fk_ia_nodeID3 foreign key (nodeid) references node on delete cascade
);

create unique index stpinterface_id_key on stpinterface(id);
create index stpinterface_node_ifindex_idx on stpinterface(nodeid,ifindex);
create index stpinterface_node_idx on stpinterface(nodeid);
create index stpinterface_stpvlan_idx on stpinterface(stpvlan);
create index stpinterface_stpdesbridge_idx on stpinterface(stpportdesignatedbridge);

--########################################################################
--#
--# ipRouteInterface table -- This table maintains a record of ip route info on routers.
--#                           It reflect information from mib-2
--#                           ipRouteTable mib 
--#					          support .iso.org.dod.internet.mgmt.mib-2.ip.ipRouteTable.ipRouteEntry
--#                           OID: .1.3.6.1.2.1.4.21.1	
--#					
--# This table provides the following information:
--#
--#  nodeid   	       : Unique integer identifier of the node
--#  routeDest         : The destination IP address of this route. An
--#                      entry with a value of 0.0.0.0 is considered a default route.
--#  routeMask         : Indicate the mask to be logical-ANDed with the
--#                      destination address before being compared to the
--#                      value in the ipRouteDest field.
--#  routeNextHop      : The IP address of the next hop of this route.
--#                      (In the case of a route bound to an interface
--#                      which is realized via a broadcast media, the value
--#                      of this field is the agent's IP address on that
--#                      interface.)
--#  routeifIndex      : The index value which uniquely identifies the
--#                      local interface through which the next hop of this
--#                      route should be reached. 
--#  routeMetric1      : The primary routing metric for this route. The
--#                      semantics of this metric are determined by the
--#                      routing-protocol specified in the route's
--#                      ipRouteProto value. If this metric is not used,
--#                      its value should be set to -1.
--#  routeMetric2      : An alternate routing metric for this route.
--#  routeMetric3      : An alternate routing metric for this route.
--#  routeMetric4      : An alternate routing metric for this route.
--#  routeMetric5      : An alternate routing metric for this route.
--#  routeType         : The type of route.
--#						 '1' other
--#						 '2' invalid
--#						 '3' direct
--#						 '4' indirect
--#  routeProto        : The routing mechanism via which this route was learned. 
--#						 '1' other
--#						 '2' local
--#						 '3' netmgmt
--#						 '4' icmp
--#						 '5' egp
--#						 '6' ggp
--#						 '7' hello
--#						 '8' rip
--#						 '9' is-is
--#						 '10' es-is
--#						 '11' ciscolgrp
--#						 '12' bbnSpfIgp
--#						 '13' ospf
--#						 '14' bgp
--#  status            : Flag indicating the status of the entry.
--#                      'A' - Active
--#                      'N' - Not Active
--#                      'D' - Deleted
--#                      'K' - Unknown
--#  lastPollTime      : The last time when this information was retrived
--#
--########################################################################

create table iprouteinterface (
    id			integer default nextval('opennmsNxtId') not null,
    nodeid		    integer not null,
    routeDest               varchar(16) not null,
    routeMask               varchar(16) not null,
    routeNextHop            varchar(16) not null,
    routeifindex            integer not null,
    routemetric1            integer,
    routemetric2            integer,
    routemetric3            integer,
    routemetric4            integer,
    routemetric5            integer,
    routetype               integer,
    routeproto              integer,
    status		    char(1) not null,
    lastPollTime            timestamp not null,

    constraint pk_iprouteinterface primary key (nodeid,routedest),
    constraint fk_ia_nodeID4 foreign key (nodeid) references node on delete cascade
);

create unique index iprouteinterface_id_key on iprouteinterface(id);
create index iprouteinterface_nodeid_idx on iprouteinterface(nodeid);
create index iprouteinterface_node_ifdex_idx on iprouteinterface(nodeid,routeifindex);
create index iprouteinterface_rnh_idx on iprouteinterface(routenexthop);

--########################################################################
--#
--# dataLinkInterface table -- This table maintains a record of data link info 
--#                            among  the interfaces. 
--#
--# This table provides the following information:
--#
--#  nodeid            : Unique integer identifier for the linked node 
--#  IfIndex           : SNMP index of interface connected to the link on the node, 
--# 		             is -1 if it doesn't support SNMP.
--#  nodeparentid      : Unique integer identifier for linking node
--#  parentIfIndex     : SNMP index of interface linked on the parent node.
--#  status            : Flag indicating the status of the entry.
--#                      'A' - Active
--#                      'N' - Not Active
--#                      'D' - Deleted
--#                      'U' - Unknown
--#                      'G' - Good
--#                      'B' - Bad
--#                      'X' - Admin Down
--#  protocol          : the protocol used to discover the link (bridge,iproute,isis,ospf,cdp,lldp)  
--#  linkTypeId        : An Integer (corresponding at iftype for cables links) indicating the type  
--#  lastPollTime      : The last time when this information was retrived
--#  source            : The source of the data link.  Defaults to 'linkd', but can be different
--#                      when created from the ReST interface.
--#
--########################################################################

create table datalinkinterface (
    id               integer default nextval('opennmsNxtId') not null,
    nodeid           integer not null,
    ifindex          integer not null,
    nodeparentid     integer not null,
    parentIfIndex    integer not null,
    status           char(1) not null,
    protocol         varchar(31),
    linkTypeId       integer,
    lastPollTime     timestamp not null,
    source           varchar(64) not null default 'linkd',

    constraint pk_datalinkinterface primary key (id),
    constraint fk_ia_nodeID5 foreign key (nodeid) references node on delete cascade,
    constraint fk_ia_nodeID6 foreign key (nodeparentid) references node (nodeid) ON DELETE CASCADE
);

create index dlint_id_idx on datalinkinterface(id);
create index dlint_node_idx on datalinkinterface(nodeid);
create index dlint_nodeparent_idx on datalinkinterface(nodeparentid);
create index dlint_nodeparent_paifindex_idx on datalinkinterface(nodeparentid,parentifindex);

--########################################################################
--#
--# linkState table -- This table maintains the state of the link. 
--#
--# This table provides the following information:
--#
--#  nodeid            : Unique integer identifier for the linked node 
--#  IfIndex           : SNMP index of interface connected to the link on the node, 
--#                      is -1 if it doesn't support SNMP.
--#  nodeparentid      : Unique integer identifier for linking node
--#  parentIfIndex     : SNMP index of interface linked on the parent node.
--#  status            : Flag indicating the status of the entry.
--#                      'A' - Active
--#                      'N' - Not Active
--#                      'D' - Deleted
--#                      'U' - Unknown
--#                      'G' - Good
--#                      'B' - Bad
--#                      'X' - Admin Down
--#  linkTypeId        : An Integer (corresponding at iftype for cables links) indicating the type  
--#  lastPollTime      : The last time when this information was retrived
--#
--########################################################################

create table linkstate (
    id                      integer default nextval('opennmsNxtId') not null,
    datalinkinterfaceid     integer not null, 
    linkstate               varchar(30) default 'LINK_UP' not null,

    constraint pk_linkstate primary key (id),
    constraint fk_linkstate_datalinkinterface_id foreign key (datalinkinterfaceid) references datalinkinterface (id) on delete cascade
);

create unique index linkstate_datalinkinterfaceid_index on linkstate (datalinkinterfaceid);

--########################################################################
--#
--# inventory table -- This table maintains inventories 
--#                  of switch nodes.
--#
--# This table provides the following information:
--#
--#  nodeid            : Unique integer identifier for the linked node. 
--#  name			   : Name that describes the category of the inventory.
--#  createtime        : The timestamp of the creation of the inventory.
--#  lastpolltime      : The timestamp of last download of the inventory.
--#  pathtofile        : The path where the inventory file is stored.
--#  status            : Flag indicating the status of the entry.
--#                      'A' - Active
--#                      'N' - Not Active
--#                      'D' - Deleted: when the status of the node associated 
--# 						   is Deleted
--#
--########################################################################

create table inventory (
        nodeid		integer not null,
        name 	varchar(30) not null,
        createtime   timestamp not null,
	    lastpolltime   timestamp not null,
        pathtofile varchar(256) not null,
	    status char(1) not null,

		constraint fk_ia_nodeID7 foreign key (nodeID) references node on delete cascade
        );

create index inventory_nodeid_name_idx on inventory(nodeid,name);
create index inventory_nodeid_idx on inventory(nodeid);
create index inventory_lastpolltime_idx on inventory(lastpolltime);
create index inventory_status_idx on inventory(status);

--########################################################################
--#
--# map table     -- This table maintains a record of map definede in opennms
--#					
--# This table provides the following information:
--#
--#  mapId             : Unique integer identifier of the map
--#  mapName           : Identifier of the map
--#  mapBackGround     : bakground image assocated with map
--#  mapOwner          : user who has the ownership of the map (also the user that created the map)
--#  mapGroup          : group who has the access to the map
--#  mapCreateTime     : The time the map was created
--#  mapAccess         : a 2/4 character sequence rw,ro, rwro to access the map owner/group/all permission
--#  userLastModifies  : the user who last modified the map
--#  lastModifiedTime  : The last time the map was modified
--#  mapScale          : A float scale factor for the map
--#  mapXOffeset       : An Integer representing the offset in Pixel
--#  mapYOffset        : An Integer representing the offset in Pixel
--#  mapType           : Flag indicating the type of the map.
--#                      'A' - Map generated automatically
--#                      'U' - Map generated by user
--#                      'S' - Map Static means that is an Automatic map Saved by a user
--#                      'D' - Map deleted // FOR FUTURE USE
--#  mapWidth		   : Width of the map
--#  mapHeight		   : Height of the map
--########################################################################

create table map (
    mapId	   		 integer default nextval('opennmsNxtId') not null,
    mapName	   		 varchar(63) not null,
    mapBackGround	 varchar(256),
    mapOwner   		 varchar(64) not null,
    mapGroup   		 varchar(64),
    mapCreateTime	 timestamp not null,
    mapAccess		 char(6) not null,
    userLastModifies varchar(64) not null,
    lastModifiedTime timestamp not null,
    mapScale         float8,
    mapXOffset      integer,
	mapYOffset       integer,
	mapType          char(1),
	mapWidth		integer not null,
	mapHeight		integer not null,

	constraint pk_mapID primary key (mapId)
);

--########################################################################
--#
--# element table     -- This table maintains a record of elements beloging to maps
--#					
--# This table provides the following information:
--#
--#  mapId             : Identifier of the parent map
--#  elementId         : Identifier of the element map
--#  elemenType        : Flag indicating the type of the element.
--#                      'M' - Element is a Map 
--#                      'N' - Element is a Node
--#  elementLabel      : element label
--#  elementIcon       : image assocated with element
--#  elementX          : An Integer representing the position in arbitrary units
--#  elementY          : An Integer representing the offset in abitrary units
--#
--########################################################################

create table element (
    id               integer default nextval('opennmsNxtId') not null,
    mapId	   		 integer not null,
    elementId		 integer not null,
	elementType      char(1) not null,
    elementLabel 	 varchar(256) not null,
    elementIcon 	 varchar(256),
    elementX         integer,
	elementY         integer,
	
	constraint pk_element primary key (mapId,elementId,elementType),
	constraint fk_mapID foreign key (mapId) references map on delete cascade
);

create index element_mapid_elementid on element(mapId,elementId);

--# These don't work with installer

--#alter table element add constraint elementid check (elementid <> 0);

--########################################################################
--#
--# reportLocator table     -- This table contains a record of availability
--#                            reports and their location on disk
--#					
--# This table provides the following information:
--#
--#  id                	: Unique integer identifier for the report
--#  categoryName		: Name of the report category
--#  runDate			: Date report sheduled to run
--#  format				: format of the report (calenda etc).
--#  type				: output type of the file (SVG/PDF/HTML)
--#  location			: where on disk we put the report
--#	 Available			: Have we run the report yet or not?
--#
--########################################################################

create table reportLocator (
    reportId	 		integer not null,
    reportCategory		varchar(256) not null,
	reportDate			timestamp with time zone not null,
    reportFormat		varchar(256) not null,
    reportType			varchar(256) not null,
    reportLocation		varchar(256) not null,
	reportAvailable		bool not null
);

--# Sequence for the reportId column in the reportLocator table
--#          sequence,   column, table
--# install: reportNxtId reportId reportLocator
create sequence reportNxtId minvalue 1;

--########################################################################
--#
--# reportcatalog table     -- report catalog data
--#                            reports and their location on disk
--#					
--# This table provides the following information:
--#
--#  id                	: Unique integer identifier for the report
--#  reportId			: Name of the report category
--#  title				: display title
--#  date				: when the report was run
--#  location			: where on disk we put the report
--#
--########################################################################

create table reportCatalog (
    id			 		integer not null,
    reportId			varchar(256) not null,
    title				varchar(256) not null,
	date				timestamp with time zone not null,
    location			varchar(256) not null
);

--# Sequence for the reportId column in the reportLocator table
--#          sequence,   column, table
--# install: reportCatalogNxtId id reportCatalog
create sequence reportCatalogNxtId minvalue 1;


--########################################################################
--#
--# statisticsReport table -- This table contains a record of statistics
--#                           reports
--#					
--# This table provides the following information:
--#
--#  id                	: Unique integer identifier for the report
--#  startDate          : The beginning date for the report (data starting
--#                       at this time stamp is included)
--#  endDate            : The end date for the report (data up to,
--#                       but not including this time stamp is included)
--#  name               : Report name this references a report definition
--#                       in statsd-configuration.xml
--#  description        : User-friendly description for this report
--#  jobStartedDate     : The date when this report run started
--#  jobCompletedDate   : The date when this report run completed
--#  purgeDate          : The date at which this report can be purged
--#
--########################################################################

create table statisticsReport (
	id					integer default nextval('opennmsNxtId') not null,
	startDate			timestamp with time zone not null,
	endDate				timestamp with time zone not null,
	name				varchar(63) not null,
	description			varchar(255) not null,
	jobStartedDate		timestamp with time zone not null,
	jobCompletedDate	timestamp with time zone not null,
	purgeDate			timestamp with time zone not null,

	constraint pk_statisticsReport_id primary key (id)
);

create index statisticsReport_startDate on statisticsReport(startDate);
create index statisticsReport_name on statisticsReport(name);
create index statisticsReport_purgeDate on statisticsReport(purgeDate);


--########################################################################
--#
--# resourceReference table -- This table is a lookup table for string
--#                            resourceIds. This will help keep the relatively
--#                            long (tens of characters) string resource IDs
--#                            out of the statistics table.
--#					
--# This table provides the following information:
--#
--#  id                	: Unique integer identifier for the resource
--#  resourceId         : String resource ID for this resource
--#
--########################################################################

create table resourceReference (
	id					integer default nextval('opennmsNxtId') not null,
	resourceId			varchar(255) not null,

	constraint pk_resourceReference_id primary key (id)
);

create unique index resourceReference_resourceId on resourceReference (resourceId);


--########################################################################
--#
--# statisticsReportData table -- This table contains individual data points
--#                               (aggregated or not) for statistics reports.
--#					
--# This table provides the following information:
--#
--#  id                	: Unique integer identifier for the data
--#  reportId           : Integer ID for the report that created this data
--#  resourceId         : Integer ID for this resource related to this data
--#  value              : Float containing the value for this data point
--#
--########################################################################

create table statisticsReportData (
	id					integer default nextval('opennmsNxtId') not null,
	reportId			integer not null,
	resourceId			integer not null,
	value				float8 not null,
	
	constraint pk_statsData_id primary key (id),
	constraint fk_statsData_reportId foreign key (reportId) references statisticsReport (id) on delete cascade,
	constraint fk_statsData_resourceId foreign key (resourceId) references resourceReference (id) on delete cascade
);

create unique index statsData_unique on statisticsReportData(reportId, resourceId);


--# Begin Acknowledgment persistence table structure

--########################################################################
--#
--# acks table -- This table contains each acknowledgment
--# 
--#  id                 : Unique ID
--#  ackTime            : Time of the Acknowledgment
--#  ackUser            : User ID of the Acknowledgment
--#  ackType            : Enum of Acknowlegable Types in the system (i.e
--#                     : notifications/alarms
--#  ackAction          : Enum of Acknowlegable Actions in the system (i.e.
--#                     : ack,unack,clear,escalate
--#  refId              : Acknowledgable's ID
--########################################################################

CREATE TABLE acks (
    id        integer default nextval('opennmsnxtid') not null,
    ackTime   timestamp with time zone not null default now(),
    ackUser   varchar(64) not null default 'admin',
    ackType   integer not null default 1,
    ackAction integer not null default 1,
    log       varchar(128),
    refId     integer,
    
    constraint pk_acks_id primary key (id)
);

create index ack_time_idx on acks(ackTime);
create index ack_user_idx on acks(ackUser);

--########################################################################
--#
--#  categories to groups mapping table -- This table used for maintaining a many-to-many
--#     relationship between categories and groups
--# 
--#  categoryId       : References foreign key in the groups table
--#  groupId          : References foreign key in the users table
--########################################################################

create table category_group (
    categoryId  integer not null,
    groupId     varchar(16) not null,

    constraint categoryid_fkey2 foreign key (categoryId) references categories ON DELETE CASCADE
);

CREATE INDEX catid_idx3 on category_group(categoryId);
CREATE INDEX catgroup_idx on category_group(groupId);
CREATE UNIQUE INDEX catgroup_unique_idx on category_group(categoryId, groupId);


--# Begin enlinkd table
drop table lldpElement cascade;
drop table lldpLink cascade;
drop table cdpElement cascade;
drop table cdpLink cascade;
drop table ospfElement cascade;
drop table ospfLink cascade;
drop table isisElement cascade;
drop table isisLink cascade;
drop table ipNetToMedia cascade;
drop table bridgeElement cascade;
drop table bridgeMacLink cascade;
drop table bridgeBridgeLink cascade;
drop table bridgeStpLink cascade;

create table lldpElement (
      id integer default nextval('opennmsnxtid') not null,
      nodeid          integer not null,
      lldpChassisId text not null,
      lldpChassisIdSubType integer not null,
      lldpSysname text not null,
      lldpNodeCreateTime	timestamp not null,
      lldpNodeLastPollTime	timestamp not null,
      constraint pk_lldpelement_id primary key (id),
      constraint fk_nodeIDlldpelem foreign key (nodeid) references node ON DELETE CASCADE
);

create table lldpLink (
      id integer default nextval('opennmsnxtid') not null,
      nodeid          integer not null,
      lldpLocalPortNum integer not null,
      lldpPortId text not null,
      lldpPortIdSubType integer not null,
      lldpPortDescr text not null,
      lldpPortIfindex integer,
      lldpRemChassisId text not null,
      lldpRemChassisIdSubType integer not null,
      lldpRemSysname text not null,
      lldpRemPortId text not null,
      lldpRemPortIdSubType integer not null,
      lldpRemPortDescr text not null,
      lldpLinkCreateTime	timestamp not null,
      lldpLinkLastPollTime	timestamp not null,
      constraint pk_lldplink_id primary key (id),
      constraint fk_nodeIDlldplink foreign key (nodeid) references node ON DELETE CASCADE
);

create table cdpElement (
      id integer default nextval('opennmsnxtid') not null,
      nodeid          integer not null,
      cdpGlobalRun    integer not null,
      cdpGlobalDeviceId text not null,
      cdpGlobalDeviceIdFormat integer,
      cdpNodeCreateTime	timestamp not null,
      cdpNodeLastPollTime	timestamp not null,
      constraint pk_cdpelement_id primary key (id),
      constraint fk_nodeIDcdpelem foreign key (nodeid) references node ON DELETE CASCADE
);

create table cdpLink (
      id integer default nextval('opennmsnxtid') not null,
      nodeid          integer not null,
      cdpCacheIfIndex integer not null,
      cdpCacheDeviceIndex integer not null,
      cdpInterfaceName text,
      cdpCacheAddressType integer not null,
      cdpCacheAddress text not null,
      cdpCacheVersion text not null,
      cdpCacheDeviceId text not null,
      cdpCacheDevicePort text not null,
      cdpCacheDevicePlatform text not null,
      cdpLinkCreateTime	timestamp not null,
      cdpLinkLastPollTime timestamp not null,
      constraint pk_cdplink_id primary key (id),
      constraint fk_nodeIDcdplink foreign key (nodeid) references node ON DELETE CASCADE
);

create table ospfElement (
      id integer default nextval('opennmsnxtid') not null,
      nodeid          integer not null,
      ospfRouterId varchar(16) not null,
      ospfAdminStat      integer not null,
      ospfVersionNumber  integer not null,
      ospfBdrRtrStatus   integer not null,
      ospfASBdrRtrStatus integer not null,
      ospfRouterIdNetmask varchar(16) not null,
      ospfRouterIdIfindex      integer not null,
      ospfNodeCreateTime	timestamp not null,
      ospfNodeLastPollTime	timestamp not null,
      constraint pk_ospfelement_id primary key (id),
      constraint fk_nodeIDospfelem foreign key (nodeid) references node ON DELETE CASCADE
);

create table ospfLink (
      id integer default nextval('opennmsnxtid') not null,
      nodeid          integer not null,
      ospfIpAddr varchar(16),
      ospfIpMask varchar(16),
      ospfAddressLessIndex integer,
      ospfIfIndex integer,
      ospfRemRouterId varchar(16) not null,
      ospfRemIpAddr varchar(16) not null,
      ospfRemAddressLessIndex integer not null,
      ospfLinkCreateTime	timestamp not null,
      ospfLinkLastPollTime	timestamp not null,
      constraint pk_ospflink_id primary key (id),
      constraint fk_nodeIDospflink foreign key (nodeid) references node ON DELETE CASCADE
);

create table isisElement (
      id integer default nextval('opennmsnxtid') not null,
      nodeid          integer not null,
      isisSysID varchar(32) not null,
      isisSysAdminState integer not null,
      isisNodeCreateTime	timestamp not null,
      isisNodeLastPollTime	timestamp not null,
      constraint pk_isiselement_id primary key (id),
      constraint fk_nodeIDisiselem foreign key (nodeid) references node ON DELETE CASCADE
);

create table isisLink (
      id integer default nextval('opennmsnxtid') not null,
      nodeid          integer not null,
      isisCircIndex   integer not null,
      isisISAdjIndex  integer not null,
      isisCircIfIndex    integer,
      isisCircAdminState integer,
      isisISAdjState  integer not null,
      isisISAdjNeighSNPAAddress varchar(80) not null,
      isisISAdjNeighSysType integer not null,
      isisISAdjNeighSysID varchar(32) not null,
      isisISAdjNbrExtendedCircID integer,
      isisLinkCreateTime	timestamp not null,
      isisLinkLastPollTime	timestamp not null,
      constraint pk_isislink_id primary key (id),
      constraint fk_nodeIDisislink foreign key (nodeid) references node ON DELETE CASCADE
);

create table ipNetToMedia (
    id                      integer default nextval('opennmsNxtId') not null,
    netAddress              text not null,
    physAddress             varchar(32) not null,
    sourceNodeId            integer not null,
    sourceIfIndex           integer not null,
    createTime     timestamp not null,
    lastPollTime   timestamp not null,
    constraint pk_ipnettomedia_id primary key (id),
    constraint fk_sourcenodeid_ipnettomedia foreign key (sourcenodeid) references node (nodeid) 
);

create table bridgeElement (
    id                  integer default nextval('opennmsNxtId') not null,
    nodeid                   integer not null,
    baseBridgeAddress        varchar(12) not null,
    baseNumPorts             integer not null,
    basetype                 integer not null,
    vlan                     integer,
    vlanname                 text,
    stpProtocolSpecification integer,
    stpPriority              integer,
    stpdesignatedroot        varchar(16),
    stprootcost              integer,
    stprootport              integer,
    bridgeNodeCreateTime     timestamp not null,
    bridgeNodeLastPollTime   timestamp not null,
    constraint pk_bridgeelement_id primary key (id),
    constraint fk_nodeIDbridgeelement foreign key (nodeid) references node on delete cascade
);

create table bridgeMacLink (
    id                  integer default nextval('opennmsNxtId') not null,
    nodeid              integer not null,
    bridgePort          integer not null,
    bridgePortIfIndex   integer,
    bridgePortIfName    text,
    vlan                integer,
    macAddress          varchar(12) not null,
    bridgeMacLinkCreateTime     timestamp not null,
    bridgeMacLinkLastPollTime   timestamp not null,
    constraint pk_bridgemaclink_id primary key (id),
    constraint fk_nodeIDbridgemaclink foreign key (nodeid) references node on delete cascade
);

create table bridgeBridgeLink (
    id                      integer default nextval('opennmsNxtId') not null,
    nodeid                  integer not null,
    bridgePort              integer,
    bridgePortIfIndex       integer,
    bridgePortIfName        text,
    vlan                    integer,
    designatedNodeid        integer not null,
    designatedBridgePort    integer,
    designatedBridgePortIfIndex   integer,
    designatedBridgePortIfName    text,
    designatedVlan          integer,
    bridgeBridgeLinkCreateTime     timestamp not null,
    bridgeBridgeLinkLastPollTime   timestamp not null,
    constraint pk_bridgebridgelink_id primary key (id),
    constraint fk_nodeIDbridgebridgelink foreign key (nodeid) references node on delete cascade,
    constraint fk_desnodeIDbridgemaclink foreign key (designatednodeid) references node (nodeid) 
);

create table bridgeStpLink (
    id                   integer default nextval('opennmsNxtId') not null,
    nodeid               integer not null,
    stpPort              integer not null,
    stpPortPriority      integer not null,
    stpPortState         integer not null,
    stpPortEnable        integer not null,
    stpPortPathCost      integer not null,
    stpPortIfIndex       integer,
    stpPortIfName        text,
    vlan                 integer,
    designatedCost       integer not null,
    designatedRoot       varchar(16) not null,
    designatedBridge     varchar(16) not null,
    designatedPort       varchar(4) not null,
    bridgeStpLinkCreateTime     timestamp not null,
    bridgeStpLinkLastPollTime   timestamp not null,
    constraint pk_bridgestplink_id primary key (id),
    constraint fk_nodeIDbridgestplink foreign key (nodeid) references node on delete cascade
);
--# End enlinkd table

--# Begin Quartz persistence tables

CREATE TABLE qrtz_job_details
  (
    JOB_NAME  VARCHAR(80) NOT NULL,
    JOB_GROUP VARCHAR(80) NOT NULL,
    DESCRIPTION VARCHAR(120) NULL,
    JOB_CLASS_NAME   VARCHAR(128) NOT NULL,
    IS_DURABLE BOOL NOT NULL,
    IS_VOLATILE BOOL NOT NULL,
    IS_STATEFUL BOOL NOT NULL,
    REQUESTS_RECOVERY BOOL NOT NULL,
    JOB_DATA BYTEA NOT NULL,

    constraint qrtz_job_details_pkey PRIMARY KEY (JOB_NAME,JOB_GROUP)
);

CREATE TABLE qrtz_job_listeners
  (
    JOB_NAME  VARCHAR(80) NOT NULL,
    JOB_GROUP VARCHAR(80) NOT NULL,
    JOB_LISTENER VARCHAR(80) NOT NULL,

    constraint pk_qrtz_job_listeners PRIMARY KEY (JOB_NAME,JOB_GROUP,JOB_LISTENER),
    constraint fk_qrtz_job_listeners FOREIGN KEY (JOB_NAME,JOB_GROUP)
        REFERENCES QRTZ_JOB_DETAILS (JOB_NAME,JOB_GROUP)
);


CREATE TABLE qrtz_triggers
  (
    TRIGGER_NAME VARCHAR(80) NOT NULL,
    TRIGGER_GROUP VARCHAR(80) NOT NULL,
    JOB_NAME  VARCHAR(80) NOT NULL,
    JOB_GROUP VARCHAR(80) NOT NULL,
    IS_VOLATILE BOOL NOT NULL,
    DESCRIPTION VARCHAR(120),
    NEXT_FIRE_TIME BIGINT,
    PREV_FIRE_TIME BIGINT,
    TRIGGER_STATE VARCHAR(16) NOT NULL,
    TRIGGER_TYPE VARCHAR(8) NOT NULL,
    START_TIME BIGINT NOT NULL,
    END_TIME BIGINT,
    CALENDAR_NAME VARCHAR(80),
    MISFIRE_INSTR SMALLINT,
    JOB_DATA BYTEA,
    PRIORITY INTEGER,

    constraint pk_qrtz_triggers PRIMARY KEY (TRIGGER_NAME,TRIGGER_GROUP),
    constraint fk_qrtz_triggers FOREIGN KEY (JOB_NAME,JOB_GROUP)
        REFERENCES QRTZ_JOB_DETAILS (JOB_NAME,JOB_GROUP)
);

CREATE TABLE qrtz_simple_triggers
  (
    TRIGGER_NAME VARCHAR(80) NOT NULL,
    TRIGGER_GROUP VARCHAR(80) NOT NULL,
    REPEAT_COUNT BIGINT NOT NULL,
    REPEAT_INTERVAL BIGINT NOT NULL,
    TIMES_TRIGGERED BIGINT NOT NULL,

    constraint pk_qrtz_simple_triggers PRIMARY KEY (TRIGGER_NAME,TRIGGER_GROUP),
    constraint fk_qrtz_simple_triggers FOREIGN KEY (TRIGGER_NAME,TRIGGER_GROUP)
        REFERENCES QRTZ_TRIGGERS (TRIGGER_NAME,TRIGGER_GROUP)
);


CREATE TABLE qrtz_cron_triggers
  (
    TRIGGER_NAME VARCHAR(80) NOT NULL,
    TRIGGER_GROUP VARCHAR(80) NOT NULL,
    CRON_EXPRESSION VARCHAR(80) NOT NULL,
    TIME_ZONE_ID VARCHAR(80),

    constraint pk_qrtz_cron_triggers PRIMARY KEY (TRIGGER_NAME,TRIGGER_GROUP),
    constraint fk_qrtz_cron_triggers FOREIGN KEY (TRIGGER_NAME,TRIGGER_GROUP)
        REFERENCES QRTZ_TRIGGERS (TRIGGER_NAME,TRIGGER_GROUP)
);


CREATE TABLE qrtz_blob_triggers
  (
    TRIGGER_NAME VARCHAR(80) NOT NULL,
    TRIGGER_GROUP VARCHAR(80) NOT NULL,
    BLOB_DATA BYTEA,

    constraint pk_qrtz_blob_triggers PRIMARY KEY (TRIGGER_NAME,TRIGGER_GROUP),
    constraint fk_qrtz_blob_triggers FOREIGN KEY (TRIGGER_NAME,TRIGGER_GROUP)
        REFERENCES QRTZ_TRIGGERS (TRIGGER_NAME,TRIGGER_GROUP)
);

CREATE TABLE qrtz_trigger_listeners
  (
    TRIGGER_NAME  VARCHAR(80) NOT NULL,
    TRIGGER_GROUP VARCHAR(80) NOT NULL,
    TRIGGER_LISTENER VARCHAR(80) NOT NULL,

    constraint pk_qrtz_trigger_listeners PRIMARY KEY (TRIGGER_NAME,TRIGGER_GROUP,TRIGGER_LISTENER),
    constraint fk_qrtz_trigger_listeners FOREIGN KEY (TRIGGER_NAME,TRIGGER_GROUP)
        REFERENCES QRTZ_TRIGGERS (TRIGGER_NAME,TRIGGER_GROUP)
);


CREATE TABLE qrtz_calendars
  (
    CALENDAR_NAME  VARCHAR(80) NOT NULL,
    CALENDAR BYTEA NOT NULL,
    constraint pk_qrtz_calendars PRIMARY KEY (CALENDAR_NAME)
);


CREATE TABLE qrtz_paused_trigger_grps
  (
    TRIGGER_GROUP  VARCHAR(80) NOT NULL,
    constraint pk_qrtz_paused_trigger_grps PRIMARY KEY (TRIGGER_GROUP)
);

CREATE TABLE qrtz_fired_triggers
  (
    ENTRY_ID VARCHAR(95) NOT NULL,
    TRIGGER_NAME VARCHAR(80) NOT NULL,
    TRIGGER_GROUP VARCHAR(80) NOT NULL,
    IS_VOLATILE BOOL NOT NULL,
    INSTANCE_NAME VARCHAR(80) NOT NULL,
    FIRED_TIME BIGINT NOT NULL,
    STATE VARCHAR(16) NOT NULL,
    JOB_NAME VARCHAR(80),
    JOB_GROUP VARCHAR(80),
    IS_STATEFUL BOOL,
    REQUESTS_RECOVERY BOOL,
    PRIORITY INTEGER,
    constraint pk_qrtz_fired_triggers PRIMARY KEY (ENTRY_ID)
);

CREATE TABLE qrtz_scheduler_state
  (
    INSTANCE_NAME VARCHAR(80) NOT NULL,
    LAST_CHECKIN_TIME BIGINT NOT NULL,
    CHECKIN_INTERVAL BIGINT NOT NULL,
    RECOVERER VARCHAR(80),
    constraint pk_qrtz_scheduler_state PRIMARY KEY (INSTANCE_NAME)
);

CREATE TABLE qrtz_locks
  (
    LOCK_NAME  VARCHAR(40) NOT NULL,
    constraint pk_qrtz_locks PRIMARY KEY (LOCK_NAME)
);

--##################################################################
--# The following command should populate the qrtz_locks table
--# are no categories in the category table
--##################################################################
--# criteria: SELECT count(*) = 0 from qrtz_locks
insert into qrtz_locks values('TRIGGER_ACCESS');
--# criteria: SELECT count(*) = 0 from qrtz_locks
insert into qrtz_locks values('JOB_ACCESS');
--# criteria: SELECT count(*) = 0 from qrtz_locks
insert into qrtz_locks values('CALENDAR_ACCESS');
--# criteria: SELECT count(*) = 0 from qrtz_locks
insert into qrtz_locks values('STATE_ACCESS');
--# criteria: SELECT count(*) = 0 from qrtz_locks
insert into qrtz_locks values('MISFIRE_ACCESS');

--# End Quartz persistence tables

create table accesspoints (
  physaddr varchar(32) NOT NULL UNIQUE,
  nodeid integer NOT NULL,
  pollingpackage varchar(256) NOT NULL,
  status integer,
  controlleripaddr varchar(40),

  CONSTRAINT pk_physaddr primary key (physaddr)
);

create index accesspoint_package_idx on accesspoints(pollingpackage);

--##################################################################
--# The following command should populate the filterfavorites table
--##################################################################
CREATE TABLE filterfavorites (
  filterid INTEGER NOT NULL,
  username VARCHAR(50) NOT NULL,
  filtername VARCHAR(50) NOT NULL,
  page VARCHAR(25) NOT NULL,
  filter VARCHAR(255) NOT NULL,

  CONSTRAINT pk_filterid PRIMARY KEY (filterid)
);
CREATE INDEX filternamesidx ON filterfavorites (username, filtername, page);

--##################################################################
--# Hardware Inventory Tables
--##################################################################

create table hwEntity (
    id                      integer default nextval('opennmsNxtId') not null,
    parentId                integer,
    nodeId                  integer,
    entPhysicalIndex        integer not null,
    entPhysicalParentRelPos integer,
    entPhysicalName         varchar(128),
    entPhysicalDescr        varchar(128),
    entPhysicalAlias        varchar(128),
    entPhysicalVendorType   varchar(128),
    entPhysicalClass        varchar(128),
    entPhysicalMfgName      varchar(128),
    entPhysicalModelName    varchar(128),
    entPhysicalHardwareRev  varchar(128),
    entPhysicalFirmwareRev  varchar(128),
    entPhysicalSoftwareRev  varchar(128),
    entPhysicalSerialNum    varchar(128),
    entPhysicalAssetID      varchar(128),
    entPhysicalIsFRU        bool, 
    entPhysicalMfgDate      timestamp,
    entPhysicalUris         varchar(256),
    constraint pk_hwEntity_id primary key (id),
    constraint fk_hwEntity_parent foreign key (parentId) references hwEntity (id) on delete cascade,
    constraint fk_hwEntity_node foreign key (nodeId) references node on delete cascade
);
create index hwEntity_nodeId_idx on hwEntity(nodeid);
create index hwEntity_entPhysicalIndex_idx on hwEntity(entPhysicalIndex);

create table hwEntityAttributeType (
    id          integer default nextval('opennmsNxtId') not null,
    attribName  varchar(128) not null,
    attribOid   varchar(128) not null,
    attribClass varchar(32) not null,
    constraint  pk_hwEntity_attributeType_id primary key (id)
);
create unique index hwEntityAttributeType_unique_name_idx on hwEntityAttributeType(attribName);
create unique index hwEntityAttributeType_unique_oid_idx on hwEntityAttributeType(attribOid);

create table hwEntityAttribute (
    id             integer default nextval('opennmsNxtId') not null,
    hwEntityId     integer not null,
    hwAttribTypeId integer not null,
    attribValue    varchar(256) not null,
    constraint pk_hwEntity_attribute_id primary key (id),
    constraint fk_hwEntity_hwEntityAttribute foreign key (hwEntityId) references hwEntity (id) on delete cascade,
    constraint fk_hwEntityAttribute_hwEntityAttributeType foreign key (hwAttribTypeId) references hwEntityAttributeType (id) on delete cascade
);
create unique index hwEntityAttribute_unique_idx on hwEntityAttribute(hwEntityId,hwAttribTypeId);


--##################################################################
--# NCS component tables
--##################################################################

CREATE TABLE ncscomponent (
    id integer NOT NULL,
    version integer,
    name character varying(255),
    type character varying(255),
    foreignsource character varying(255),
    foreignid character varying(255),
    depsrequired character varying(12),
    nodeforeignsource character varying(64),
    nodeforeignid character varying(64),
    upeventuei character varying(255),
    downeventuei character varying(255)
);

ALTER TABLE ncscomponent ADD CONSTRAINT ncscomponent_type_foreignsource_foreignid_key UNIQUE (type, foreignsource, foreignid);


CREATE TABLE ncs_attributes (
    ncscomponent_id integer NOT NULL,
    key character varying(255) NOT NULL,
    value character varying(255) NOT NULL
);

ALTER TABLE ncs_attributes ADD CONSTRAINT ncs_attributes_pkey PRIMARY KEY (ncscomponent_id, key);


CREATE TABLE subcomponents (
    component_id integer NOT NULL,
    subcomponent_id integer NOT NULL
);

ALTER TABLE subcomponents ADD CONSTRAINT subcomponents_pkey PRIMARY KEY (component_id, subcomponent_id);
ALTER TABLE subcomponents ADD CONSTRAINT subcomponents_component_id_subcomponent_id_key UNIQUE (component_id, subcomponent_id);

--##################################################################
--# Business Service Monitor (BSM) tables
--##################################################################

CREATE TABLE bsm_service (
    id integer NOT NULL,
    name text NOT NULL,
    CONSTRAINT bsm_services_pkey PRIMARY KEY (id)
);

CREATE TABLE bsm_service_attributes (
    bsm_service_id integer NOT NULL,
    key character varying(255) NOT NULL,
    value TEXT NOT NULL,
    CONSTRAINT bsm_service_attributes_pkey PRIMARY KEY (bsm_service_id, key)
);

CREATE TABLE bsm_service_ifservices (
  bsm_service_id integer NOT NULL,
  ifserviceid integer NOT NULL,
  CONSTRAINT bsm_service_ifservices_pkey PRIMARY KEY (bsm_service_id, ifserviceid),
  CONSTRAINT fk_bsm_service_ifservices_ifserviceid FOREIGN KEY (ifserviceid)
  REFERENCES ifservices (id) ON DELETE CASCADE,
  CONSTRAINT fk_bsm_service_ifservices_service_id FOREIGN KEY (bsm_service_id)
  REFERENCES bsm_service (id) ON DELETE CASCADE
<<<<<<< HEAD
);

CREATE TABLE bsm_service_children (
    bsm_service_parent integer NOT NULL,
    bsm_service_child integer NOT NULL,
    CONSTRAINT bsm_service_children_pkey PRIMARY KEY (bsm_service_parent, bsm_service_child),
    CONSTRAINT fk_bsm_service_parent_service_id FOREIGN KEY (bsm_service_parent) REFERENCES bsm_service (id) ON DELETE CASCADE,
    CONSTRAINT fk_bsm_service_child_service_id FOREIGN KEY (bsm_service_child) REFERENCES bsm_service (id) ON DELETE CASCADE
);
=======
);
>>>>>>> 87b783ff
<|MERGE_RESOLUTION|>--- conflicted
+++ resolved
@@ -2664,7 +2664,6 @@
   REFERENCES ifservices (id) ON DELETE CASCADE,
   CONSTRAINT fk_bsm_service_ifservices_service_id FOREIGN KEY (bsm_service_id)
   REFERENCES bsm_service (id) ON DELETE CASCADE
-<<<<<<< HEAD
 );
 
 CREATE TABLE bsm_service_children (
@@ -2673,7 +2672,4 @@
     CONSTRAINT bsm_service_children_pkey PRIMARY KEY (bsm_service_parent, bsm_service_child),
     CONSTRAINT fk_bsm_service_parent_service_id FOREIGN KEY (bsm_service_parent) REFERENCES bsm_service (id) ON DELETE CASCADE,
     CONSTRAINT fk_bsm_service_child_service_id FOREIGN KEY (bsm_service_child) REFERENCES bsm_service (id) ON DELETE CASCADE
-);
-=======
-);
->>>>>>> 87b783ff
+);