--# create.sql -- SQL to build the initial tables for the OpenNMS Project
--#
--# Modifications:
--# 2009 Sep 29: Added linkTypeId field in datalinkinterface table
--# 2009 Mar 27: Added Users, Groups tables
--# 2009 Jan 28: Added Acks tables - david@opennms.org
--# 2007 Apr 10: Added statistics report tables - dj@opennms.org
--# 2006 Apr 17: Added pathOutage table
--# 2005 Mar 11: Added alarms table
--# 2004 Aug 30: See create.sql.changes
--#
--# Copyright (C) 2005-2006 The OpenNMS Group, Inc., Inc.  All rights reserved.
--# Parts Copyright (C) 1999-2001 Oculan Corp.  All rights reserved.
--#
--# This program is free software; you can redistribute it and/or modify
--# it under the terms of the GNU General Public License as published by
--# the Free Software Foundation; either version 2 of the License, or
--# (at your option) any later version.
--#
--# This program is distributed in the hope that it will be useful,
--# but WITHOUT ANY WARRANTY; without even the implied warranty of
--# MERCHANTABILITY or FITNESS FOR A PARTICULAR PURPOSE.  See the
--# GNU General Public License for more details.
--#
--# You should have received a copy of the GNU General Public License
--# along with this program; if not, write to the Free Software
--# Foundation, Inc., 59 Temple Place - Suite 330, Boston, MA 02111-1307, USA.
--#
--# For more information contact:
--#      OpenNMS Licensing       <license@opennms.org>
--#      http://www.opennms.org/
--#      http://www.sortova.com/
--#

drop table accessLocks cascade;
drop table category_node cascade;
drop table categories cascade;
drop table assets cascade;
drop table usersNotified cascade;
drop table notifications cascade;
drop table outages cascade;
drop table ifServices cascade;
drop table snmpInterface cascade;
drop table ipInterface cascade;
drop table alarms cascade;
drop table node cascade;
drop table service cascade;
drop table distPoller cascade;
drop table events cascade;
drop table vulnerabilities cascade;
drop table vulnPlugins cascade;
drop table serverMap cascade;
drop table serviceMap cascade;
drop table pathOutage cascade;
drop table demandPolls cascade;
drop table pollResults cascade;
drop table reportLocator cascade;
drop table atinterface cascade;
drop table stpnode cascade;
drop table stpinterface cascade;
drop table iprouteinterface cascade;
drop table datalinkinterface cascade;
drop table inventory cascade;
drop table element cascade;
drop table map cascade;
drop table location_monitors cascade;
drop table location_specific_status_changes cascade;
drop table vlan cascade;
drop table statisticsReportData cascade;
drop table resourceReference cascade;
drop table statisticsReport cascade;
drop table acks cascade;
drop table users cascade;
drop table groups cascade;
drop table group_user cascade;
drop table category_user cascade;
drop table category_group cascade;
drop table inventorycategory cascade;
drop table inventoryasset cascade;
drop table inventoryassetproperty cascade;

drop sequence catNxtId;
drop sequence nodeNxtId;
drop sequence serviceNxtId;
drop sequence eventsNxtId;
drop sequence alarmsNxtId;
drop sequence outageNxtId;
drop sequence notifyNxtId;
drop sequence userNotifNxtId;
drop sequence demandPollNxtId;
drop sequence pollResultNxtId;
drop sequence vulnNxtId;
drop sequence reportNxtId;
drop sequence reportCatalogNxtId;
drop sequence mapNxtId;
drop sequence opennmsNxtId;  --# should be used for all sequences, eventually

--# Begin quartz persistence 

drop table qrtz_job_listeners;
drop table qrtz_trigger_listeners;
drop table qrtz_fired_triggers;
drop table qrtz_paused_trigger_grps;
drop table qrtz_scheduler_state;
drop table qrtz_locks;
drop table qrtz_simple_triggers;
drop table qrtz_cron_triggers;
drop table qrtz_blob_triggers;
drop table qrtz_triggers;
drop table qrtz_job_details;
drop table qrtz_calendars;

--# End quartz persistence

CREATE FUNCTION plpgsql_call_handler () 
    RETURNS OPAQUE AS '$libdir/plpgsql.so' LANGUAGE 'c';

CREATE TRUSTED PROCEDURAL LANGUAGE 'plpgsql' 
    HANDLER plpgsql_call_handler LANCOMPILER 'PL/pgSQL';

--##################################################################
--# The following commands set up automatic sequencing functionality
--# for fields which require this.
--#
--# DO NOT forget to add an "install" comment so that the installer
--# knows to fix and renumber the sequences if need be
--##################################################################

--# Sequence for the nodeID column in the aggregate_status_views and the
--# aggregate_status_definitions tables (eventually all tables, perhaps)
--#          sequence, column, table
--# install: opennmsNxtId id   aggregate_status_views
create sequence opennmsNxtId minvalue 1;

--# Sequence for the nodeID column in the node table
--#          sequence, column, table
--# install: nodeNxtId nodeID   node
create sequence nodeNxtId minvalue 1;

--# Sequence for the serviceID column in the service table
--#          sequence,    column,   table
--# install: serviceNxtId serviceID service
create sequence serviceNxtId minvalue 1;

--# Sequence for the eventID column in the events table
--#          sequence,   column, table
--# install: eventsNxtId eventID events
create sequence eventsNxtId minvalue 1;

--# Sequence for the alarmId column in the alarms table
--#          sequence,   column, table
--# install: alarmsNxtId alarmId alarms
create sequence alarmsNxtId minvalue 1;

--# Sequence for the outageID column in the outages table
--#          sequence,   column,  table
--# install: outageNxtId outageID outages
create sequence outageNxtId minvalue 1;

--# Sequence for the notifyID column in the notification table
--#          sequence,   column,  table
--# install: notifyNxtId notifyID notifications
create sequence notifyNxtId minvalue 1;

--# Sequence for the vulnerabilityID column in the vulnerabilities table
--#          sequence, column,         table
--# install: vulnNxtId vulnerabilityID vulnerabilities
create sequence vulnNxtId minvalue 1;

--# Sequence for the id column in the categories table
--#          sequence, column, table
--# install: catNxtId categoryid   categories
create sequence catNxtId minvalue 1;

--# Sequence for the id column in the usersNotified table
--#          sequence, column, table
--# install: userNotifNxtId id   usersNotified
create sequence userNotifNxtId minvalue 1;

--# Sequence for the id column in the demandPolls table
--#          sequence, column, table
--# install: demandPollNxtId id   demandPolls
create sequence demandPollNxtId minvalue 1;

--# Sequence for the id column in the pollResults table
--#          sequence, column, table
--# install: pollResultNxtId id   pollResults
create sequence pollResultNxtId minvalue 1;

--# Sequence for the mapID column in the map table
--#          sequence,   column, table
--# install: mapNxtId mapid map
create sequence mapNxtId minvalue 1;


--# A table to use to manage upsert access

CREATE TABLE accessLocks (
    lockName varchar(40) not null,
    constraint pk_accessLocks PRIMARY KEY (lockName)
);


--# 


--########################################################################
--# serverMap table - Contains a list of IP Addresses mapped to
--#                   OpenNMS servers
--#
--# This table contains the following fields:
--#
--#  ipAddr      : IP address of the device to be monitored
--#  serverName  : Text field to store the server name
--#
--########################################################################

create table serverMap (
	ipAddr			text not null,
	serverName		varchar(64) not null );

create index server_name_idx on serverMap(serverName);

--########################################################################
--# serviceMap table - Contains a list of IP Addresses mapped to
--#                    OpenNMS services
--#
--# This table contains the following fields:
--#
--#  ipAddr          : IP address of the device to be monitored
--#  serviceName     : Text field to store the service name
--#
--########################################################################

create table serviceMap (
	ipAddr			text not null,
	serviceMapName		varchar(255) not null
);
create index servicemap_name_idx on serviceMap(serviceMapName);
create index serviceMap_ipaddr_idx on serviceMap(ipAddr);

--########################################################################
--# distPoller table - Contains information on Distributed Pollers
--#                    installed in this OpenNMS instance.
--#
--# This table contains the following fields:
--#
--#  dpName      : A human-readable name for each system.  Typically,
--#                the system's hostname (not fully qualified).
--#  dpIP        : IP address of the distributed poller.
--#  dpComment   : Free-form text field
--#  dpDiscLimit : Numeric representation of percentage of interface speed
--#                available to discovery process.  See documentation for
--#                "bandwidth troll"
--#  dpLastNodePull 	: Time of last pull of new nodes from the DP
--#  dpLastEventPull	: Time of last pull of events from the DP
--#  dpLastPackagePush	: Time of last push of Package (config) to the DP
--#  dpAdminState: Reflects desired state for this distributed poller.
--#                1 = Up, 0 = Down
--#  dpRunState  : Reflects the current perceived state of the distributed
--#                poller.  1 = Up, 0 = Down
--#
--########################################################################

create table distPoller (
	dpName			varchar(12) not null,
	dpIP			text not null,
	dpComment		varchar(256),
	dpDiscLimit		numeric(5,2),
	dpLastNodePull		timestamp with time zone,
	dpLastEventPull		timestamp with time zone,
	dpLastPackagePush	timestamp with time zone,
	dpAdminState 		integer,
	dpRunState		integer,

	constraint pk_dpName primary key (dpName)
);

--########################################################################
--# node Table - Contains information on nodes discovered and potentially
--#              managed by OpenNMS.  nodeSys* fields map to SNMP MIB 2
--#              system table information.
--#
--# This table contains the following fields:
--#
--#  nodeID          : Unique identifier for node.  Note that this is the
--#                    enabler for overlapping IP ranges and that uniquity
--#                    is dependent on combination of dpName & IP address
--#  dpName          : Distributed Poller responsible for this node
--#  nodeCreateTime  : Time node was added to the database
--#  nodeParentID    : In the case that the node is virtual or an independent
--#                    device in a chassis that should be reflected as a
--#                    subcomponent or "child", this field reflects the nodeID
--#                    of the chassis/physical node/"parent" device.
--#                    Currently unused.
--#  nodeType        :  Flag indicating status of node
--#			'A' - active
--#  			'D' - deleted
--#  nodeSysOID      : SNMP MIB-2 system.sysObjectID.0
--#  nodeSysName     : SNMP MIB-2 system.sysName.0
--#  nodeSysDescription    : SNMP MIB-2 system.sysDescr.0
--#  nodeSysLocation : SNMP MIB-2 system.sysLocation.0
--#  nodeSysContact  : SNMP MIB-2 system.sysContact.0
--#  nodeLabel	     : User-friendly name associated with the node.
--#  nodeLabelSource : Flag indicating source of nodeLabel
--#                      'U' = user defined
--#                      'H' = IP hostname
--#                      'S' = sysName
--#                      'A' = IP address
--# nodeNetBIOSName  : NetBIOS workstation name associated with the node.
--# nodeDomainName   : NetBIOS damain name associated with the node.
--# operatingSystem  : Operating system running on the node.
--# lastCapsdPoll    : Date and time of last Capsd scan.
--# foreignSource    : When importing nodes this contains the source of the
--#                       nodes, null otherwise
--# foriegnId        : When importing nodes this contains the id of the node
--#                       as known to the foriegn source, null otherwise
--########################################################################

create table node (
	nodeID		integer not null,
	dpName		varchar(12),
	nodeCreateTime	timestamp with time zone not null,
	nodeParentID	integer,
	nodeType	char(1),
	nodeSysOID	varchar(256),
	nodeSysName	varchar(256),
	nodeSysDescription	varchar(256),
	nodeSysLocation	varchar(256),
	nodeSysContact	varchar(256),
	nodeLabel	varchar(256),
	nodeLabelSource	char(1),
	nodeNetBIOSName varchar(16),
	nodeDomainName  varchar(16),
	operatingSystem varchar(64),
	lastCapsdPoll   timestamp with time zone,
	foreignSource	varchar(64),
	foreignId       varchar(64),

	constraint pk_nodeID primary key (nodeID),
	constraint fk_dpName foreign key (dpName) references distPoller
);

create index node_id_type_idx on node(nodeID, nodeType);
create index node_label_idx on node(nodeLabel);
create index node_dpname_idx on node(dpName);
create unique index node_foreign_unique_idx on node(foreignSource, foreignId);

--#########################################################################
--# snmpInterface Table - Augments the ipInterface table with information
--#                       available from IP interfaces which also support
--#                       SNMP.
--#
--# This table provides the following information:
--#
--#  nodeID             : Unique identifier for node to which this if belongs
--#  snmpIpAdEntNetMask : SNMP MIB-2 ipAddrTable.ipAddrEntry.ipAdEntNetMask
--#                       Value is interface's subnet mask
--#  snmpPhysAddr       : SNMP MIB-2 ifTable.ifEntry.ifPhysAddress
--#                       Value is interface's MAC Address
--#  snmpIfIndex        : SNMP MIB-2 ifTable.ifEntry.ifIndex
--#                       Value is interface's arbitrarily assigned index,
--#                       or -100 if we can query the agent, but we can't find
--#                       this IP address in the ifTable.
--#  snmpIfDescr        : SNMP MIB-2 ifTable.ifEntry.ifDescr
--#                       Value is interface's manufacturer/product name/version
--#  snmpIfType         : SNMP MIB-2 ifTable.ifEntry.ifType
--#                       Value is interface's physical/link protocol
--#  snmpIfName		: SNMP MIB-2 ifTable.ifEntry.ifName
--#			  Value is interface's device name
--#  snmpIfSpeed        : SNMP MIB-2 ifTable.ifEntry.ifSpeed
--#                       Value is estimate of interface's data rate
--#  snmpIfAdminStatus  : SNMP MIB-2 ifTable.ifEntry.ifAdminStatus
--#                       Value is interface's desired status
--#                       1 = Up, 2 = Down, 3 = Testing
--#  snmpIfOperStatus   : SNMP MIB-2 ifTable.ifEntry.ifOperStatus
--#                       Value is interface's current operational status
--#                       1 = Up, 2 = Down, 3 = Testing
--#  snmpIfAlias		: SNMP MIB-2 ifXTable.ifXEntry.ifAlias
--#			  Value is interface's device alias
--#  snmpCollect        : 'C' means collect 'N' means don't collect
--#                     : 'UC' means collect 'UN' means don't collect (user override)
--#                       This has been moved from the isSnmpPrimary field in the
--#                         ipinterface table
--#  snmpLastCapsdPoll  : Date and time of last poll by capsd or provisiond
--#  snmpPoll           : 'P' means polled 'N' means not polled (interface admin and oper status)
--#  snmpLastSnmpPoll   : Date and time of last snmp poll 
--#
--# NOTE:  Although not marked as "not null" the snmpIfIndex field
--#        should never be null.  This table is considered to be uniquely
--#        keyed by nodeId and snmpIfIndex.  Eventually ipAddr and
--#        snmpIpAdEntNetMask will be removed and netmask added to
--#        the ipInterface table.
--########################################################################

create table snmpInterface (
    id				INTEGER DEFAULT nextval('opennmsNxtId') NOT NULL,
	nodeID			integer not null,
	snmpIpAdEntNetMask	varchar(45),
	snmpPhysAddr		varchar(32),
	snmpIfIndex		integer not null,
	snmpIfDescr		varchar(256),
	snmpIfType		integer,
	snmpIfName		varchar(96),
	snmpIfSpeed		bigint,
	snmpIfAdminStatus	integer,
	snmpIfOperStatus	integer,
	snmpIfAlias		varchar(256),
    snmpLastCapsdPoll timestamp with time zone,
    snmpCollect     varchar(2) default 'N',
    snmpPoll     varchar(1) default 'N',
    snmpLastSnmpPoll timestamp with time zone,

    CONSTRAINT snmpinterface_pkey primary key (id),
	constraint fk_nodeID2 foreign key (nodeID) references node ON DELETE CASCADE
);

create unique index snmpinterface_nodeid_ifindex_unique_idx on snmpinterface(nodeID, snmpIfIndex);
create index snmpinterface_nodeid_idx on snmpinterface(nodeID);

--########################################################################
--# ipInterface Table - Contains information on interfaces which support
--#                     TCP/IP as well as current status information.
--#                     ipAddr is integer, to support easier filtering.
--#
--# This table contains the following information:
--#
--#  nodeID          : Unique identifier of the node that "owns" this interface
--#  ipAddr          : IP Address associated with this interface
--#  ifIndex	     : SNMP index of interface, used to uniquely identify
--# 		           unnumbered interfaces, or null if there is no mapping to
--#                    snmpInterface table.  Can be -100 if old code added an
--#                    snmpInterface table entry but no SNMP data could be gathered.
--#
--# NOTE: The combination of nodeID, ipAddr, and ifIndex must be unique,
--# and this must be enforced programmatically.
--#
--#  ipHostname      : IP Hostname associated with this interface
--#  isManaged       : Character used as a boolean flag
--#                     'M' - Managed
--#                     'A' - Alias
--#                     'D' - Deleted
--#                     'U' - Unmanaged
--#                     'F' - Forced Unmanaged (via the user interface)
--#                     'N' - Not polled as part of any package
--#                     'X' - Remotely Monitored only
--#  ipStatus        : If interface supports SNMP this field will
--#                    hold a numeric representation of interface's
--#                    operational status (same as 'snmpIfOperStatus'
--#                    field in the snmpInterface table).
--#                      1 = Up, 2 = Down, 3 = Testing
--#  ipLastCapsdPoll : Date and time of last poll by capsd or provisiond
--#  isSnmpPrimary   : Character used as a boolean flag
--#                      'P' - Primary SNMP
--#                      'S' - Secondary SNMP
--#                      'N' - Not eligible (does not support SNMP or
--#                               or has no ifIndex)
--#                     NOTE: 'C' is no longer a valid value for isSnmpPrimary
--#                       this has moved to the snmpinterface table
--#
--########################################################################

create table ipInterface (
    id              INTEGER DEFAULT nextval('opennmsNxtId') NOT NULL,
	nodeID			integer not null,
	ipAddr			text not null,
	ifIndex			integer,
	ipHostname		varchar(256),
	isManaged		char(1),
	ipStatus		integer,
    ipLastCapsdPoll timestamp with time zone,
	isSnmpPrimary   char(1),
	snmpInterfaceId	integer,

	CONSTRAINT ipinterface_pkey PRIMARY KEY (id),
	CONSTRAINT snmpinterface_fkey2 FOREIGN KEY (snmpInterfaceId) REFERENCES snmpInterface (id) ON DELETE SET NULL,
	constraint fk_nodeID1 foreign key (nodeID) references node ON DELETE CASCADE
);

create unique index ipinterface_nodeid_ipaddr_notzero_idx on ipInterface (nodeID, ipAddr) WHERE ipAddr != '0.0.0.0';
create index ipinterface_nodeid_ipaddr_ismanaged_idx on ipInterface (nodeID, ipAddr, isManaged);
create index ipinterface_ipaddr_ismanaged_idx on ipInterface (ipAddr, isManaged);
create index ipinterface_ipaddr_idx on ipInterface (ipAddr);
create index ipinterface_nodeid_ismanaged_idx on ipInterface (ipAddr);
create index ipinterface_nodeid_idx on ipInterface (nodeID);
create index ipinterface_snmpInterfaceId_idx on ipInterface (snmpInterfaceId);

--########################################################################
--# service Table - Contains a name<->number mapping for services
--#                 (e.g., poller packages)
--#
--# This table provides the following information:
--#
--#  serviceID   : Unique integer mapping to service/poller package
--#  serviceName : Name associated with service/poller package
--########################################################################

create table service (
	serviceID		integer not null,
	serviceName		varchar(255) not null,

	constraint pk_serviceID primary key (serviceID)
);

--########################################################################
--# ifServices Table - Contains a mapping of interfaces to services available
--#                    on those interfaces (e.g., FTP, SMTP, DNS, etc.) and
--#                    recent polling status information.
--#
--# This table provides the following information:
--#
--#  nodeID    : Unique integer identifier for node
--#  ipAddr    : IP Address of node's interface
--#  ifIndex   : SNMP ifIndex, if available, null otherwise
--#  serviceID : Unique integer identifier of service/poller package
--#  lastGood  : Date and time of last successful poll by this poller package
--#  lastFail  : Date and time of last failed poll by this poller package
--#  qualifier : Service qualifier.  May be used to distinguish two
--#		         services which have the same serviceID.  For example, in the
--#              case of the HTTP service a qualifier might be the specific
--#              port on which the HTTP server was found.
--#  status    : Flag indicating the status of the service.
--#                'A' - Active
--#                'D' - Deleted
--#                'U' - Unmanaged (per capsd configuration change and CAPSD)
--#                'F' - Forced unmanaged (via user interface)
--#                'N' - Not polled as part of any of the packages that the
--#                      interface belongs to
--#                'X' - service is remotely monitored only
--#  source    : Flag indicating how the service was detected.
--#                'P' - Plugin
--#                'F' - Forced (via CapsdPluginBehavior.conf)
--#  notify    : Flag indicating if this service should be notified on or not
--#                'Y' - to notify
--#                'N' = not to notify
--########################################################################

create table ifServices (
    id				integer default nextval('opennmsNxtId') NOT NULL,
	nodeID			integer not null,
	ipAddr			text not null,
	ifIndex			integer,
	serviceID		integer not null,
	lastGood		timestamp with time zone,
	lastFail		timestamp with time zone,
	qualifier		char(16),
	status         	char(1),
	source			char(1),
	notify          char(1),
	ipInterfaceId	integer not null,

	CONSTRAINT ifservices_pkey PRIMARY KEY (id), 
	CONSTRAINT ipinterface_fkey FOREIGN KEY (ipInterfaceId) REFERENCES ipInterface (id) ON DELETE CASCADE,
	constraint fk_nodeID3 foreign key (nodeID) references node ON DELETE CASCADE,
	constraint fk_serviceID1 foreign key (serviceID) references service ON DELETE CASCADE
);

create unique index ifservices_nodeid_ipaddr_svc_unique on ifservices(nodeID, ipAddr, serviceId);
create index ifservices_nodeid_ipaddr_status on ifservices(nodeID, ipAddr, status);
create index ifservices_nodeid_status on ifservices(nodeid, status);
create index ifservices_nodeid_idx on ifservices(nodeID);
create index ifservices_serviceid_idx on ifservices(serviceID);
create index ifservices_nodeid_serviceid_idx on ifservices(nodeID, serviceID);
create index ifservicves_ipInterfaceId_idx on ifservices(ipInterfaceId);

--##################################################################
--# events Table -- This table provides information on the events
--#                 that are passed into the event subsystem.  It
--#                 contains information defining the event as
--#                 unique, while additional information is stored
--#                 in the eventsDetail table.
--#
--# This table provides the following information:
--#
--#  eventID   		: Unique identifier for the event
--#  eventUei		: Universal Event Identifer (UEI) for this event
--#  eventSnmp		: Contains the eid, eidtext (optionally), specific,
--#			  and generic identifier for the SNMP Trap.  This
--#			  maps directly to the <snmp> element in the
--#			  Event Data Stream DTD.
--#  eventTime		: The <time> element from the Event Data Stream DTD,
--#			  which is the time the event was received by the
--#			  source process.
--#  eventCreateTime 	: Creation time of event in database
--#  eventHost   	: The <host> element from the Event Data Stream DTD
--#  eventSource        : The entity/process which generated the event.
--#  eventSnmphost	: The <snmphost> element from the Event Data Stream DTD
--#  eventDpName	: The dpName of the Dist Poller which received the
--#			  event
--#  eventParms		: The <parms> element from the Event Data Stream DTD
--#  nodeID             : Unique integer identifier for node
--#  ifindex		: The <ifindex> element from the Event Data Stream DTD
--#  ipAddr             : IP Address of node's interface
--#  serviceID          : Unique integer identifier of service/poller package
--#  eventDescr		: Free-form textual description of the event
--#  eventLogmsg	: The log message for the event
--#  eventSeverity	: Severity of event
--#			   1 = Indeterminate
--#			   2 = Cleared (implementation is now in alarms)
--#			   3 = Normal
--#			   4 = Warning
--#			   5 = Minor
--#			   6 = Major
--#			   7 = Critical
--#  eventPathOutage	: Event Path outage information	
--#  eventCorrelation	: The event correlation configured for this event
--#			  (stored as an XML string)
--#  eventSuppressedCount	: The number of times the event was suppressed
--#			  (if event correlation was set for suppression)
--#  eventOperInstruct 	: Operator instruction for event.
--#  eventAutoAction	: Automated Action for event.  Should
--#			  consist of fully-qualfied pathname to
--#			  executable command, with possible variables
--#			  used to reference event-specific data
--#  eventOperAction   	: Operator Action for event.  Should
--#			  consist of fully-qualfied pathname to
--#			  executable command, with possible variables
--#			  used to reference event-specific data
--#  eventOperActionMenuText	: Menu text displayed to Operator, which if
--#			  selected, will invoke action described in
--#			  eventOperAction
--#  eventLoggroup	: Logical group with which to associate event.
--#			  This field provides a means of logically
--#			  grouping related events.
--#  eventNotification  : Notification string.  Should consist of
--#			  a fully-qualfied pathname to an executable
--#			  which invokes the notification software, and
--#			  will likely contain event-specific variables
--#  eventTticket       : Trouble ticket integration string.  Should
--#			  consist of fully-qualfied pathname to
--#			  executable command, with possible variables
--#			  used to reference event-specific data
--#  eventTticketState  : Trouble ticket on/off boolean
--#   				1=on, 0=off
--#  eventForward       : Contains a list of triplets:
--#	  		    Destination,State,Mechanism;Destination,State,Mechanism;
--#			  which reflect the following:
--#			      - State is a boolean flag as to whether the
--#				entry is active or not.  1=on, 0=off.
--#			      - Destination is hostname or IP of system to
--#				forward the event to
--#			      - Method is the means by which it will be
--#				forwarded.  A keyword, e.g., SNMP
--#  eventMouseOverText : Text to be displayed on MouseOver event, if
--#			  the event is displayed in the browser and
--#			  the operator needs additional info.
--#  eventLog		: Flag indicating if the event is to be logged, set
--#			  from the 'dest' attribute on the incoming event
--#                       Y = log, N = do not log
--#  eventDisplay	: Flag indicating if the event is to be displayed, set
--#			  from the 'dest' attribute on the incoming event
--#                       Y = display, N = do not display
--#  eventAckUser	: The user who acknowledged this event.  If
--#			  null, then this event has not been acknowledged.
--#  eventAckTime	: The time this event was acknowledged.
--#  alarmID : If this event is configured for alarmReduction, the alarmId
--#            of the reduced event will set in this column
--#
--##################################################################

create table events (
	eventID			integer not null,
	eventUei		varchar(256) not null,
	nodeID			integer,
	eventTime		timestamp with time zone not null,
	eventHost		varchar(256),
	eventSource		varchar(128) not null,
	ipAddr			text,
	eventDpName		varchar(12) not null,
	eventSnmphost		varchar(256),
	serviceID		integer,
	eventSnmp		varchar(256),
	eventParms		text,
	eventCreateTime		timestamp with time zone not null,
	eventDescr		text,
	eventLoggroup		varchar(32),
	eventLogmsg		text,
	eventSeverity		integer not null,
	eventPathOutage		varchar(1024),
	eventCorrelation	varchar(1024),
	eventSuppressedCount	integer,
	eventOperInstruct	varchar(1024),
	eventAutoAction		varchar(256),
	eventOperAction		varchar(256),
	eventOperActionMenuText	varchar(64),
	eventNotification	varchar(128),
	eventTticket		varchar(128),
	eventTticketState	integer,
	eventForward		varchar(256),
	eventMouseOverText	varchar(64),
	eventLog		char(1) not null,
	eventDisplay		char(1) not null,
    ifIndex             integer,
	eventAckUser		varchar(256),
	eventAckTime		timestamp with time zone,
	alarmID			integer,

	constraint pk_eventID primary key (eventID)
);

create index events_uei_idx on events(eventUei);
create index events_nodeid_idx on events(nodeID);
create index events_ipaddr_idx on events(ipaddr);
create index events_serviceid_idx on events(serviceID);
create index events_time_idx on events(eventTime);
create index events_severity_idx on events(eventSeverity);
create index events_log_idx on events(eventLog);
create index events_display_idx on events(eventDisplay);
create index events_ackuser_idx on events(eventAckUser);
create index events_acktime_idx on events(eventAckTime);
create index events_alarmid_idx on events(alarmID);
create index events_nodeid_display_ackuser on events(nodeid, eventdisplay, eventackuser);

--########################################################################
--#
--# outages table -- This table maintains a record of outage periods for
--#                  given services on specific interfaces.
--#
--# This table provides the following information:
--#
--#  outageID          : Unique integer identifier for the outage
--#  svcLostEventID    : ID of the event that caused the outage. Will be
--#                      a non-null value when a new outage is inserted
--#                      but might be null in case of an opennms upgrade
--#  svcRegainedEventID: ID of the event that cleared the outage
--#  nodeID            : Unique integer identifier for node
--#  ipAddr            : IP Address of node's interface
--#  serviceID         : Unique integer identifier of service/poller package
--#  ifLostService     : Time of lost service event
--#  ifRegainedService : Time of regained service event
--#  suppressTime 	   : Time to suppress the outage
--#  suppressedBy	   : The suppressor
--#
--########################################################################

create table outages (
	outageID		integer not null,
	svcLostEventID		integer,
	svcRegainedEventID	integer,
	nodeID			integer not null,
	ipAddr			text not null,
	serviceID		integer not null,
	ifLostService		timestamp with time zone not null,
	ifRegainedService	timestamp with time zone,
	suppressTime    	timestamp with time zone,
	suppressedBy		varchar(256),
	ifServiceId		INTEGER not null,

	constraint pk_outageID primary key (outageID),
	constraint fk_eventID1 foreign key (svcLostEventID) references events (eventID) ON DELETE CASCADE,
	constraint fk_eventID2 foreign key (svcRegainedEventID) references events (eventID) ON DELETE CASCADE,
	constraint fk_nodeID4 foreign key (nodeID) references node (nodeID) ON DELETE CASCADE,
	constraint fk_serviceID2 foreign key (serviceID) references service (serviceID) ON DELETE CASCADE,
	CONSTRAINT ifServices_fkey1 FOREIGN KEY (nodeId, ipAddr, serviceId) REFERENCES ifServices (nodeId, ipAddr, serviceId) ON DELETE CASCADE ON UPDATE CASCADE,
	CONSTRAINT ifServices_fkey2 FOREIGN KEY (ifServiceId) REFERENCES ifServices (id) ON DELETE CASCADE
);

create index outages_nodeid_ipaddr_svc_idx on outages(nodeID, ipAddr, serviceId);
create index outages_svclostid_idx on outages(svcLostEventID);
create index outages_svcregainedid_idx on outages(svcRegainedEventID);
create index outages_nodeid_idx on outages(nodeID);
create index outages_serviceid_idx on outages(serviceID);
create index outages_ipaddr_idx on outages(ipaddr);
create index outages_regainedservice_idx on outages(ifRegainedService);
create index outages_ifServivceId_idx on outages(ifServiceId);

--########################################################################
--#
--# vulnerabilities table -- This table maintains a record of vulnerabilites
--#                          that have been detected on target IP addresses.
--#
--# This table provides the following information:
--#
--#  vulnerabilityID   : Unique integer identifier for the outage
--#  nodeID            : Unique integer identifier for node
--#  ipAddr            : IP Address of node's interface
--#  serviceID         : Unique integer identifier of service/poller package
--#
--#  creationTime      : Initial creation time of the vulnerability
--#  lastAttemptTime   : Last time that an attempt was made to scan for
--#                      this vulnerability
--#  lastScanTime      : Most recent successful scan time
--#  resolvedTime      : Time after which the vulnerability was no longer
--#                      detected
--#
--#  severity          : Severity of the vulnerability (identical to event
--#                      severities
--#  pluginID          : ID number of the plugin that produced the vulnerability
--#  pluginSubID       : Specific vulnerability type generated by the plugin
--#  logmsg            : Terse description of vulnerability (usually
--#                      the plugin name plus short description)
--#  descr             : Verbose description of vulnerability
--#  port              : Port that the vulnerability affects
--#  protocol          : Network protocol of the attack (TCP, UDP, ICMP)
--#
--########################################################################

create table vulnerabilities (
	vulnerabilityID		integer not null,
	nodeID			integer,
	ipAddr			text,
	serviceID		integer,
	creationTime		timestamp with time zone not null,
	lastAttemptTime		timestamp with time zone not null,
	lastScanTime		timestamp with time zone not null,
	resolvedTime		timestamp with time zone,
	severity		integer not null,
	pluginID		integer not null,
	pluginSubID             integer not null,
	logmsg                  text,
	descr			text,
	port			integer,
	protocol		varchar(32),
	cveEntry		varchar(255),

	constraint pk_vulnerabilityID primary key (vulnerabilityID)
);

create index vulnerabilities_nodeid_idx on vulnerabilities(nodeID);
create index vulnerabilities_ipaddr_idx on vulnerabilities(ipAddr);
create index vulnerabilities_severity_idx on vulnerabilities(severity);
create index vulnerabilities_port_idx on vulnerabilities(port);
create index vulnerabilities_protocol_idx on vulnerabilities(protocol);

--########################################################################
--#
--# vulnPlugins table -- This table contains a list of information about
--#                      Nessus plugins that are in use by the nessusd
--#                      daemons that are being used by vulnscand.
--#
--# This table provides the following information:
--#
--#  pluginID          : Plugin ID number (from Nessus)
--#  pluginSubID       : Specific vulnerability type within the plugin
--#  name              : Short name of the plugin
--#  category          : Category of the plugin's behavior (scanner,
--#                      attack, etc)
--#  copyright         : Copyright notice for the plugin
--#  descr             : Verbose description of vulnerability
--#  summary           : Short description of plugin behavior
--#  family            : User-comprehensible type of attack (CGI abuses,
--#                      Backdoors, etc)
--#  version           : Version of the plugin code
--#  cveEntry          : CVE entry associated with the vulnerability
--#                      that this plugin tests
--#  md5               : 128-bit hex MD5 checksum of the plugin that
--#                      can be used to detect changes in the plugin code
--#
--########################################################################

create table vulnPlugins (
        pluginID                integer not null,
        pluginSubID             integer not null,
        name                    varchar(128),
        category                varchar(32),
        copyright               varchar(128),
        descr                   text,
        summary                 varchar(256),
        family                  varchar(32),
        version                 varchar(32),
        cveEntry                varchar(255),
        md5                     varchar(32)
);

--#  This constraint not understood installer
--#        CONSTRAINT pk_vulnplugins PRIMARY KEY (pluginID,pluginSubID));
--#

create unique index vulnplugins_plugin_idx on vulnPlugins(pluginID, pluginSubID);

--########################################################################
--# notification table - Contains information on acknowleged and outstanding
--#                      pages listed by user/groups
--#
--# This table contains the following fields:
--#
--# textMsg     : The message being sent in the page.
--# numericMsg  : The message being sent to a numeric pager
--# notifyID    : The primary key of this row, populated with the value from
--#               the notifyNxtId sequence.
--# pageTime    : A timestamp of when the page was originally sent.
--# respondTime : A timestamp of when the page was acknowleged. A null in this
--#               field means that the page has not been answered yet.
--# answeredBy  : The user id of the user that answered the page, set the same
--#               for all rows with the same groupId field.
--# nodeId      : The id of the node that has the problem
--# interfaceId : The id of the interface on the node that has the problem
--# serviceID   : The id of the service on the interface that has the problem
--# eventID     : The primary key of the event that spawned the notification
--# eventUEI    : The uei of the event that spawned the notification, placed here
--#               for speed of lookup as notifications are processed.
--#
--########################################################################

create table notifications (
       textMsg      text not null,
       subject      varchar(256),
       numericMsg   varchar(256),
       notifyID	    integer not null,
       pageTime     timestamp with time zone,
       respondTime  timestamp with time zone,
       answeredBy   varchar(256),
       nodeID	    integer,
       interfaceID  varchar(16),
       serviceID    integer,
       queueID		varchar(256),
       eventID      integer,
       eventUEI     varchar(256) not null,
       notifConfigName	varchar(63),

       constraint pk_notifyID primary key (notifyID),
       constraint fk_nodeID7 foreign key (nodeID) references node (nodeID) ON DELETE CASCADE,
       constraint fk_eventID3 foreign key (eventID) references events (eventID) ON DELETE CASCADE
);

create index notifications_nodeid_idx on notifications(nodeid);
create index notifications_ipaddr_idx on notifications(interfaceID);
create index notifications_serviceid_idx on notifications(serviceID);
create index notifications_eventid_idx on notifications(eventID);
create index notifications_respondtime_idx on notifications(respondTime);
create index notifications_answeredby_idx on notifications(answeredBy);
create index notifications_eventuei_idx on notifications (eventuei);

--########################################################################
--#
--# This table contains the following fields:
--# id			: ID column for the table
--# userID      : The user id of the person being paged, from the users.xml
--#               file.
--# notifyID    : The index of the row from the notification table.
--# notifyTime	: The timestamp of when the notification was sent
--# media       : A string describing the type of contact being made, ie text
--#               page, numeric page, email, etc...
--# contactInfo : A field for storing the information used to contact the user,
--#               e.g. an email address, the phone number and pin of the pager...
--# autonotify	: A character to determine how auto acknowledge is handled for
--#               this entry
--#
--########################################################################

create table usersNotified (
		id				integer not null, 
        userID          varchar(256) not null,
        notifyID        integer,
        notifyTime      timestamp with time zone,
        media           varchar(32),
        contactinfo     varchar(64),
        autonotify      char(1),

	constraint pk_userNotificationID primary key (id),
	constraint fk_notifID2 foreign key (notifyID) references notifications (notifyID) ON DELETE CASCADE
);

create index userid_notifyid_idx on usersNotified(userID, notifyID);

--########################################################################
--#
--# This table contains the following fields:
--# alarmID     : The id created from the alarmsNxtId sequence.
--# eventUei    : A reference to the eventUei that created this alarm.
--# nodeID      : A reference to the node represented by this alarm.
--# ipAddr      : IP Address of node's interface
--# serviceID   : A reference to the service represented by the alarm.
--# reductionKey: Used with nodeID and serviceID to match an event and
--#               increment the counter column.  Set by configuring the
--#               optional alarm-data elment in the eventConf.xml file.
--# alarmType   : Customizable column designed for use in automations and
--#               can be set in the eventConf.xml file by configuring the
--#               optional alarm-data element.
--# counter     : Incremented by the AlarmWriter instead of inserting
--#               a new row when matched node, service, and reductionKey
--# severity    : Severity of the Alarm... Initially set by the event
--#               can be changed with SQL update.
--# lastEventID : A reference to the event table with the ID of the last
--#               matching event (typically node, service, reductionkey)
--# firstEventTime: timestamp of the first event matching this alarm
--# lastEventTime: timestamp of the last event matching this alarm
--# description : description from the event
--# logMsg      : the logmsg from the event
--# ifIndex      : the ifindex from the event
--# operInstruct: the operator instructions from the event
--# tticketID   : helpdesk integration field
--# tticketState: helpdesk integration field
--# mouseOverTest: flyOverText for the webUI
--# suppressedUntil: used to suppress display an alarm until
--#                : timestamp time is reached
--# suppressedUser : user that suppressed alarm
--# suppressedTime : time the alarm was suppressed
--# alarmAckUser : user that acknowledged the alarm
--# alarmAckTime : time user Ack'd the alarm
--########################################################################

create table alarms (
	alarmID                 INTEGER, CONSTRAINT pk_alarmID PRIMARY KEY (alarmID),
	eventUei                VARCHAR(256) NOT NULL,
	dpName                  VARCHAR(12) NOT NULL,
	nodeID                  INTEGER, CONSTRAINT fk_alarms_nodeid FOREIGN KEY (nodeID) REFERENCES node (nodeID) ON DELETE CASCADE,
	ipaddr                  VARCHAR(39),
	serviceID               INTEGER,
	reductionKey            VARCHAR(256),
	alarmType               INTEGER,
    counter                 INTEGER NOT NULL,
	severity                INTEGER NOT NULL,
	lastEventID             INTEGER, CONSTRAINT fk_eventIDak2 FOREIGN KEY (lastEventID)  REFERENCES events (eventID) ON DELETE CASCADE,
	firstEventTime          timestamp with time zone,
	lastEventTime           timestamp with time zone,
	firstAutomationTime     timestamp with time zone,
	lastAutomationTime      timestamp with time zone,
	description             text,
	logMsg                  text,
	operInstruct            VARCHAR(1024),
	tticketID               VARCHAR(128),
	tticketState            INTEGER,
	mouseOverText           VARCHAR(64),
	suppressedUntil         timestamp with time zone,
	suppressedUser          VARCHAR(256),
	suppressedTime          timestamp with time zone,
	alarmAckUser            VARCHAR(256),
	alarmAckTime            timestamp with time zone,
	managedObjectInstance   VARCHAR(512),
	managedObjectType       VARCHAR(512),
	applicationDN           VARCHAR(512),
	ossPrimaryKey           VARCHAR(512),
	x733AlarmType           VARCHAR(31),
	x733ProbableCause       INTEGER default 0 not null,
	qosAlarmState           VARCHAR(31),
    ifIndex                 integer,
    clearKey				VARCHAR(256),
    eventParms              text
	
);

CREATE INDEX alarm_uei_idx ON alarms(eventUei);
CREATE INDEX alarm_nodeid_idx ON alarms(nodeID);
CREATE UNIQUE INDEX alarm_reductionkey_idx ON alarms(reductionKey);
CREATE INDEX alarm_clearkey_idx ON alarms(clearKey);
CREATE INDEX alarm_reduction2_idx ON alarms(alarmID, eventUei, dpName, nodeID, serviceID, reductionKey);
CREATE INDEX alarm_app_dn ON alarms(applicationDN);
CREATE INDEX alarm_oss_primary_key ON alarms(ossPrimaryKey);
CREATE INDEX alarm_eventid_idx ON alarms(lastEventID);
CREATE INDEX alarm_lasteventtime_idx on alarms(lasteventtime);
CREATE INDEX alarm_firstautomationtime_idx on alarms(firstautomationtime);
CREATE INDEX alarm_lastautomationtime_idx on alarms(lastautomationtime);

--########################################################################
--#
--# Use this table to add additional custom data about an alarm... somewhat
--# usefull with automations and will be viewable/editable in the alarm
--# details WebUI page.
--#
--# This table contains the following fields:
--# alarmID     : The id created from the alarmsNxtId sequence.
--# attribute   : The custom attribute name
--# attributeValue : The custom attribute value
--########################################################################

CREATE TABLE alarm_attributes (
    alarmID         INTEGER, CONSTRAINT fk_alarmID1 FOREIGN KEY (alarmID) REFERENCES alarms (alarmID) ON DELETE CASCADE,
    attributeName   VARCHAR(63),
    attributeValue  VARCHAR(255)
);

CREATE INDEX alarm_attributes_idx ON alarm_attributes(alarmID);
CREATE UNIQUE INDEX alarm_attributes_aan_idx ON alarm_attributes(alarmID, attributeName);

--# This constraint not understood by installer
--#        CONSTRAINT pk_usersNotified PRIMARY KEY (userID,notifyID) );
--#
--########################################################################
--# asset table - Contains inventory and other user-entered information
--#                     for nodes
--#
--# This table contains the following fields:
--#
--# nodeID           : The node id for the node this asset information belongs.
--# category         : A broad idea of what this asset does (examples are
--#                    desktop, printer, server, infrastructure, etc.).
--# manufacturer     : Name of the manufacturer of this asset.
--# vendor           : Vendor from whom this asset was purchased.
--# modelNumber      : The model number of this asset.
--# serialNumber     : The serial number of this asset.
--# description      : A free-form description.
--# circuitId        : The electrical/network circuit this asset connects to.
--# assetNumber      : A business-specified asset number.
--# operatingSystem  : The operating system, if any.
--# rack             : For servers, the rack it is installed in.
--# slot             : For servers, the slot in the rack it is installed in.
--# port             : For servers, the port in the slot it is installed in.
--# region           : A broad geographical or organizational area.
--# division         : A broad geographical or organizational area.
--# department       : The department this asset belongs to.
--# address1         : Address of geographical location of asset, line 1.
--# address2         : Address of geographical location of asset, line 2.
--# city             : The city where this asset resides.
--# state            : The state where this asset resides.
--# zip              : The zip code where this asset resides.
--# building         : The building where this asset resides.
--# floor            : The floor of the building where this asset resides.
--# room             : The room where this asset resides.
--# vendorPhone      : A contact number for the vendor.
--# vendorFax        : A fax number for the vendor.
--# vendorAssetNumber: The vendor asset number.
--# username		 : A Username to access the node
--# password		 : The password to access the node
--# enable			 : The privilege password to access the node
--# autoenable		 : If username has privileged access
--#                    - 'A' autoenable true
--# connection		 : Connection protocol used to access the node (telnet, ssh, rsh, ...)
--# userCreated      : The username who created this record.
--# userLastModified : The last user who modified this record.
--# lastModifiedDate : The last time this record was modified.
--# dateInstalled    : The date the asset was installed.
--# lease            : The lease number of this asset.
--# leaseExpires     : The date the lease expires for this asset.
--# supportPhone     : A support phone number for this asset.
--# maintContract    : The maintenance contract number for this asset.
--#
--########################################################################

create table assets (
        id              INTEGER DEFAULT nextval('opennmsNxtId') NOT NULL,
        nodeID          integer,
        category        varchar(64) not null,
        manufacturer    varchar(64),
        vendor          varchar(64),
        modelNumber     varchar(64),
        serialNumber    varchar(64),
        description     varchar(128),
        circuitId       varchar(64),
        assetNumber     varchar(64),
        operatingSystem varchar(64),
        rack            varchar(64),
        slot            varchar(64),
        port            varchar(64),
        region          varchar(64),
        division        varchar(64),
        department      varchar(64),
        address1        varchar(256),
        address2        varchar(256),
        city            varchar(64),
        state           varchar(64),
        zip             varchar(64),
        building        varchar(64),
        floor           varchar(64),
        room            varchar(64),
        vendorPhone     varchar(64),
        vendorFax       varchar(64),
        vendorAssetNumber varchar(64),
        username		varchar(32),
        password		varchar(32),
        enable			varchar(32),
        autoenable		char(1),
        connection		varchar(32),
        userLastModified char(20) not null,
        lastModifiedDate timestamp with time zone not null,
        dateInstalled   varchar(64),
        lease           varchar(64),
        leaseExpires    varchar(64),
        supportPhone    varchar(64),
        maintContract   varchar(64),
        maintContractExpires varchar(64),
        displayCategory   varchar(64),
        notifyCategory   varchar(64),
        pollerCategory   varchar(64),
        thresholdCategory   varchar(64),
        comment         text,
        managedObjectInstance varchar(512),
        managedObjectType varchar(512),
        cpu		varchar(32),
        ram		varchar(10),
        storagectrl	varchar(32),
        hdd1		varchar(32),
        hdd2		varchar(32),
        hdd3		varchar(32),
        hdd4		varchar(32),
        hdd5		varchar(32),
        hdd6		varchar(32),
        numpowersupplies		varchar(1),
        inputpower		varchar(6),
        additionalhardware		varchar(64),
        admin		varchar(32),
        snmpcommunity		varchar(32),
        rackunitheight		varchar(2),
        
    constraint pk_assetID primary key (id),
	constraint fk_nodeID5 foreign key (nodeID) references node ON DELETE CASCADE
);

create index assets_nodeid_idx on assets(nodeid);
CREATE INDEX assets_an_idx ON assets(assetNumber);

--########################################################################
--# categories table - Contains list of categories
--#                     for nodes, interfaces, and services
--#
--# This table contains the following fields:
--#
--# id           : The category id
--# name         : Textual name of a category
--# description  : Descriptive text about a category.
--########################################################################

create table categories (
		categoryId			integer,
		categoryName			varchar(64) not null,
		categoryDescription	varchar(256),

	constraint category_pkey primary key (categoryId)
);

CREATE UNIQUE INDEX category_idx ON categories(categoryName);

--##################################################################
--# The following command adds an initial set of categories if there
--# are no categories in the category table
--##################################################################
--# criteria: SELECT count(*) = 0 from categories
insert into categories values (nextVal('catNxtId'), 'Routers', null);
--# criteria: SELECT count(*) = 0 from categories
insert into categories values (nextVal('catNxtId'), 'Switches', null);
--# criteria: SELECT count(*) = 0 from categories
insert into categories values (nextVal('catNxtId'), 'Servers', null);
--# criteria: SELECT count(*) = 0 from categories
insert into categories values (nextVal('catNxtId'), 'Production', null);
--# criteria: SELECT count(*) = 0 from categories
insert into categories values (nextVal('catNxtId'), 'Test', null);
--# criteria: SELECT count(*) = 0 from categories
insert into categories values (nextVal('catNxtId'), 'Development', null);

--########################################################################
--# category_node table - Many-to-Many mapping table of categories to nodes
--#
--# This table contains the following fields:
--#
--# categoryid   : The category id from category table
--# nodeID       : The node id from the node table.
--########################################################################

create table category_node (
                categoryId              integer,
                nodeId                  integer,

                constraint categoryid_fkey1 foreign key (categoryId) references categories (categoryId) ON DELETE CASCADE,
                constraint nodeid_fkey1 foreign key (nodeId) references node ON DELETE CASCADE
);

CREATE INDEX catid_idx on category_node(categoryId);
CREATE INDEX catnode_idx on category_node(nodeId);
CREATE UNIQUE INDEX catenode_unique_idx on category_node(categoryId, nodeId);

--########################################################################
--# pathOutage Table - Contains the critical path IP address and service
--#                    associated with each node for suppressing nodeDown
--#                    notifications
--#
--# This table contains the following information:
--#
--#  nodeID                  : Unique identifier of the node
--#  criticalPathIp          : IP Address associated with the critical element in
--#                            the path between the OpenNMS server and the node
--#  criticalPathServiceName : the service to test on the critical path IP
--#                            address (Assume ICMP in Phase I implementation)
--#
--# NOTE: The nodeID must be unique
--#
--########################################################################

create table pathOutage (
	nodeID			integer,
	criticalPathIp		varchar(16) not null,
	criticalPathServiceName	varchar(255),

	constraint fk_nodeID8 foreign key (nodeID) references node ON DELETE CASCADE
);

create unique index pathoutage_nodeid on pathOutage(nodeID);
create index pathoutage_criticalpathip on pathOutage(criticalPathIp);
create index pathoutage_criticalpathservicename_idx on pathOutage(criticalPathServiceName);

--########################################################################
--# demandPolls Table - contains a list of requested polls
--#
--# This table contains the following information:
--#
--#  id                      : Unique identifier of the demand poll
--#  requestTime             : the time the user requested the poll
--#  user                    : the user that requested the poll
--#  description             : ?
--#
--########################################################################
create table demandPolls (
	id			integer,
	requestTime	timestamp with time zone,
	username	varchar(32),
	description varchar(128),
	
	constraint demandpoll_pkey primary key (id)
	
);

create index demandpoll_request_time on demandPolls(requestTime);
	
--########################################################################
--# pollResults Table - contains a list of requested polls
--#
--# This table contains the following information:
--#
--#  id			: unique identifier of the demand poll
--#  pollId		: unique identifier of this specific service poll
--#  nodeId		: node id of the polled service
--#  ipAddr		: ip address of the polled service
--#  ifIndex		: ifIndex of the polled service's interface
--#  serviceId		: serviceid of the polled service
--#  statusCode		: status code of the pollstatus returned by the monitor
--#  statusName		: status name of the pollstaus returnd by the monitor
--#  reason		: the reason of the pollstatus returned by the monitor
--#
--########################################################################
create table pollResults (
	id			integer,
	pollId      integer,
	nodeId		integer,
	ipAddr		text,
	ifIndex		integer,
	serviceId	integer,
	statusCode	integer,
	statusName	varchar(32),
	reason		varchar(128),
	
	constraint pollresult_pkey primary key (id),
	constraint fk_demandPollId foreign key (pollID) references demandPolls (id) ON DELETE CASCADE

);

create index pollresults_poll_id on pollResults(pollId);
create index pollresults_service on pollResults(nodeId, ipAddr, ifIndex, serviceId);

--#####################################################
--# locaation_monitors Table - contains a list of monitors in remote
--#                            locations
--#
--# This table contains the following information:
--#
--#  id          : surrogate key generated by sequence 
--#  name        : name of the location monitor
--#  definitionName : used to reference XML configuration
--#
--#
--#####################################################

CREATE TABLE location_monitors (
    id INTEGER,
    status VARCHAR(31) NOT NULL,
    lastCheckInTime timestamp with time zone,
    definitionName VARCHAR(31) NOT NULL,
    
    CONSTRAINT location_monitors_pkey PRIMARY KEY (id)
);

CREATE TABLE location_monitor_details (
    locationMonitorId INTEGER NOT NULL,
    property VARCHAR(255) NOT NULL,
    propertyValue VARCHAR(255),
    
    CONSTRAINT location_monitor_fkey1 FOREIGN KEY (locationMonitorId) REFERENCES location_monitors (id) ON DELETE CASCADE
);

create index location_monitor_details_id on location_monitor_details(locationMonitorId);
create unique index location_monitor_details_id_property on location_monitor_details(locationMonitorId, property);


--#############################################################################
--# location_specific_status_changes Table - contains a list status
--#      changed reported for a service by a monitor in a remote
--#      location.
--#
--# This table contains the following information:
--#
--#  id                : surrogate key generated by a sequence
--#  locationMonitorId : foreign key referencing a specific
--#                      monitor in a remote location
--#  serviceId         : foreign key referencing a specific monitored services
--#  statusTime        : time of reported status from remote location monitor 
--#  reason            : description of status change
--#  responseTime      : data for latency reporting
--#
--#############################################################################
CREATE TABLE location_specific_status_changes (
    id INTEGER,
    locationMonitorId INTEGER NOT NULL,
    ifServiceId INTEGER NOT NULL,
    statusCode INTEGER NOT NULL,
    statusTime timestamp with time zone NOT NULL,
    statusReason VARCHAR(255),
    responseTime DOUBLE PRECISION,

    CONSTRAINT location_specific_status_changes_pkey PRIMARY KEY (id),
    CONSTRAINT location_monitor_fkey2 FOREIGN KEY (locationMonitorId) REFERENCES location_monitors (id) ON DELETE CASCADE,
    CONSTRAINT ifservices_fkey4 FOREIGN KEY (ifServiceId) REFERENCES ifservices (id) ON DELETE CASCADE
);

create index location_specific_status_changes_ifserviceid on location_specific_status_changes(ifserviceid);
create index location_specific_status_changes_locationmonitorid on location_specific_status_changes(locationmonitorid);
create index location_specific_status_changes_locationmonitorid_ifserviceid on location_specific_status_changes(locationmonitorid, ifserviceid);
create index location_specific_status_changes_locationmonitorid_loc_if_time on location_specific_status_changes(locationmonitorid, ifserviceid, statustime);
create index location_specific_status_changes_statustime on location_specific_status_changes(statustime);



--########################################################################
--# applications table - Contains list of applications for services
--#
--# This table contains the following fields:
--#
--# id           : The application id
--# name         : Textual name of a application
--########################################################################

create table applications (
	id			integer,
	name			varchar(32) not null,

	constraint applications_pkey primary key (id)
);

CREATE UNIQUE INDEX applications_name_idx ON applications(name);

--########################################################################
--# application_service_map table - Many-to-Many mapping table of
--# applications to ifServices
--#
--# This table contains the following fields:
--#
--# appId           : The application id from applications table
--# ifServiceId     : The id from the ifServices table.
--########################################################################

create table application_service_map (
	appId		integer,
	ifServiceId	integer,

	constraint applicationid_fkey1 foreign key (appId) references applications (id) ON DELETE CASCADE,
	constraint ifservices_fkey3 foreign key (ifServiceId) references ifServices (id) ON DELETE CASCADE
);

CREATE INDEX appid_idx on application_service_map(appid);
CREATE INDEX ifserviceid_idx on application_service_map(ifserviceid);
CREATE UNIQUE INDEX appid_ifserviceid_idex on application_service_map(appid,ifserviceid);


--##################################################################
--# The following command adds the initial loopback poller entry to
--# the 'distPoller' table.
--##################################################################
--# criteria: SELECT count(*) = 0 from distPoller where dpName = 'localhost'
insert into distPoller (dpName, dpIP, dpComment, dpDiscLimit, dpLastNodePull, dpLastEventPull, dpLastPackagePush, dpAdminState, dpRunState) values ('localhost', '127.0.0.1', 'This is the default poller.', 0.10, null, null, null, 1, 1);

--########################################################################
--#
--# next are Italian Adventures 2 specific tables
--# author rssntn67@yahoo.it
--#
--# 10/08/04
--# creato il file e le tabelle
--# rev. rssntn67@yahoo.it
--#
--# 18/08/04 
--# eliminato createtime dalle tabelle
--# sufficiente il createtime della tabella node
--#
--# 11/07/05
--# modificata la tabella stpnode aggiunto campo vlanname
--# definita primary key
--# per la tabella atinterface, 
--# Modified: 2007-01-09
--# Note: Added vlan table, Modified Stpnode Table
--#
--#
--########################################################################

--########################################################################
--#
--# atInterface table -- This table maintains a record of ip address to mac 
--#                  address among  interfaces. It reflect information from mib-2
--#                  arp table
--#	at interface is now deprecated .iso.org.dod.internet.mgmt.mib-2.at.atTable.atEntry
--#                  OID: .1.3.6.1.2.1.3.1.1
--#	so support is for .iso.org.dod.internet.mgmt.mib-2.ip.ipNetToMediaTable.ipNetToMediaEntry 
--#                  OID: .1.3.6.1.2.1.4.22.1	
--#					
--# This table provides the following information:
--#
--#  nodeid            : Unique integer identifier of the node
--#  ipAddr            : Ip address identifier of the node
--#  atPhysAddr        : Mac address identifier for the node
--#  status            : Flag indicating the status of the entry.
--#                      'A' - Active
--#                      'N' - Not Active
--#                      'D' - Deleted
--#                      'K' - Unknown
--#  sourceNodeid      : The nodeid from which information have been retrivied.
--#  ifindex           : The SNMP ifindex on which this info was recorded.
--#  lastPollTime    : The last time when this information was active
--#
--########################################################################

create table atinterface (
    id			integer default nextval('opennmsNxtId') not null,
	nodeid		integer not null,
	ipAddr		text not null,
	atPhysAddr	varchar(32) not null,
	status		char(1) not null,
	sourceNodeid	integer not null,
	ifindex		integer not null,
	lastPollTime	timestamp not null,
    constraint pk_atinterface primary key (nodeid,ipAddr,atPhysAddr),
	constraint fk_ia_nodeID1 foreign key (nodeid) references node on delete cascade
);



create index atinterface_nodeid_idx on atinterface(nodeid);
create index atinterface_node_ipaddr_idx on atinterface(nodeid,ipaddr);
create index atinterface_atphysaddr_idx on atinterface(atphysaddr);

--########################################################################
--#
--# vlan table  --   This table maintains a record of generic vlan table
--#					
--# This table provides the following information:
--#
--#  nodeid   	              : Unique integer identifier of the node
--#  vlanid                   : The vlan identifier to be referred to in a unique fashion.
--#  vlanname                 : the name the vlan 
--#  vlantype           	  : Indicates what type of vlan is this:
--#						        '1' ethernet
--#						        '2' FDDI
--#						        '3' TokenRing
--#                             '4' FDDINet
--#                             '5' TRNet
--#                             '6' Deprecated
--#  vlanstatus               : An indication of what is the Vlan Status: 
--#						        '1' operational
--#						        '2' suspendid
--#						        '3' mtuTooBigForDevice
--#						        '4' mtuTooBigForTrunk
--#  status            : Flag indicating the status of the entry.
--#                      'A' - Active
--#                      'N' - Not Active
--#                      'D' - Deleted
--#                      'K' - Unknown
--#  lastPollTime             : The last time when this information was retrived
--#
--########################################################################

create table vlan (
    id			integer default nextval('opennmsNxtId') not null,
    nodeid		 integer not null,
    vlanid	     integer not null,
    vlanname     varchar(64) not null,
    vlantype     integer,
    vlanstatus   integer,
    status		 char(1) not null,
    lastPollTime timestamp not null,
	constraint pk_vlan primary key (nodeid,vlanid),
	constraint fk_ia_nodeID8 foreign key (nodeid) references node on delete cascade
);

create unique index vlan_id_key on vlan(id);
create index vlan_vlanname_idx on vlan(vlanname);


--########################################################################
--#
--# stpNode table -- This table maintains a record of general bridge interface.
--#                  It reflect information from the mib-2 bridge mib 
--# 		         support .iso.org.dod.internet.mgmt.mib-2.dot1dBridge
--#                  OID: .1.3.6.1.2.1.17	
--#					
--# This table provides the following information:
--#
--#  nodeid   	              : Unique integer identifier of the node
--#  baseBridgeAddress        : The MAC address used by this bridge when it must
--#                             be referred to in a unique fashion.
--#  baseNumPorts             : The number of ports controlled by the bridge entity.
--#  baseType		: Indicates what type of bridging this bridge can
--#                             perform.
--#						        '1' unknown
--#						        '2' transparent-only
--#						        '3' sourceroute-only
--#                             '4' srt
--#  stpProtocolSpecification : An indication of what version of the Spanning
--#                             Tree Protocol is being run. 
--#						        '1' unknown
--#						        '2' decLb100
--#						        '3' ieee8011d
--#  stpPriority              : The value of the write-able portion of the Bridge
--#                             ID, i.e., the first two octets of the (8 octet
--#                             long) Bridge ID. The other (last) 6 octets of the
--#                             Bridge ID are given by the value of dot1dBaseBridgeAddress.
--#  stpDesignatedRoot        : The bridge identifier of the root of the spanning
--#                             tree as determined by the Spanning Tree Protocol
--#                             as executed by this node.
--#  stpRootCost              : The cost of the path to the root as seen from this bridge.
--#  stpRootPort              : The port number of the port which offers the
--#                             lowest cost path from this bridge to the root bridge.
--#  status            : Flag indicating the status of the entry.
--#                      'A' - Active
--#                      'N' - Not Active
--#                      'D' - Deleted
--#                      'K' - Unknown
--#  lastPollTime             : The last time when this information was retrived
--#  baseVlan                 : Unique integer identifier VLAN for which this info is valid
--#  baseVlanName             : VLAN name
--#
--########################################################################

create table stpnode (
    id			integer default nextval('opennmsNxtId') not null,
    nodeid		     integer not null,
    baseBridgeAddress	     varchar(12) not null,
    baseNumPorts             integer,
    basetype                 integer,
    stpProtocolSpecification integer,
    stpPriority              integer,
    stpdesignatedroot        varchar(16),
    stprootcost              integer,
    stprootport              integer,
    status		     char(1) not null,
    lastPollTime             timestamp not null,
    basevlan                 integer not null,
    basevlanname			 varchar(32),
    constraint pk_stpnode primary key (nodeid,basevlan),
	constraint fk_ia_nodeID2 foreign key (nodeid) references node on delete cascade
);

create unique index stpnode_id_key on stpnode(id);
create index stpnode_nodeid_idx on stpnode(nodeid);
create index stpnode_baseBridgeAddress_idx on stpnode(baseBridgeAddress);
create index stpnode_stpdesignatedroot_idx on stpnode(stpdesignatedroot);

--########################################################################
--#
--# stpInterface table -- This table maintains a record of STP interface.
--#                  It reflect information from mib-2
--#                  bridge mib and subinterface STP table
--#					 support .iso.org.dod.internet.mgmt.mib-2.dot1dBridge
--#                  OID: .1.3.6.1.2.1.17	
--#					
--# This table provides the following information:
--#
--#  nodeid   	              : Unique integer identifier of the node
--#  ifIndex                  : interface ifindex corresponding to bridge port number
--#  bridgePort               : bridge port number identifier
--#  stpPortState             : integer that reflect thestp staus of the bridge port
--#						        '1' disabled
--#						        '2' blocking
--#						        '3' listening
--#						        '4' learning
--#						        '5' forwarding
--#						        '6' broken
--#  stpPortPathCost          : The contribution of this port to the path cost of
--#                             paths towards the spanning tree root which include
--#                             this port.
--#  stpPortDesignatedRoot    : the unique Bridge Identifier of the Bridge
--#                             recorded as the Root in the Configuration BPDUs
--#                             transmitted by the Designated Bridge for the
--#                             segment to which the port is attached.  
--#  stpPortDesignatedCost    : The path cost of the Designated Port of the
--#                             segment connected to this port. This value is
--#                             compared to the Root Path Cost field in received
--#                             bridge PDUs.
--#  stpPortDesignatedBridge  : The Bridge Identifier of the bridge which this
--#                             port considers to be the Designated Bridge for
--#                             this port's segment.
--#  stpPortDesignatedPort    : The Port Identifier of the port on the Designated
--#                             Bridge for this port's segment.
--#  status            : Flag indicating the status of the entry.
--#                      'A' - Active
--#                      'N' - Not Active
--#                      'D' - Deleted
--#                      'K' - Unknown
--#  lastPollTime          : The last time when this information was retrived
--#  stpVlan               : Unique integer identifier VLAN for which this info is valid
--#
--########################################################################

create table stpinterface (
    id			integer default nextval('opennmsNxtId') not null,
    nodeid	            integer not null,
    bridgeport              integer not null,
    ifindex                 integer not null,
    stpportstate            integer,
    stpportpathcost         integer,
    stpportdesignatedroot   varchar(16),
    stpportdesignatedcost   integer,
    stpportdesignatedbridge varchar(16),
    stpportdesignatedport   varchar(4),
    status       	    char(1) not null,
    lastPollTime         timestamp not null,
    stpvlan                 integer not null,

    constraint pk_stpinterface primary key (nodeid,bridgeport,stpvlan),
    constraint fk_ia_nodeID3 foreign key (nodeid) references node on delete cascade
);

create unique index stpinterface_id_key on stpinterface(id);
create index stpinterface_node_ifindex_idx on stpinterface(nodeid,ifindex);
create index stpinterface_node_idx on stpinterface(nodeid);
create index stpinterface_stpvlan_idx on stpinterface(stpvlan);
create index stpinterface_stpdesbridge_idx on stpinterface(stpportdesignatedbridge);

--########################################################################
--#
--# ipRouteInterface table -- This table maintains a record of ip route info on routers.
--#                           It reflect information from mib-2
--#                           ipRouteTable mib 
--#					          support .iso.org.dod.internet.mgmt.mib-2.ip.ipRouteTable.ipRouteEntry
--#                           OID: .1.3.6.1.2.1.4.21.1	
--#					
--# This table provides the following information:
--#
--#  nodeid   	       : Unique integer identifier of the node
--#  routeDest         : The destination IP address of this route. An
--#                      entry with a value of 0.0.0.0 is considered a default route.
--#  routeMask         : Indicate the mask to be logical-ANDed with the
--#                      destination address before being compared to the
--#                      value in the ipRouteDest field.
--#  routeNextHop      : The IP address of the next hop of this route.
--#                      (In the case of a route bound to an interface
--#                      which is realized via a broadcast media, the value
--#                      of this field is the agent's IP address on that
--#                      interface.)
--#  routeifIndex      : The index value which uniquely identifies the
--#                      local interface through which the next hop of this
--#                      route should be reached. 
--#  routeMetric1      : The primary routing metric for this route. The
--#                      semantics of this metric are determined by the
--#                      routing-protocol specified in the route's
--#                      ipRouteProto value. If this metric is not used,
--#                      its value should be set to -1.
--#  routeMetric2      : An alternate routing metric for this route.
--#  routeMetric3      : An alternate routing metric for this route.
--#  routeMetric4      : An alternate routing metric for this route.
--#  routeMetric5      : An alternate routing metric for this route.
--#  routeType         : The type of route.
--#						 '1' other
--#						 '2' invalid
--#						 '3' direct
--#						 '4' indirect
--#  routeProto        : The routing mechanism via which this route was learned. 
--#						 '1' other
--#						 '2' local
--#						 '3' netmgmt
--#						 '4' icmp
--#						 '5' egp
--#						 '6' ggp
--#						 '7' hello
--#						 '8' rip
--#						 '9' is-is
--#						 '10' es-is
--#						 '11' ciscolgrp
--#						 '12' bbnSpfIgp
--#						 '13' ospf
--#						 '14' bgp
--#  status            : Flag indicating the status of the entry.
--#                      'A' - Active
--#                      'N' - Not Active
--#                      'D' - Deleted
--#                      'K' - Unknown
--#  lastPollTime      : The last time when this information was retrived
--#
--########################################################################

create table iprouteinterface (
    id			integer default nextval('opennmsNxtId') not null,
    nodeid		    integer not null,
    routeDest               varchar(16) not null,
    routeMask               varchar(16) not null,
    routeNextHop            varchar(16) not null,
    routeifindex            integer not null,
    routemetric1            integer,
    routemetric2            integer,
    routemetric3            integer,
    routemetric4            integer,
    routemetric5            integer,
    routetype               integer,
    routeproto              integer,
    status		    char(1) not null,
    lastPollTime            timestamp not null,

    constraint pk_iprouteinterface primary key (nodeid,routedest),
    constraint fk_ia_nodeID4 foreign key (nodeid) references node on delete cascade
);

create unique index iprouteinterface_id_key on iprouteinterface(id);
create index iprouteinterface_nodeid_idx on iprouteinterface(nodeid);
create index iprouteinterface_node_ifdex_idx on iprouteinterface(nodeid,routeifindex);
create index iprouteinterface_rnh_idx on iprouteinterface(routenexthop);

--########################################################################
--#
--# dataLinkInterface table -- This table maintains a record of data link info 
--#                            among  the interfaces. 
--#
--# This table provides the following information:
--#
--#  nodeid            : Unique integer identifier for the linked node 
--#  IfIndex           : SNMP index of interface connected to the link on the node, 
--# 		             is -1 if it doesn't support SNMP.
--#  nodeparentid      : Unique integer identifier for linking node
--#  parentIfIndex     : SNMP index of interface linked on the parent node.
--#  status            : Flag indicating the status of the entry.
--#                      'A' - Active
--#                      'N' - Not Active
--#                      'D' - Deleted
--#                      'U' - Unknown
--#                      'G' - Good
--#                      'B' - Bad
--#                      'X' - Admin Down
--#  linkTypeId        : An Integer (corresponding at iftype for cables links) indicating the type  
--#  lastPollTime      : The last time when this information was retrived
--#
--########################################################################

create table datalinkinterface (
    id               integer default nextval('opennmsNxtId') not null,
    nodeid	         integer not null,
    ifindex          integer not null,
    nodeparentid     integer not null,
	parentIfIndex    integer not null,
    status	         char(1) not null,
    linkTypeId       integer,
    lastPollTime     timestamp not null,

    constraint pk_datalinkinterface primary key (id),
    constraint fk_ia_nodeID5 foreign key (nodeid) references node on delete cascade,
    constraint fk_ia_nodeID6 foreign key (nodeparentid) references node (nodeid) ON DELETE CASCADE
);

create index dlint_id_idx on datalinkinterface(id);
create index dlint_node_idx on datalinkinterface(nodeid);
create index dlint_nodeparent_idx on datalinkinterface(nodeparentid);
create index dlint_nodeparent_paifindex_idx on datalinkinterface(nodeparentid,parentifindex);

--########################################################################
--#
--# linkState table -- This table maintains the state of the link. 
--#
--# This table provides the following information:
--#
--#  nodeid            : Unique integer identifier for the linked node 
--#  IfIndex           : SNMP index of interface connected to the link on the node, 
--#                      is -1 if it doesn't support SNMP.
--#  nodeparentid      : Unique integer identifier for linking node
--#  parentIfIndex     : SNMP index of interface linked on the parent node.
--#  status            : Flag indicating the status of the entry.
--#                      'A' - Active
--#                      'N' - Not Active
--#                      'D' - Deleted
--#                      'U' - Unknown
--#                      'G' - Good
--#                      'B' - Bad
--#                      'X' - Admin Down
--#  linkTypeId        : An Integer (corresponding at iftype for cables links) indicating the type  
--#  lastPollTime      : The last time when this information was retrived
--#
--########################################################################

create table linkstate (
    id                      integer default nextval('opennmsNxtId') not null,
    datalinkinterfaceid     integer not null, 
    linkstate               varchar(30) default 'LINK_UP' not null,

    constraint pk_linkstate primary key (id),
    constraint fk_linkstate_datalinkinterface_id foreign key (datalinkinterfaceid) references datalinkinterface (id) on delete cascade
);

create unique index linkstate_datalinkinterfaceid_index on linkstate (datalinkinterfaceid);

--########################################################################
--#
--# inventory table -- This table maintains inventories 
--#                  of switch nodes.
--#
--# This table provides the following information:
--#
--#  nodeid            : Unique integer identifier for the linked node. 
--#  name			   : Name that describes the category of the inventory.
--#  createtime        : The timestamp of the creation of the inventory.
--#  lastpolltime      : The timestamp of last download of the inventory.
--#  pathtofile        : The path where the inventory file is stored.
--#  status            : Flag indicating the status of the entry.
--#                      'A' - Active
--#                      'N' - Not Active
--#                      'D' - Deleted: when the status of the node associated 
--# 						   is Deleted
--#
--########################################################################

create table inventory (
        nodeid		integer not null,
        name 	varchar(30) not null,
        createtime   timestamp not null,
	    lastpolltime   timestamp not null,
        pathtofile varchar(256) not null,
	    status char(1) not null,

		constraint fk_ia_nodeID7 foreign key (nodeID) references node on delete cascade
        );

create index inventory_nodeid_name_idx on inventory(nodeid,name);
create index inventory_nodeid_idx on inventory(nodeid);
create index inventory_lastpolltime_idx on inventory(lastpolltime);
create index inventory_status_idx on inventory(status);

--########################################################################
--#
--# map table     -- This table maintains a record of map definede in opennms
--#					
--# This table provides the following information:
--#
--#  mapId             : Unique integer identifier of the map
--#  mapName           : Identifier of the map
--#  mapBackGround     : bakground image assocated with map
--#  mapOwner          : user who has the ownership of the map (also the user that created the map)
--#  mapGroup          : group who has the access to the map
--#  mapCreateTime     : The time the map was created
--#  mapAccess         : a 2/4 character sequence rw,ro, rwro to access the map owner/group/all permission
--#  userLastModifies  : the user who last modified the map
--#  lastModifiedTime  : The last time the map was modified
--#  mapScale          : A float scale factor for the map
--#  mapXOffeset       : An Integer representing the offset in Pixel
--#  mapYOffset        : An Integer representing the offset in Pixel
--#  mapType           : Flag indicating the type of the map.
--#                      'A' - Map generated automatically
--#                      'U' - Map generated by user
--#                      'S' - Map Static means that is an Automatic map Saved by a user
--#                      'D' - Map deleted // FOR FUTURE USE
--#  mapWidth		   : Width of the map
--#  mapHeight		   : Height of the map
--########################################################################

create table map (
    mapId	   		 integer default nextval('opennmsNxtId') not null,
    mapName	   		 varchar(63) not null,
    mapBackGround	 varchar(256),
    mapOwner   		 varchar(64) not null,
    mapGroup   		 varchar(64),
    mapCreateTime	 timestamp not null,
    mapAccess		 char(6) not null,
    userLastModifies varchar(64) not null,
    lastModifiedTime timestamp not null,
    mapScale         float8,
    mapXOffset      integer,
	mapYOffset       integer,
	mapType          char(1),
	mapWidth		integer not null,
	mapHeight		integer not null,

	constraint pk_mapID primary key (mapId)
);

--########################################################################
--#
--# element table     -- This table maintains a record of elements beloging to maps
--#					
--# This table provides the following information:
--#
--#  mapId             : Identifier of the parent map
--#  elementId         : Identifier of the element map
--#  elemenType        : Flag indicating the type of the element.
--#                      'M' - Element is a Map 
--#                      'N' - Element is a Node
--#  elementLabel      : element label
--#  elementIcon       : image assocated with element
--#  elementX          : An Integer representing the position in arbitrary units
--#  elementY          : An Integer representing the offset in abitrary units
--#
--########################################################################

create table element (
    id               integer default nextval('opennmsNxtId') not null,
    mapId	   		 integer not null,
    elementId		 integer not null,
	elementType      char(1) not null,
    elementLabel 	 varchar(256) not null,
    elementIcon 	 varchar(256),
    elementX         integer,
	elementY         integer,
	
	constraint pk_element primary key (mapId,elementId,elementType),
	constraint fk_mapID foreign key (mapId) references map on delete cascade
);

create index element_mapid_elementid on element(mapId,elementId);

--# These don't work with installer

--#alter table element add constraint elementid check (elementid <> 0);

--########################################################################
--#
--# reportLocator table     -- This table contains a record of availability
--#                            reports and their location on disk
--#					
--# This table provides the following information:
--#
--#  id                	: Unique integer identifier for the report
--#  categoryName		: Name of the report category
--#  runDate			: Date report sheduled to run
--#  format				: format of the report (calenda etc).
--#  type				: output type of the file (SVG/PDF/HTML)
--#  location			: where on disk we put the report
--#	 Available			: Have we run the report yet or not?
--#
--########################################################################

create table reportLocator (
    reportId	 		integer not null,
    reportCategory		varchar(256) not null,
	reportDate			timestamp with time zone not null,
    reportFormat		varchar(256) not null,
    reportType			varchar(256) not null,
    reportLocation		varchar(256) not null,
	reportAvailable		bool not null
);

--# Sequence for the reportId column in the reportLocator table
--#          sequence,   column, table
--# install: reportNxtId reportId reportLocator
create sequence reportNxtId minvalue 1;

--########################################################################
--#
--# reportcatalog table     -- report catalog data
--#                            reports and their location on disk
--#					
--# This table provides the following information:
--#
--#  id                	: Unique integer identifier for the report
--#  reportId			: Name of the report category
--#  title				: display title
--#  date				: when the report was run
--#  location			: where on disk we put the report
--#
--########################################################################

create table reportCatalog (
    id			 		integer not null,
    reportId			varchar(256) not null,
    title				varchar(256) not null,
	date				timestamp with time zone not null,
    location			varchar(256) not null
);

--# Sequence for the reportId column in the reportLocator table
--#          sequence,   column, table
--# install: reportCatalogNxtId id reportCatalog
create sequence reportCatalogNxtId minvalue 1;


--########################################################################
--#
--# statisticsReport table -- This table contains a record of statistics
--#                           reports
--#					
--# This table provides the following information:
--#
--#  id                	: Unique integer identifier for the report
--#  startDate          : The beginning date for the report (data starting
--#                       at this time stamp is included)
--#  endDate            : The end date for the report (data up to,
--#                       but not including this time stamp is included)
--#  name               : Report name this references a report definition
--#                       in statsd-configuration.xml
--#  description        : User-friendly description for this report
--#  jobStartedDate     : The date when this report run started
--#  jobCompletedDate   : The date when this report run completed
--#  purgeDate          : The date at which this report can be purged
--#
--########################################################################

create table statisticsReport (
	id					integer default nextval('opennmsNxtId') not null,
	startDate			timestamp with time zone not null,
	endDate				timestamp with time zone not null,
	name				varchar(63) not null,
	description			varchar(255) not null,
	jobStartedDate		timestamp with time zone not null,
	jobCompletedDate	timestamp with time zone not null,
	purgeDate			timestamp with time zone not null,

	constraint pk_statisticsReport_id primary key (id)
);

create index statisticsReport_startDate on statisticsReport(startDate);
create index statisticsReport_name on statisticsReport(name);
create index statisticsReport_purgeDate on statisticsReport(purgeDate);


--########################################################################
--#
--# resourceReference table -- This table is a lookup table for string
--#                            resourceIds. This will help keep the relatively
--#                            long (tens of characters) string resource IDs
--#                            out of the statistics table.
--#					
--# This table provides the following information:
--#
--#  id                	: Unique integer identifier for the resource
--#  resourceId         : String resource ID for this resource
--#
--########################################################################

create table resourceReference (
	id					integer default nextval('opennmsNxtId') not null,
	resourceId			varchar(255) not null,

	constraint pk_resourceReference_id primary key (id)
);

create unique index resourceReference_resourceId on resourceReference (resourceId);


--########################################################################
--#
--# statisticsReportData table -- This table contains individual data points
--#                               (aggregated or not) for statistics reports.
--#					
--# This table provides the following information:
--#
--#  id                	: Unique integer identifier for the data
--#  reportId           : Integer ID for the report that created this data
--#  resourceId         : Integer ID for this resource related to this data
--#  value              : Float containing the value for this data point
--#
--########################################################################

create table statisticsReportData (
	id					integer default nextval('opennmsNxtId') not null,
	reportId			integer not null,
	resourceId			integer not null,
	value				float8 not null,
	
	constraint pk_statsData_id primary key (id),
	constraint fk_statsData_reportId foreign key (reportId) references statisticsReport (id) on delete cascade,
	constraint fk_statsData_resourceId foreign key (resourceId) references resourceReference (id) on delete cascade
);

create unique index statsData_unique on statisticsReportData(reportId, resourceId);


--# Begin Acknowledgment persistence table structure

--########################################################################
--#
--# acks table -- This table contains each acknowledgment
--# 
--#  id                 : Unique ID
--#  ackTime            : Time of the Acknowledgment
--#  ackUser            : User ID of the Acknowledgment
--#  ackType            : Enum of Acknowlegable Types in the system (i.e
--#                     : notifications/alarms
--#  ackAction          : Enum of Acknowlegable Actions in the system (i.e.
--#                     : ack,unack,clear,escalate
--#  refId              : Acknowledgable's ID
--########################################################################

CREATE TABLE acks (
    id        integer default nextval('opennmsnxtid') not null,
    ackTime   timestamp with time zone not null default now(),
    ackUser   varchar(64) not null default 'admin',
    ackType   integer not null default 1,
    ackAction integer not null default 1,
    log       varchar(128),
    refId     integer,
    
    constraint pk_acks_id primary key (id)
);

create index ack_time_idx on acks(ackTime);
create index ack_user_idx on acks(ackUser);

--########################################################################
--#
--#  categories to groups mapping table -- This table used for maintaining a many-to-many
--#     relationship between categories and groups
--# 
--#  categoryId       : References foreign key in the groups table
--#  groupId          : References foreign key in the users table
--########################################################################

create table category_group (
    categoryId  integer not null,
    groupId     varchar(16) not null,

    constraint categoryid_fkey2 foreign key (categoryId) references categories ON DELETE CASCADE
);

CREATE INDEX catid_idx3 on category_group(categoryId);
CREATE INDEX catgroup_idx on category_group(groupId);
CREATE UNIQUE INDEX catgroup_unique_idx on category_group(categoryId, groupId);

--# Begin Quartz persistence tables

CREATE TABLE qrtz_job_details
  (
    JOB_NAME  VARCHAR(80) NOT NULL,
    JOB_GROUP VARCHAR(80) NOT NULL,
    DESCRIPTION VARCHAR(120) NULL,
    JOB_CLASS_NAME   VARCHAR(128) NOT NULL,
    IS_DURABLE BOOL NOT NULL,
    IS_VOLATILE BOOL NOT NULL,
    IS_STATEFUL BOOL NOT NULL,
    REQUESTS_RECOVERY BOOL NOT NULL,
    JOB_DATA BYTEA NOT NULL,

    constraint qrtz_job_details_pkey PRIMARY KEY (JOB_NAME,JOB_GROUP)
);

CREATE TABLE qrtz_job_listeners
  (
    JOB_NAME  VARCHAR(80) NOT NULL,
    JOB_GROUP VARCHAR(80) NOT NULL,
    JOB_LISTENER VARCHAR(80) NOT NULL,

    constraint pk_qrtz_job_listeners PRIMARY KEY (JOB_NAME,JOB_GROUP,JOB_LISTENER),
    constraint fk_qrtz_job_listeners FOREIGN KEY (JOB_NAME,JOB_GROUP)
        REFERENCES QRTZ_JOB_DETAILS (JOB_NAME,JOB_GROUP)
);


CREATE TABLE qrtz_triggers
  (
    TRIGGER_NAME VARCHAR(80) NOT NULL,
    TRIGGER_GROUP VARCHAR(80) NOT NULL,
    JOB_NAME  VARCHAR(80) NOT NULL,
    JOB_GROUP VARCHAR(80) NOT NULL,
    IS_VOLATILE BOOL NOT NULL,
    DESCRIPTION VARCHAR(120),
    NEXT_FIRE_TIME BIGINT,
    PREV_FIRE_TIME BIGINT,
    TRIGGER_STATE VARCHAR(16) NOT NULL,
    TRIGGER_TYPE VARCHAR(8) NOT NULL,
    START_TIME BIGINT NOT NULL,
    END_TIME BIGINT,
    CALENDAR_NAME VARCHAR(80),
    MISFIRE_INSTR SMALLINT,
    JOB_DATA BYTEA,
    PRIORITY INTEGER,

    constraint pk_qrtz_triggers PRIMARY KEY (TRIGGER_NAME,TRIGGER_GROUP),
    constraint fk_qrtz_triggers FOREIGN KEY (JOB_NAME,JOB_GROUP)
        REFERENCES QRTZ_JOB_DETAILS (JOB_NAME,JOB_GROUP)
);

CREATE TABLE qrtz_simple_triggers
  (
    TRIGGER_NAME VARCHAR(80) NOT NULL,
    TRIGGER_GROUP VARCHAR(80) NOT NULL,
    REPEAT_COUNT BIGINT NOT NULL,
    REPEAT_INTERVAL BIGINT NOT NULL,
    TIMES_TRIGGERED BIGINT NOT NULL,

    constraint pk_qrtz_simple_triggers PRIMARY KEY (TRIGGER_NAME,TRIGGER_GROUP),
    constraint fk_qrtz_simple_triggers FOREIGN KEY (TRIGGER_NAME,TRIGGER_GROUP)
        REFERENCES QRTZ_TRIGGERS (TRIGGER_NAME,TRIGGER_GROUP)
);


CREATE TABLE qrtz_cron_triggers
  (
    TRIGGER_NAME VARCHAR(80) NOT NULL,
    TRIGGER_GROUP VARCHAR(80) NOT NULL,
    CRON_EXPRESSION VARCHAR(80) NOT NULL,
    TIME_ZONE_ID VARCHAR(80),

    constraint pk_qrtz_cron_triggers PRIMARY KEY (TRIGGER_NAME,TRIGGER_GROUP),
    constraint fk_qrtz_cron_triggers FOREIGN KEY (TRIGGER_NAME,TRIGGER_GROUP)
        REFERENCES QRTZ_TRIGGERS (TRIGGER_NAME,TRIGGER_GROUP)
);


CREATE TABLE qrtz_blob_triggers
  (
    TRIGGER_NAME VARCHAR(80) NOT NULL,
    TRIGGER_GROUP VARCHAR(80) NOT NULL,
    BLOB_DATA BYTEA,

    constraint pk_qrtz_blob_triggers PRIMARY KEY (TRIGGER_NAME,TRIGGER_GROUP),
    constraint fk_qrtz_blob_triggers FOREIGN KEY (TRIGGER_NAME,TRIGGER_GROUP)
        REFERENCES QRTZ_TRIGGERS (TRIGGER_NAME,TRIGGER_GROUP)
);

CREATE TABLE qrtz_trigger_listeners
  (
    TRIGGER_NAME  VARCHAR(80) NOT NULL,
    TRIGGER_GROUP VARCHAR(80) NOT NULL,
    TRIGGER_LISTENER VARCHAR(80) NOT NULL,

    constraint pk_qrtz_trigger_listeners PRIMARY KEY (TRIGGER_NAME,TRIGGER_GROUP,TRIGGER_LISTENER),
    constraint fk_qrtz_trigger_listeners FOREIGN KEY (TRIGGER_NAME,TRIGGER_GROUP)
        REFERENCES QRTZ_TRIGGERS (TRIGGER_NAME,TRIGGER_GROUP)
);


CREATE TABLE qrtz_calendars
  (
    CALENDAR_NAME  VARCHAR(80) NOT NULL,
    CALENDAR BYTEA NOT NULL,
    constraint pk_qrtz_calendars PRIMARY KEY (CALENDAR_NAME)
);


CREATE TABLE qrtz_paused_trigger_grps
  (
    TRIGGER_GROUP  VARCHAR(80) NOT NULL,
    constraint pk_qrtz_paused_trigger_grps PRIMARY KEY (TRIGGER_GROUP)
);

CREATE TABLE qrtz_fired_triggers
  (
    ENTRY_ID VARCHAR(95) NOT NULL,
    TRIGGER_NAME VARCHAR(80) NOT NULL,
    TRIGGER_GROUP VARCHAR(80) NOT NULL,
    IS_VOLATILE BOOL NOT NULL,
    INSTANCE_NAME VARCHAR(80) NOT NULL,
    FIRED_TIME BIGINT NOT NULL,
    STATE VARCHAR(16) NOT NULL,
    JOB_NAME VARCHAR(80),
    JOB_GROUP VARCHAR(80),
    IS_STATEFUL BOOL,
    REQUESTS_RECOVERY BOOL,
    PRIORITY INTEGER,
    constraint pk_qrtz_fired_triggers PRIMARY KEY (ENTRY_ID)
);

CREATE TABLE qrtz_scheduler_state
  (
    INSTANCE_NAME VARCHAR(80) NOT NULL,
    LAST_CHECKIN_TIME BIGINT NOT NULL,
    CHECKIN_INTERVAL BIGINT NOT NULL,
    RECOVERER VARCHAR(80),
    constraint pk_qrtz_scheduler_state PRIMARY KEY (INSTANCE_NAME)
);

CREATE TABLE qrtz_locks
  (
    LOCK_NAME  VARCHAR(40) NOT NULL,
    constraint pk_qrtz_locks PRIMARY KEY (LOCK_NAME)
);

--##################################################################
--# The following command should populate the qrtz_locks table
--# are no categories in the category table
--##################################################################
--# criteria: SELECT count(*) = 0 from qrtz_locks
insert into qrtz_locks values('TRIGGER_ACCESS');
--# criteria: SELECT count(*) = 0 from qrtz_locks
insert into qrtz_locks values('JOB_ACCESS');
--# criteria: SELECT count(*) = 0 from qrtz_locks
insert into qrtz_locks values('CALENDAR_ACCESS');
--# criteria: SELECT count(*) = 0 from qrtz_locks
insert into qrtz_locks values('STATE_ACCESS');
--# criteria: SELECT count(*) = 0 from qrtz_locks
insert into qrtz_locks values('MISFIRE_ACCESS');

--# End Quartz persistence tables
<<<<<<< HEAD

--# Begin Inventory persistence table structures

--########################################################################
--#
--# inventorycategory table -- This table contains inventory categories
--#
--#  id                 : Unique ID
--#  categoryname       : The name of an available inventory category.
--########################################################################

CREATE TABLE inventorycategory (
    id       integer default nextval('opennmsnxtid') not null,
    categoryname  varchar(64) not null,

    constraint pk_inventorycategory_id primary key (id)
);

CREATE TABLE inventoryasset (
    id          integer default nextval('opennmsnxtid') not null,
    category    integer not null,
    assetName   varchar(64),
    assetSource varchar(64),
    ownerNode   integer not null,
    effdt       timestamp with time zone not null,
    scandt      timestamp with time zone not null,
    eff_status  boolean default TRUE not null,


    constraint pk_inventoryasset_id primary key (id)
);

CREATE TABLE inventoryassetproperty (
    id              integer default nextval('opennmsnxtid') not null,
    inventoryAsset  integer,
    assetKey        varchar(64) not null,
    assetValue      varchar(64) not null,
    effdt           timestamp with time zone not null,
    scandt          timestamp with time zone not null,
    eff_status      boolean default TRUE not null,

    constraint pk_inventoryassetproperty_id primary key (id)
);

--# End Inventory persistence table structures
=======
>>>>>>> bd9c88e7
<|MERGE_RESOLUTION|>--- conflicted
+++ resolved
@@ -2367,7 +2367,6 @@
 insert into qrtz_locks values('MISFIRE_ACCESS');
 
 --# End Quartz persistence tables
-<<<<<<< HEAD
 
 --# Begin Inventory persistence table structures
 
@@ -2412,6 +2411,4 @@
     constraint pk_inventoryassetproperty_id primary key (id)
 );
 
---# End Inventory persistence table structures
-=======
->>>>>>> bd9c88e7
+--# End Inventory persistence table structures