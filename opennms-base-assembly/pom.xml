<?xml version="1.0" encoding="UTF-8"?>
<project xmlns="http://maven.apache.org/POM/4.0.0" xmlns:xsi="http://www.w3.org/2001/XMLSchema-instance" xsi:schemaLocation="http://maven.apache.org/POM/4.0.0 http://maven.apache.org/maven-v4_0_0.xsd">
  <parent>
    <artifactId>opennms</artifactId>
    <groupId>org.opennms</groupId>
    <version>16.0.0-SNAPSHOT</version>
  </parent>
  <modelVersion>4.0.0</modelVersion>
  <artifactId>opennms-base-assembly</artifactId>
  <packaging>pom</packaging>
  <name>OpenNMS Base Assembly</name>
  <build>
    <resources>
      <resource>
        <directory>src/main/resources</directory>
      </resource>
      <resource>
        <filtering>true</filtering>
        <directory>src/main/filtered</directory>
      </resource>
    </resources>
    <plugins>
      <plugin>
        <artifactId>maven-deploy-plugin</artifactId>
        <configuration>
          <skip>true</skip>
        </configuration>
      </plugin>
      <plugin>
        <groupId>org.apache.maven.plugins</groupId>
        <artifactId>maven-dependency-plugin</artifactId>
        <executions>
          <execution>
            <id>unpack-remote-poller</id>
            <phase>process-resources</phase>
            <goals>
              <goal>unpack</goal>
            </goals>
            <configuration>
              <outputDirectory>${project.build.directory}</outputDirectory>
              <artifactItems>
                <artifactItem>
                  <groupId>org.opennms.assemblies</groupId>
                  <artifactId>org.opennms.assemblies.remote-poller-standalone</artifactId>
                  <version>${project.version}</version>
                  <classifier>remote-poller</classifier>
                  <type>tar.gz</type>
                </artifactItem>
              </artifactItems>
            </configuration>
          </execution>
          <execution>
            <id>copy-jmx-config-generator</id>
            <phase>process-resources</phase>
            <goals><goal>copy</goal></goals>
            <configuration>
              <artifactItems>
                <artifactItem>
                  <groupId>org.opennms.assemblies</groupId>
                  <artifactId>org.opennms.assemblies.jmx-config-generator-onejar</artifactId>
                  <type>jar</type>
                  <classifier>signed-jar-with-dependencies</classifier>
                  <destFileName>opennms_jmx_config_generator.jar</destFileName>
                </artifactItem>
              </artifactItems>
              <outputDirectory>${project.build.directory}/jmx</outputDirectory>
            </configuration>
          </execution>
        </executions>
      </plugin>
      <plugin>
        <artifactId>maven-assembly-plugin</artifactId>
        <configuration>
          <descriptors>
            <descriptor>src/assembly/daemon.xml</descriptor>
            <descriptor>src/assembly/log4j2.xml</descriptor>
          </descriptors>
        </configuration>
        <executions>
          <execution>
            <phase>package</phase>
            <goals>
              <goal>single</goal>
            </goals>
          </execution>
        </executions>
      </plugin>
      <plugin>
        <groupId>org.codehaus.mojo</groupId>
        <artifactId>jasperreports-maven-plugin</artifactId>
        <version>1.0-beta-3-OPENNMS-20150402-1</version>
        <executions>
          <execution>
            <phase>compile</phase>
            <goals>
              <goal>compile-reports</goal>
            </goals>
          </execution>
        </executions>
        <configuration>
          <sourceDirectory>target/classes/etc/report-templates</sourceDirectory>
          <outputDirectory>${project.build.directory}/jasper</outputDirectory>
          <xmlValidation>true</xmlValidation>
          <forceCompile>false</forceCompile>
          <additionalProperties>
            <net.sf.jasperreports.query.executer.factory.jrobin>org.opennms.netmgt.jasper.jrobin.JRobinQueryExecutorFactory</net.sf.jasperreports.query.executer.factory.jrobin>
          </additionalProperties>
        </configuration>
        <dependencies>
          <dependency>
            <groupId>net.sf.jasperreports</groupId>
            <artifactId>jasperreports</artifactId>
            <version>${jasperreportsVersion}</version>
            <exclusions>
              <exclusion>
                <groupId>eclipse</groupId>
                <artifactId>jdtcore</artifactId>
              </exclusion>
            </exclusions>
          </dependency>
          <dependency>
            <groupId>xerces</groupId>
            <artifactId>xercesImpl</artifactId>
            <version>${xercesVersion}</version>
          </dependency>
          <dependency>
            <groupId>org.opennms</groupId>
            <artifactId>jasper-extensions</artifactId>
            <version>${project.version}</version>
          </dependency>
          <dependency>
            <groupId>org.postgresql</groupId>
            <artifactId>postgresql</artifactId>
            <version>9.3-1100-jdbc4</version>
          </dependency>
        </dependencies>
      </plugin>
      <plugin>
        <artifactId>maven-resources-plugin</artifactId>
        <executions>
          <execution>
            <phase>process-resources</phase>
            <goals>
              <goal>resources</goal>
            </goals>
          </execution>
        </executions>
        <configuration>
          <encoding>UTF-8</encoding>
          <escapeString>\</escapeString>
        </configuration>
      </plugin>
    </plugins>
  </build>
  <dependencies>
    <dependency>
      <groupId>org.opennms</groupId>
      <artifactId>opennms-ackd</artifactId>
    </dependency>
    <dependency>
      <groupId>org.opennms</groupId>
      <artifactId>opennms-alarmd</artifactId>
    </dependency>
    <dependency>
      <groupId>org.opennms</groupId>
      <artifactId>opennms-alarm-northbounder-syslog</artifactId>
    </dependency>
    <dependency>
      <groupId>org.opennms</groupId>
      <artifactId>opennms-correlator</artifactId>
    </dependency>
    <dependency>
      <groupId>org.opennms</groupId>
      <artifactId>drools-correlation-engine</artifactId>
    </dependency>
    <dependency>
      <groupId>org.opennms</groupId>
      <artifactId>opennms-install</artifactId>
      <scope>compile</scope>
    </dependency>
    <dependency>
      <groupId>org.opennms</groupId>
      <artifactId>opennms-bootstrap</artifactId>
      <scope>compile</scope>
    </dependency>
    <dependency>
      <groupId>org.opennms</groupId>
      <artifactId>opennms-config-tester</artifactId>
      <scope>compile</scope>
    </dependency>
    <dependency>
      <groupId>org.opennms</groupId>
      <artifactId>opennms-icmp-api</artifactId>
    </dependency>
    <dependency>
      <groupId>org.opennms</groupId>
      <artifactId>opennms-icmp-jni</artifactId>
    </dependency>
    <dependency>
      <groupId>org.opennms</groupId>
      <artifactId>opennms-icmp-jni6</artifactId>
    </dependency>
    <dependency>
      <groupId>org.opennms</groupId>
      <artifactId>opennms-icmp-jna</artifactId>
    </dependency>
    <dependency>
      <groupId>org.opennms</groupId>
      <artifactId>opennms-reportd</artifactId>
    </dependency>
    <dependency>
      <groupId>org.opennms.core</groupId>
      <artifactId>org.opennms.core.upgrade</artifactId>
    </dependency>
    <!-- begin provisiond dependencies -->
    <dependency>
      <groupId>org.opennms</groupId>
      <artifactId>opennms-provision-api</artifactId>
    </dependency>
    <dependency>
      <groupId>org.opennms</groupId>
      <artifactId>opennms-provision-persistence</artifactId>
    </dependency>
    <dependency>
      <groupId>org.opennms</groupId>
      <artifactId>opennms-provisiond</artifactId>
    </dependency>
    <dependency>
      <groupId>org.opennms</groupId>
      <artifactId>opennms-detector-bsf</artifactId>
    </dependency>
    <dependency>
      <groupId>org.opennms</groupId>
      <artifactId>opennms-detector-datagram</artifactId>
    </dependency>
    <dependency>
      <groupId>org.opennms</groupId>
      <artifactId>opennms-detector-generic</artifactId>
    </dependency>
    <dependency>
      <groupId>org.opennms</groupId>
      <artifactId>opennms-detector-jdbc</artifactId>
    </dependency>
    <dependency>
      <groupId>org.opennms</groupId>
      <artifactId>opennms-detector-jmx</artifactId>
    </dependency>
    <dependency>
      <groupId>org.opennms</groupId>
      <artifactId>opennms-detector-lineoriented</artifactId>
    </dependency>
    <dependency>
      <groupId>org.opennms</groupId>
      <artifactId>opennms-detector-simple</artifactId>
    </dependency>
    <dependency>
      <groupId>org.opennms</groupId>
      <artifactId>opennms-detector-ssh</artifactId>
    </dependency>
    <dependency>
      <groupId>org.opennms</groupId>
      <artifactId>opennms-detector-web</artifactId>
    </dependency>
    <!-- end provisiond dependencies -->
    <dependency>
      <groupId>org.opennms</groupId>
      <artifactId>opennms-jetty</artifactId>
    </dependency>
    <dependency>
      <groupId>org.opennms.features</groupId>
      <artifactId>opennms-integration-rt</artifactId>
    </dependency>
    <dependency>
      <groupId>org.opennms.features</groupId>
      <artifactId>opennms-integration-otrs</artifactId>
    </dependency>
    <dependency>
      <groupId>org.opennms.features</groupId>
      <artifactId>opennms-integration-remedy</artifactId>
    </dependency>
    <dependency>
      <groupId>org.opennms</groupId>
      <artifactId>opennms-reporting</artifactId>
      <scope>runtime</scope>
    </dependency>
    <dependency>
      <groupId>org.opennms</groupId>
      <artifactId>opennms-rrd-model</artifactId>
      <scope>compile</scope>
    </dependency>
    <dependency>
      <groupId>org.opennms</groupId>
      <artifactId>opennms-rrd-jrobin</artifactId>
      <scope>compile</scope>
    </dependency>
    <dependency>
      <groupId>org.opennms</groupId>
      <artifactId>opennms-rrd-tcp</artifactId>
      <scope>compile</scope>
    </dependency>
    <dependency>
      <groupId>org.opennms</groupId>
      <artifactId>opennms-rrdtool-api</artifactId>
      <scope>compile</scope>
    </dependency>
    <dependency>
      <groupId>org.opennms.dependencies</groupId>
      <artifactId>snmp-dependencies</artifactId>
      <type>pom</type>
    </dependency>
    <dependency>
      <groupId>org.opennms</groupId>
      <artifactId>opennms-wmi</artifactId>
      <scope>compile</scope>
    </dependency>
    <dependency>
      <groupId>org.opennms</groupId>
      <artifactId>opennms-vmware</artifactId>
      <scope>compile</scope>
    </dependency>
    <dependency>
      <groupId>org.opennms</groupId>
      <artifactId>opennms-asterisk</artifactId>
      <scope>compile</scope>
    </dependency>
    <dependency>
      <groupId>org.opennms.features.events</groupId>
      <artifactId>org.opennms.features.events.daemon</artifactId>
    </dependency>
    <dependency>
      <groupId>org.opennms.features.events</groupId>
      <artifactId>org.opennms.features.events.traps</artifactId>
    </dependency>
    <dependency>
      <groupId>org.opennms.features.notifications</groupId>
      <artifactId>org.opennms.features.notifications.ticket-strategy</artifactId>
      <version>${project.version}</version>
    </dependency>
    <dependency>
      <groupId>org.opennms.features</groupId>
      <artifactId>org.opennms.features.system-report</artifactId>
      <scope>compile</scope>
    </dependency>
    <dependency>
      <groupId>org.opennms.features</groupId>
      <artifactId>org.opennms.features.jdbc-collector</artifactId>
      <scope>compile</scope>
    </dependency>
    <dependency>
      <groupId>org.opennms.features.poller</groupId>
      <artifactId>org.opennms.features.poller.remote</artifactId>
      <version>${project.version}</version>
    </dependency>
    <dependency>
      <groupId>org.opennms.features.ticketing</groupId>
      <artifactId>org.opennms.features.ticketing.drools-integration</artifactId>
      <version>${project.version}</version>
      <scope>compile</scope>
    </dependency>
    <dependency>
      <groupId>org.opennms.features</groupId>
      <artifactId>jira-troubleticketer</artifactId>
      <version>${project.version}</version>
      <scope>compile</scope>
    </dependency>
    <!--
    <dependency>
      <groupId>org.opennms.features</groupId>
      <artifactId>org.opennms.features.access-point-monitor</artifactId>
      <version>${project.version}</version>
      <scope>compile</scope>
    </dependency>
    -->
    <dependency>
      <groupId>org.opennms.core</groupId>
      <artifactId>org.opennms.core.logging</artifactId>
    </dependency>
    <dependency>
      <groupId>org.opennms.core</groupId>
      <artifactId>org.opennms.core.soa</artifactId>
    </dependency>
    <!-- webapp dependencies -->
    <dependency>
      <groupId>org.slf4j</groupId>
      <artifactId>log4j-over-slf4j</artifactId>
    </dependency>
    <dependency>
      <groupId>org.apache.logging.log4j</groupId>
      <artifactId>log4j-api</artifactId>
    </dependency>
    <dependency>
      <groupId>org.apache.logging.log4j</groupId>
      <artifactId>log4j-core</artifactId>
    </dependency>
    <dependency>
      <groupId>org.apache.logging.log4j</groupId>
      <artifactId>log4j-slf4j-impl</artifactId>
    </dependency>                      
    <dependency>
      <groupId>commons-codec</groupId>
      <artifactId>commons-codec</artifactId>
    </dependency>
    <dependency>
      <groupId>commons-collections</groupId>
      <artifactId>commons-collections</artifactId>
    </dependency>
    <dependency>
      <groupId>commons-configuration</groupId>
      <artifactId>commons-configuration</artifactId>
    </dependency>
    <dependency>
      <groupId>commons-io</groupId>
      <artifactId>commons-io</artifactId>
    </dependency>
    <dependency>
      <groupId>commons-lang</groupId>
      <artifactId>commons-lang</artifactId>
    </dependency>
    <dependency>
      <groupId>org.slf4j</groupId>
      <artifactId>slf4j-api</artifactId>
    </dependency>
    <dependency>
      <groupId>com.google.guava</groupId>
      <artifactId>guava</artifactId>
    </dependency>
    <dependency>
      <groupId>geoGoogle</groupId>
      <artifactId>geoGoogle</artifactId>
    </dependency>
    <dependency>
      <groupId>net.sf.json-lib</groupId>
      <artifactId>json-lib</artifactId>
      <classifier>jdk15</classifier>
      <exclusions>
        <exclusion>
          <groupId>commons-logging</groupId>
          <artifactId>commons-logging</artifactId>
        </exclusion>
      </exclusions>
    </dependency>
    <dependency>
      <groupId>net.simon04.jelementtree</groupId>
      <artifactId>jelementtree</artifactId>
      <version>20100506</version>
    </dependency>
    <dependency>
      <groupId>ognl</groupId>
      <artifactId>ognl</artifactId>
    </dependency>
    <dependency>
      <groupId>org.opennms</groupId>
      <artifactId>opennms-config</artifactId>
    </dependency>
    <dependency>
      <groupId>org.opennms</groupId>
      <artifactId>opennms-dao</artifactId>
    </dependency>
    <dependency>
      <groupId>org.opennms.dependencies</groupId>
      <artifactId>gwt-dependencies</artifactId>
      <type>pom</type>
    </dependency>
    <dependency>
      <groupId>org.opennms.dependencies</groupId>
      <artifactId>jaxb-dependencies</artifactId>
      <type>pom</type>
    </dependency>
    <dependency>
      <groupId>org.opennms.dependencies</groupId>
      <artifactId>spring-dependencies</artifactId>
      <type>pom</type>
    </dependency>
    <dependency>
      <groupId>org.opennms.dependencies</groupId>
      <artifactId>spring-web-dependencies</artifactId>
      <type>pom</type>
    </dependency>
    <dependency>
      <groupId>org.opennms.features</groupId>
      <artifactId>org.opennms.features.gwt-ksc-add</artifactId>
      <version>${project.version}</version>
    </dependency>
    <dependency>
      <groupId>org.opennms.features</groupId>
      <artifactId>org.opennms.features.gwt-ksc-combobox</artifactId>
      <version>${project.version}</version>
    </dependency>
    <dependency>
      <groupId>org.opennms.features</groupId>
      <artifactId>org.opennms.features.gwt-suggestion-combobox</artifactId>
      <version>${project.version}</version>
    </dependency>
    <dependency>
      <groupId>org.opennms.features</groupId>
      <artifactId>org.opennms.features.gwt-graph-resources-list</artifactId>
      <version>${project.version}</version>
    </dependency>
    <dependency>
      <groupId>org.opennms.features</groupId>
      <artifactId>org.opennms.features.gwt-snmpselect-list</artifactId>
      <version>${project.version}</version>
    </dependency>
    <dependency>
      <groupId>org.opennms.features</groupId>
      <artifactId>org.opennms.features.opennms-gwt-theme</artifactId>
      <version>${project.version}</version>
    </dependency>
    <dependency>
      <groupId>org.opennms.features</groupId>
      <artifactId>org.opennms.features.instrumentationLogReader</artifactId>
    </dependency>   
    <dependency>
      <groupId>org.opennms.features</groupId>
      <artifactId>org.opennms.features.node-page-list</artifactId>
      <version>${project.version}</version>
    </dependency>
    <dependency>
      <groupId>org.opennms.features.reporting</groupId>
      <artifactId>org.opennms.features.reporting.core</artifactId>
    </dependency>
    <dependency>
      <groupId>org.opennms.features.reporting</groupId>
      <artifactId>org.opennms.features.reporting.api</artifactId>
    </dependency>
    <dependency>
      <groupId>org.opennms.features.reporting</groupId>
      <artifactId>org.opennms.features.reporting.availability</artifactId>
    </dependency>
    <dependency>
      <groupId>org.opennms.features.reporting</groupId>
      <artifactId>org.opennms.features.reporting.repository</artifactId>
    </dependency>
    <dependency>
      <groupId>org.opennms.features.reporting</groupId>
      <artifactId>org.opennms.features.reporting.model</artifactId>
    </dependency>
    <dependency>
      <groupId>org.opennms.features.reporting</groupId>
      <artifactId>org.opennms.features.reporting.dao</artifactId>
    </dependency>
    <dependency>
      <groupId>org.opennms.features.reporting</groupId>
      <artifactId>org.opennms.features.reporting.sdo</artifactId>
    </dependency>
    <dependency>
      <groupId>org.opennms.features.reporting</groupId>
      <artifactId>org.opennms.features.reporting.jasper-reports</artifactId>
    </dependency>
    <dependency>
      <groupId>org.opennms.features</groupId>
      <artifactId>org.opennms.features.springframework-security</artifactId>
    </dependency>
    <dependency>
      <groupId>org.opennms.features</groupId>
      <artifactId>org.opennms.features.rest-measurements-api</artifactId>
      <version>${project.version}</version>
    </dependency>
    <dependency>
      <groupId>org.apache.xmlgraphics</groupId>
      <artifactId>batik-dom</artifactId>
    </dependency>
    <dependency>
      <groupId>org.apache.xmlgraphics</groupId>
      <artifactId>batik-svg-dom</artifactId>
    </dependency>
    <dependency>
      <groupId>org.apache.xmlgraphics</groupId>
      <artifactId>batik-transcoder</artifactId>
      <exclusions>
        <exclusion>
          <groupId>commons-logging</groupId>
          <artifactId>commons-logging</artifactId>
        </exclusion>
      </exclusions>
    </dependency>
    <dependency>
      <groupId>org.apache.xmlgraphics</groupId>
      <artifactId>batik-xml</artifactId>
    </dependency>
    <dependency>
      <groupId>org.apache.xmlgraphics</groupId>
      <artifactId>batik-util</artifactId>
    </dependency>
    <dependency>
      <groupId>oro</groupId>
      <artifactId>oro</artifactId>
    </dependency>
<<<<<<< HEAD
    <dependency>
      <groupId>poi</groupId>
      <artifactId>poi</artifactId>
    </dependency>
    <dependency>
      <groupId>rome</groupId>
      <artifactId>rome</artifactId>
    </dependency>
=======
>>>>>>> b33389fe
    <!-- dependencies for SMS monitors -->
    <!--
    <dependency>
      <groupId>org.opennms.features.sms-reflector</groupId>
      <artifactId>sms-gateway</artifactId>
    </dependency>
    <dependency>
      <groupId>org.opennms.features.sms-reflector</groupId>
      <artifactId>sms-service</artifactId>
    </dependency>
    <dependency>
      <groupId>org.opennms.features.sms-reflector</groupId>
      <artifactId>sms-ping</artifactId>
    </dependency>
    <dependency>
      <groupId>org.opennms.features.sms-reflector</groupId>
      <artifactId>sms-monitor</artifactId>
    </dependency>
    <dependency>
      <groupId>org.opennms.dependencies</groupId>
      <artifactId>smslib-dependencies</artifactId>
      <type>pom</type>
    </dependency>
    <dependency>
      <groupId>org.opennms.dependencies</groupId>
      <artifactId>rxtx-dependencies</artifactId>
      <type>pom</type>
    </dependency>
    -->
    <!-- dependencies for XML/JSON collector -->
    <dependency>
      <groupId>commons-jxpath</groupId>
      <artifactId>commons-jxpath</artifactId>
    </dependency>
    <dependency>
      <groupId>org.jsoup</groupId>
      <artifactId>jsoup</artifactId>
    </dependency>
    <!-- this is a runtime dependency we need at install time -->
    <dependency>
      <groupId>org.opennms.dependencies</groupId>
      <artifactId>javamail-dependencies</artifactId>
      <scope>runtime</scope>
      <type>pom</type>
    </dependency>
    <!-- We depend on our JDBC database driver here instead of in the above
         OpenNMS dependencies that use the database because the database is
         configured in opennms-database.xml, which is in this project.
         We only work on PostgreSQL now, though. -->
    <dependency>
      <groupId>org.postgresql</groupId>
      <artifactId>postgresql</artifactId>
    </dependency>
    <dependency>
      <groupId>axis</groupId>
      <artifactId>axis</artifactId>
      <exclusions>
        <exclusion>
          <groupId>commons-logging</groupId>
          <artifactId>commons-logging</artifactId>
        </exclusion>
      </exclusions>
    </dependency>
    <dependency>
      <groupId>org.opennms.features</groupId>
      <artifactId>org.opennms.features.request-tracker</artifactId>
    </dependency>
    <dependency>
      <groupId>org.opennms.dependencies</groupId>
      <artifactId>jersey-dependencies</artifactId>
      <type>pom</type>
    </dependency>
    <dependency>
      <groupId>org.opennms</groupId>
      <artifactId>jasper-extensions</artifactId>
      <version>${project.version}</version>
    </dependency>
    <!-- TODO: Is this the better place for the following dependency? -->
    <dependency>
      <groupId>org.opennms.dependencies</groupId>
      <artifactId>jradius-dependencies</artifactId>
      <type>pom</type>
    </dependency>
  </dependencies>

  <pluginRepositories>
    <pluginRepository>
      <snapshots><enabled>false</enabled></snapshots>
      <releases><enabled>true</enabled></releases>
      <id>opennms-repo</id>
      <name>OpenNMS Repository</name>
      <url>http://maven.opennms.org/content/groups/opennms.org-release</url>
    </pluginRepository>
  </pluginRepositories>

  <repositories>
    <repository>
      <snapshots><enabled>false</enabled></snapshots>
      <releases><enabled>true</enabled></releases>
      <id>opennms-repo</id>
      <name>OpenNMS Repository</name>
      <url>http://maven.opennms.org/content/groups/opennms.org-release</url>
    </repository>
    <repository>
      <snapshots><enabled>true</enabled></snapshots>
      <releases><enabled>false</enabled></releases>
      <id>opennms-snapshots</id>
      <name>OpenNMS Snapshot Maven Repository</name>
      <url>http://maven.opennms.org/content/groups/opennms.org-snapshot</url>
    </repository>
  </repositories>

</project><|MERGE_RESOLUTION|>--- conflicted
+++ resolved
@@ -586,17 +586,6 @@
       <groupId>oro</groupId>
       <artifactId>oro</artifactId>
     </dependency>
-<<<<<<< HEAD
-    <dependency>
-      <groupId>poi</groupId>
-      <artifactId>poi</artifactId>
-    </dependency>
-    <dependency>
-      <groupId>rome</groupId>
-      <artifactId>rome</artifactId>
-    </dependency>
-=======
->>>>>>> b33389fe
     <!-- dependencies for SMS monitors -->
     <!--
     <dependency>
